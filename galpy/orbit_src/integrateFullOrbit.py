import sys
import sysconfig
import warnings
import numpy as nu
import ctypes
import ctypes.util
from numpy.ctypeslib import ndpointer
import os
from galpy import potential
from galpy.util import galpyWarning
from galpy.orbit_src.integratePlanarOrbit import _parse_integrator, _parse_tol
#Find and load the library
_lib= None
outerr= None
PY3= sys.version > '3'
if PY3: #pragma: no cover
    _ext_suffix= sysconfig.get_config_var('EXT_SUFFIX')
else:
    _ext_suffix= '.so'
for path in sys.path:
    try:
        _lib = ctypes.CDLL(os.path.join(path,'galpy_integrate_c%s' % _ext_suffix))
    except OSError as e:
        if os.path.exists(os.path.join(path,'galpy_integrate_c%s' % _ext_suffix)): #pragma: no cover
            outerr= e
        _lib = None
    else:
        break
if _lib is None: #pragma: no cover
    if not outerr is None:
        warnings.warn("integrateFullOrbit_c extension module not loaded, because of error '%s' " % outerr,
                      galpyWarning)
    else:
        warnings.warn("integrateFullOrbit_c extension module not loaded, because galpy_integrate_c%s image was not found" % _ext_suffix,
                      galpyWarning)
    _ext_loaded= False
else:
    _ext_loaded= True

def _parse_pot(pot,potforactions=False):
    """Parse the potential so it can be fed to C"""
    #Figure out what's in pot
    if not isinstance(pot,list):
        pot= [pot]
    #Initialize everything
    pot_type= []
    pot_args= []
    npot= len(pot)
    for p in pot:
        if isinstance(p,potential.LogarithmicHaloPotential):
            pot_type.append(0)
            pot_args.extend([p._amp,p._q,p._core2])
        elif isinstance(p,potential.MiyamotoNagaiPotential):
            pot_type.append(5)
            pot_args.extend([p._amp,p._a,p._b])
        elif isinstance(p,potential.PowerSphericalPotential):
            pot_type.append(7)
            pot_args.extend([p._amp,p.alpha])
        elif isinstance(p,potential.HernquistPotential):
            pot_type.append(8)
            pot_args.extend([p._amp,p.a])
        elif isinstance(p,potential.NFWPotential):
            pot_type.append(9)
            pot_args.extend([p._amp,p.a])
        elif isinstance(p,potential.JaffePotential):
            pot_type.append(10)
            pot_args.extend([p._amp,p.a])
        elif isinstance(p,potential.DoubleExponentialDiskPotential):
            pot_type.append(11)
            pot_args.extend([p._amp,p._alpha,p._beta,p._kmaxFac,
                             p._nzeros,p._glorder])
            pot_args.extend([p._glx[ii] for ii in range(p._glorder)])
            pot_args.extend([p._glw[ii] for ii in range(p._glorder)])
            pot_args.extend([p._j0zeros[ii] for ii in range(p._nzeros+1)])
            pot_args.extend([p._dj0zeros[ii] for ii in range(p._nzeros+1)])
            pot_args.extend([p._j1zeros[ii] for ii in range(p._nzeros+1)])
            pot_args.extend([p._dj1zeros[ii] for ii in range(p._nzeros+1)])
            pot_args.extend([p._kp._amp,p._kp.alpha])
        elif isinstance(p,potential.FlattenedPowerPotential):
            pot_type.append(12)
            pot_args.extend([p._amp,p.alpha,p.q2,p.core2])
        elif isinstance(p,potential.interpRZPotential):
            pot_type.append(13)
            pot_args.extend([len(p._rgrid),len(p._zgrid)])
            if p._logR:
                pot_args.extend([p._logrgrid[ii] for ii in range(len(p._rgrid))])
            else:
                pot_args.extend([p._rgrid[ii] for ii in range(len(p._rgrid))])
            pot_args.extend([p._zgrid[ii] for ii in range(len(p._zgrid))])
            if potforactions:
                pot_args.extend([x for x in p._potGrid_splinecoeffs.flatten(order='C')])
            else:
                pot_args.extend([x for x in p._rforceGrid_splinecoeffs.flatten(order='C')])
                pot_args.extend([x for x in p._zforceGrid_splinecoeffs.flatten(order='C')])
            pot_args.extend([p._amp,int(p._logR)])
        elif isinstance(p,potential.IsochronePotential):
            pot_type.append(14)
            pot_args.extend([p._amp,p.b])
        elif isinstance(p,potential.PowerSphericalPotentialwCutoff):
            pot_type.append(15)
            pot_args.extend([p._amp,p.alpha,p.rc])
<<<<<<< HEAD
        elif isinstance(p,potential.MN3ExponentialDiskPotential):
            # Three Miyamoto-Nagai disks
            npot+= 2
            pot_type.extend([5,5,5])
            pot_args.extend([p._amp*p._mn3[0]._amp,
                             p._mn3[0]._a,p._mn3[0]._b,
                             p._amp*p._mn3[1]._amp,
                             p._mn3[1]._a,p._mn3[1]._b,
                             p._amp*p._mn3[2]._amp,
                             p._mn3[2]._a,p._mn3[2]._b])
=======
        elif isinstance(p,potential.KuzminKutuzovStaeckelPotential):
            pot_type.append(16)
            pot_args.extend([p._amp,p._ac,p._Delta])
>>>>>>> cb77eb4a
    pot_type= nu.array(pot_type,dtype=nu.int32,order='C')
    pot_args= nu.array(pot_args,dtype=nu.float64,order='C')
    return (npot,pot_type,pot_args)

def integrateFullOrbit_c(pot,yo,t,int_method,rtol=None,atol=None):
    """
    NAME:
       integrateFullOrbit_c
    PURPOSE:
       C integrate an ode for a FullOrbit
    INPUT:
       pot - Potential or list of such instances
       yo - initial condition [q,p]
       t - set of times at which one wants the result
       int_method= 'leapfrog_c', 'rk4_c', 'rk6_c', 'symplec4_c'
       rtol, atol
    OUTPUT:
       (y,err)
       y : array, shape (len(y0), len(t))
       Array containing the value of y for each desired time in t, \
       with the initial value y0 in the first row.
       err: error message, if not zero: 1 means maximum step reduction happened for adaptive integrators
    HISTORY:
       2011-11-13 - Written - Bovy (IAS)
    """
    rtol, atol= _parse_tol(rtol,atol)
    npot, pot_type, pot_args= _parse_pot(pot)
    int_method_c= _parse_integrator(int_method)

    #Set up result array
    result= nu.empty((len(t),6))
    err= ctypes.c_int(0)

    #Set up the C code
    ndarrayFlags= ('C_CONTIGUOUS','WRITEABLE')
    integrationFunc= _lib.integrateFullOrbit
    integrationFunc.argtypes= [ndpointer(dtype=nu.float64,flags=ndarrayFlags),
                               ctypes.c_int,                             
                               ndpointer(dtype=nu.float64,flags=ndarrayFlags),
                               ctypes.c_int,
                               ndpointer(dtype=nu.int32,flags=ndarrayFlags),
                               ndpointer(dtype=nu.float64,flags=ndarrayFlags),
                               ctypes.c_double,
                               ctypes.c_double,
                               ndpointer(dtype=nu.float64,flags=ndarrayFlags),
                               ctypes.POINTER(ctypes.c_int),
                               ctypes.c_int]

    #Array requirements, first store old order
    f_cont= [yo.flags['F_CONTIGUOUS'],
             t.flags['F_CONTIGUOUS']]
    yo= nu.require(yo,dtype=nu.float64,requirements=['C','W'])
    t= nu.require(t,dtype=nu.float64,requirements=['C','W'])
    result= nu.require(result,dtype=nu.float64,requirements=['C','W'])

    #Run the C code
    integrationFunc(yo,
                    ctypes.c_int(len(t)),
                    t,
                    ctypes.c_int(npot),
                    pot_type,
                    pot_args,
                    ctypes.c_double(rtol),ctypes.c_double(atol),
                    result,
                    ctypes.byref(err),
                    ctypes.c_int(int_method_c))

    #Reset input arrays
    if f_cont[0]: yo= nu.asfortranarray(yo)
    if f_cont[1]: t= nu.asfortranarray(t)

    return (result,err.value)

def integrateFullOrbit_dxdv_c(pot,yo,dyo,t,int_method,rtol=None,atol=None): #pragma: no cover because not included in v1, uncover when included
    """
    NAME:
       integrateFullOrbit_dxdv_c
    PURPOSE:
       C integrate an ode for a planarOrbit+phase space volume dxdv
    INPUT:
       pot - Potential or list of such instances
       yo - initial condition [q,p]
       dyo - initial condition [dq,dp]
       t - set of times at which one wants the result
       int_method= 'leapfrog_c', 'rk4_c', 'rk6_c', 'symplec4_c'
       rtol, atol
    OUTPUT:
       (y,err)
       y : array, shape (len(y0), len(t))
       Array containing the value of y for each desired time in t, \
       with the initial value y0 in the first row.
       err: error message if not zero, 1: maximum step reduction happened for adaptive integrators
    HISTORY:
       2011-11-13 - Written - Bovy (IAS)
    """
    rtol, atol= _parse_tol(rtol,atol)
    npot, pot_type, pot_args= _parse_pot(pot)
    int_method_c= _parse_integrator(int_method)
    yo= nu.concatenate((yo,dyo))

    #Set up result array
    result= nu.empty((len(t),12))
    err= ctypes.c_int(0)

    #Set up the C code
    ndarrayFlags= ('C_CONTIGUOUS','WRITEABLE')
    integrationFunc= _lib.integrateFullOrbit_dxdv
    integrationFunc.argtypes= [ndpointer(dtype=nu.float64,flags=ndarrayFlags),
                               ctypes.c_int,                             
                               ndpointer(dtype=nu.float64,flags=ndarrayFlags),
                               ctypes.c_int,
                               ndpointer(dtype=nu.int32,flags=ndarrayFlags),
                               ndpointer(dtype=nu.float64,flags=ndarrayFlags),
                               ctypes.c_double,
                               ctypes.c_double,
                               ndpointer(dtype=nu.float64,flags=ndarrayFlags),
                               ctypes.POINTER(ctypes.c_int),
                               ctypes.c_int]

    #Array requirements, first store old order
    f_cont= [yo.flags['F_CONTIGUOUS'],
             t.flags['F_CONTIGUOUS']]
    yo= nu.require(yo,dtype=nu.float64,requirements=['C','W'])
    t= nu.require(t,dtype=nu.float64,requirements=['C','W'])
    result= nu.require(result,dtype=nu.float64,requirements=['C','W'])

    #Run the C code
    integrationFunc(yo,
                    ctypes.c_int(len(t)),
                    t,
                    ctypes.c_int(npot),
                    pot_type,
                    pot_args,
                    ctypes.c_double(rtol),ctypes.c_double(atol),
                    result,
                    ctypes.byref(err),
                    ctypes.c_int(int_method_c))

    #Reset input arrays
    if f_cont[0]: yo= nu.asfortranarray(yo)
    if f_cont[1]: t= nu.asfortranarray(t)

    return (result,err.value)<|MERGE_RESOLUTION|>--- conflicted
+++ resolved
@@ -99,7 +99,6 @@
         elif isinstance(p,potential.PowerSphericalPotentialwCutoff):
             pot_type.append(15)
             pot_args.extend([p._amp,p.alpha,p.rc])
-<<<<<<< HEAD
         elif isinstance(p,potential.MN3ExponentialDiskPotential):
             # Three Miyamoto-Nagai disks
             npot+= 2
@@ -110,11 +109,9 @@
                              p._mn3[1]._a,p._mn3[1]._b,
                              p._amp*p._mn3[2]._amp,
                              p._mn3[2]._a,p._mn3[2]._b])
-=======
         elif isinstance(p,potential.KuzminKutuzovStaeckelPotential):
             pot_type.append(16)
             pot_args.extend([p._amp,p._ac,p._Delta])
->>>>>>> cb77eb4a
     pot_type= nu.array(pot_type,dtype=nu.int32,order='C')
     pot_args= nu.array(pot_args,dtype=nu.float64,order='C')
     return (npot,pot_type,pot_args)
