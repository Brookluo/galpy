import sys
import sysconfig
import warnings
import numpy as nu
import ctypes
import ctypes.util
from numpy.ctypeslib import ndpointer
import os
from galpy import potential, potential_src
from galpy.util import galpyWarning
#Find and load the library
_lib= None
outerr= None
PY3= sys.version > '3'
if PY3: #pragma: no cover
    _ext_suffix= sysconfig.get_config_var('EXT_SUFFIX')
else:
    _ext_suffix= '.so'
for path in sys.path:
    try:
        _lib = ctypes.CDLL(os.path.join(path,'galpy_integrate_c%s' % _ext_suffix))
    except OSError as e:
        if os.path.exists(os.path.join(path,'galpy_integrate_c%s' % _ext_suffix)): #pragma: no cover
            outerr= e
        _lib = None
    else:
        break
if _lib is None: #pragma: no cover
    if not outerr is None:
        warnings.warn("integratePlanarOrbit_c extension module not loaded, because of error '%s' " % outerr,
                      galpyWarning)
    else:
        warnings.warn("integratePlanarOrbit_c extension module not loaded, because galpy_integrate_c%s image was not found" % _ext_suffix,
                      galpyWarning)
    _ext_loaded= False
else:
    _ext_loaded= True

def _parse_pot(pot):
    """Parse the potential so it can be fed to C"""
    #Figure out what's in pot
    if not isinstance(pot,list):
        pot= [pot]
    #Initialize everything
    pot_type= []
    pot_args= []
    npot= len(pot)
    for p in pot:
        if isinstance(p,potential_src.planarPotential.planarPotentialFromRZPotential) \
                 and isinstance(p._Pot,potential.LogarithmicHaloPotential):
            pot_type.append(0)
            pot_args.extend([p._Pot._amp,p._Pot._core2])
        elif isinstance(p,potential.DehnenBarPotential):
            pot_type.append(1)
            pot_args.extend([p._amp,p._tform,p._tsteady,p._rb,p._af,p._omegab,
                             p._barphi])
        elif isinstance(p,potential.TransientLogSpiralPotential):
            pot_type.append(2)
            pot_args.extend([p._amp,p._A,p._to,p._sigma2,p._alpha,p._m,
                             p._omegas,p._gamma])
        elif isinstance(p,potential.SteadyLogSpiralPotential):
            pot_type.append(3)
            if p._tform is None:
                pot_args.extend([p._amp,float('nan'), float('nan'),
                                 p._A,p._alpha,p._m,
                                 p._omegas,p._gamma])
            else:
                pot_args.extend([p._amp,p._tform,p._tsteady,p._A,p._alpha,p._m,
                                 p._omegas,p._gamma])
        elif isinstance(p,potential.EllipticalDiskPotential):
            pot_type.append(4)
            if p._tform is None:
                pot_args.extend([p._amp,float('nan'), float('nan'),
                                 p._twophio,p._p,p._phib])
            else:
                pot_args.extend([p._amp,p._tform,p._tsteady,
                                 p._twophio,p._p,p._phib])
        elif isinstance(p,potential_src.planarPotential.planarPotentialFromRZPotential) \
                 and isinstance(p._Pot,potential.MiyamotoNagaiPotential):
            pot_type.append(5)
            pot_args.extend([p._Pot._amp,p._Pot._a,p._Pot._b])
        elif isinstance(p,potential.LopsidedDiskPotential):
            pot_type.append(6)
            if p._tform is None:
                pot_args.extend([p._amp,float('nan'), float('nan'),
                                 p._mphio,p._p,p._phib])
            else:
                pot_args.extend([p._amp,p._tform,p._tsteady,
                                 p._mphio,p._p,p._phib])
        elif isinstance(p,potential_src.planarPotential.planarPotentialFromRZPotential) \
                 and isinstance(p._Pot,potential.PowerSphericalPotential):
            pot_type.append(7)
            pot_args.extend([p._Pot._amp,p._Pot.alpha])
        elif isinstance(p,potential_src.planarPotential.planarPotentialFromRZPotential) \
                 and isinstance(p._Pot,potential.HernquistPotential):
            pot_type.append(8)
            pot_args.extend([p._Pot._amp,p._Pot.a])
        elif isinstance(p,potential_src.planarPotential.planarPotentialFromRZPotential) \
                 and isinstance(p._Pot,potential.NFWPotential):
            pot_type.append(9)
            pot_args.extend([p._Pot._amp,p._Pot.a])
        elif isinstance(p,potential_src.planarPotential.planarPotentialFromRZPotential) \
                 and isinstance(p._Pot,potential.JaffePotential):
            pot_type.append(10)
            pot_args.extend([p._Pot._amp,p._Pot.a])
        elif isinstance(p,potential_src.planarPotential.planarPotentialFromRZPotential) \
                and isinstance(p._Pot,potential.DoubleExponentialDiskPotential):
            pot_type.append(11)
            pot_args.extend([p._Pot._amp,p._Pot._alpha,
                             p._Pot._beta,p._Pot._kmaxFac,
                             p._Pot._nzeros,p._Pot._glorder])
            pot_args.extend([p._Pot._glx[ii] for ii in range(p._Pot._glorder)])
            pot_args.extend([p._Pot._glw[ii] for ii in range(p._Pot._glorder)])
            pot_args.extend([p._Pot._j0zeros[ii] for ii in range(p._Pot._nzeros+1)])
            pot_args.extend([p._Pot._dj0zeros[ii] for ii in range(p._Pot._nzeros+1)])
            pot_args.extend([p._Pot._j1zeros[ii] for ii in range(p._Pot._nzeros+1)])
            pot_args.extend([p._Pot._dj1zeros[ii] for ii in range(p._Pot._nzeros+1)])
            pot_args.extend([p._Pot._kp._amp,p._Pot._kp.alpha])
        elif isinstance(p,potential_src.planarPotential.planarPotentialFromRZPotential) \
                and isinstance(p._Pot,potential.FlattenedPowerPotential):
            pot_type.append(12)
            pot_args.extend([p._Pot._amp,p._Pot.alpha,p._Pot.core2])
        elif isinstance(p,potential_src.planarPotential.planarPotentialFromRZPotential) \
                 and isinstance(p._Pot,potential.IsochronePotential):
            pot_type.append(14)
            pot_args.extend([p._Pot._amp,p._Pot.b])
        elif isinstance(p,potential_src.planarPotential.planarPotentialFromRZPotential) \
                 and isinstance(p._Pot,potential.PowerSphericalPotentialwCutoff):
            pot_type.append(15)
            pot_args.extend([p._Pot._amp,p._Pot.alpha,p._Pot.rc])
        elif isinstance(p,potential_src.planarPotential.planarPotentialFromRZPotential) \
                 and isinstance(p._Pot,potential.MN3ExponentialDiskPotential):
            # Three Miyamoto-Nagai disks
            npot+= 2
            pot_type.extend([5,5,5])
            pot_args.extend([p._Pot._amp*p._Pot._mn3[0]._amp,
                             p._Pot._mn3[0]._a,p._Pot._mn3[0]._b,
                             p._Pot._amp*p._Pot._mn3[1]._amp,
                             p._Pot._mn3[1]._a,p._Pot._mn3[1]._b,
                             p._Pot._amp*p._Pot._mn3[2]._amp,
                             p._Pot._mn3[2]._a,p._Pot._mn3[2]._b])
        elif isinstance(p,potential_src.planarPotential.planarPotentialFromRZPotential) \
                 and isinstance(p._Pot,potential.KuzminKutuzovStaeckelPotential):
            pot_type.append(16)
            pot_args.extend([p._Pot._amp,p._Pot._ac,p._Pot._Delta])
        elif isinstance(p,potential_src.planarPotential.planarPotentialFromRZPotential) \
                 and isinstance(p._Pot,potential.PlummerPotential):
            pot_type.append(17)
            pot_args.extend([p._Pot._amp,p._Pot._b])
        elif isinstance(p,potential_src.planarPotential.planarPotentialFromRZPotential) \
                 and isinstance(p._Pot,potential.PseudoIsothermalPotential):
            pot_type.append(18)
            pot_args.extend([p._Pot._amp,p._Pot._a])
        elif isinstance(p,potential_src.planarPotential.planarPotentialFromRZPotential) \
                 and isinstance(p._Pot,potential.KuzminDiskPotential):
            pot_type.append(19)
<<<<<<< HEAD
            pot_args.extend([p._Pot._amp,p._Pot._a])
        elif isinstance(p,potential_src.planarPotential.planarPotentialFromRZPotential) \
                 and isinstance(p._Pot,potential.BurkertPotential):
            pot_type.append(20)
            pot_args.extend([p._Pot._amp,p._Pot.a])
        elif (isinstance(p,potential_src.planarPotential.planarPotentialFromFullPotential) or isinstance(p,potential_src.planarPotential.planarPotentialFromRZPotential)) and isinstance(p._Pot,potential.TwoPowerTriaxialPotential):
            if isinstance(p._Pot,potential.TriaxialHernquistPotential):
                pot_type.append(21)
            elif isinstance(p._Pot,potential.TriaxialNFWPotential):
                pot_type.append(22)
            elif isinstance(p._Pot,potential.TriaxialJaffePotential):
                pot_type.append(23)
            pot_args.extend([p._Pot._amp,p._Pot.a,p._Pot._b2,
                             p._Pot._c2,int(p._Pot._aligned)])
            if not p._Pot._aligned:
                pot_args.extend(list(p._Pot._rot.flatten()))
            else:
                pot_args.extend(list(nu.eye(3).flatten())) # not actually used
            pot_args.append(p._Pot._glorder)
            pot_args.extend([p._Pot._glx[ii] for ii in range(p._Pot._glorder)])
            # this adds some common factors to the integration weights
            pot_args.extend([-p._Pot._glw[ii]*p._Pot._b*p._Pot._c/p._Pot.a**3.\
                                 /nu.sqrt(( 1.+(p._Pot._b2-1.)
                                            *p._Pot._glx[ii]**2.)
                                          *(1.+(p._Pot._c2-1.)
                                            *p._Pot._glx[ii]**2.))
                             for ii in range(p._Pot._glorder)])
            pot_args.extend([p._Pot._glw[ii] for ii in range(p._Pot._glorder)])
            pot_args.extend([0.,0.,0.,0.,0.,0.])
=======
            pot_args.extend([p._RZPot._amp,p._RZPot._a])  
        elif isinstance(p,potential_src.planarPotential.planarPotentialFromRZPotential) \
                 and isinstance(p._RZPot,potential.SCFPotential):
            pot_type.append(24)
            pot_args.extend([p._RZPot._a])
            pot_args.extend(p._RZPot._Acos.shape)
            pot_args.extend(p._RZPot._amp*p._RZPot._Acos.flatten(order='C'))
            pot_args.extend(p._RZPot._amp*p._RZPot._Asin.flatten(order='C'))  
            pot_args.extend([-1., 0, 0, 0, 0, 0, 0])   
>>>>>>> 3c8689fc
    pot_type= nu.array(pot_type,dtype=nu.int32,order='C')
    pot_args= nu.array(pot_args,dtype=nu.float64,order='C')
    return (npot,pot_type,pot_args)

def _parse_integrator(int_method):
    """parse the integrator method to pass to C"""
    #Pick integrator
    if int_method.lower() == 'rk4_c':
        int_method_c= 1
    elif int_method.lower() == 'rk6_c':
        int_method_c= 2
    elif int_method.lower() == 'symplec4_c':
        int_method_c= 3
    elif int_method.lower() == 'symplec6_c':
        int_method_c= 4
    elif int_method.lower() == 'dopr54_c':
        int_method_c= 5
    else:
        int_method_c= 0
    return int_method_c
            
def _parse_tol(rtol,atol):
    """Parse the tolerance keywords"""
    #Process atol and rtol
    if rtol is None:
        rtol= -12.*nu.log(10.)
    else: #pragma: no cover
        rtol= nu.log(rtol)
    if atol is None:
        atol= -12.*nu.log(10.)
    else: #pragma: no cover
        atol= nu.log(atol)
    return (rtol,atol)

def integratePlanarOrbit_c(pot,yo,t,int_method,rtol=None,atol=None,
                           dt=None):
    """
    NAME:
       integratePlanarOrbit_c
    PURPOSE:
       C integrate an ode for a planarOrbit
    INPUT:
       pot - Potential or list of such instances
       yo - initial condition [q,p]
       t - set of times at which one wants the result
       int_method= 'leapfrog_c', 'rk4_c', 'rk6_c', 'symplec4_c'
       rtol, atol
       dt= (None) force integrator to use this stepsize (default is to automatically determine one))
    OUTPUT:
       (y,err)
       y : array, shape (len(y0), len(t))
       Array containing the value of y for each desired time in t, \
       with the initial value y0 in the first row.
       err: error message, if not zero: 1 means maximum step reduction happened for adaptive integrators
    HISTORY:
       2011-10-03 - Written - Bovy (IAS)
    """
    rtol, atol= _parse_tol(rtol,atol)
    npot, pot_type, pot_args= _parse_pot(pot)
    int_method_c= _parse_integrator(int_method)
    if dt is None: 
        dt= -9999.99

    #Set up result array
    result= nu.empty((len(t),4))
    err= ctypes.c_int(0)

    #Set up the C code
    ndarrayFlags= ('C_CONTIGUOUS','WRITEABLE')
    integrationFunc= _lib.integratePlanarOrbit
    integrationFunc.argtypes= [ndpointer(dtype=nu.float64,flags=ndarrayFlags),
                               ctypes.c_int,                             
                               ndpointer(dtype=nu.float64,flags=ndarrayFlags),
                               ctypes.c_int,
                               ndpointer(dtype=nu.int32,flags=ndarrayFlags),
                               ndpointer(dtype=nu.float64,flags=ndarrayFlags),
                               ctypes.c_double,
                               ctypes.c_double,
                               ctypes.c_double,
                               ndpointer(dtype=nu.float64,flags=ndarrayFlags),
                               ctypes.POINTER(ctypes.c_int),
                               ctypes.c_int]

    #Array requirements, first store old order
    f_cont= [yo.flags['F_CONTIGUOUS'],
             t.flags['F_CONTIGUOUS']]
    yo= nu.require(yo,dtype=nu.float64,requirements=['C','W'])
    t= nu.require(t,dtype=nu.float64,requirements=['C','W'])
    result= nu.require(result,dtype=nu.float64,requirements=['C','W'])

    #Run the C code
    integrationFunc(yo,
                    ctypes.c_int(len(t)),
                    t,
                    ctypes.c_int(npot),
                    pot_type,
                    pot_args,
                    ctypes.c_double(dt),                    
                    ctypes.c_double(rtol),ctypes.c_double(atol),
                    result,
                    ctypes.byref(err),
                    ctypes.c_int(int_method_c))

    if err.value == -10: #pragma: no cover
        raise KeyboardInterrupt("Orbit integration interrupted by CTRL-C (SIGINT)")

    #Reset input arrays
    if f_cont[0]: yo= nu.asfortranarray(yo)
    if f_cont[1]: t= nu.asfortranarray(t)

    return (result,err.value)


def integratePlanarOrbit_dxdv_c(pot,yo,dyo,t,int_method,rtol=None,atol=None,
                                dt=None):
    """
    NAME:
       integratePlanarOrbit_dxdv_c
    PURPOSE:
       C integrate an ode for a planarOrbit+phase space volume dxdv
    INPUT:
       pot - Potential or list of such instances
       yo - initial condition [q,p]
       dyo - initial condition [dq,dp]
       t - set of times at which one wants the result
       int_method= 'leapfrog_c', 'rk4_c', 'rk6_c', 'symplec4_c'
       rtol, atol
       dt= (None) force integrator to use this stepsize (default is to automatically determine one))
    OUTPUT:
       (y,err)
       y : array, shape (len(y0), len(t))
       Array containing the value of y for each desired time in t, \
       with the initial value y0 in the first row.
       err: error message if not zero, 1: maximum step reduction happened for adaptive integrators
    HISTORY:
       2011-10-19 - Written - Bovy (IAS)
    """
    rtol, atol= _parse_tol(rtol,atol)
    npot, pot_type, pot_args= _parse_pot(pot)
    int_method_c= _parse_integrator(int_method)
    if dt is None: 
        dt= -9999.99
    yo= nu.concatenate((yo,dyo))

    #Set up result array
    result= nu.empty((len(t),8))
    err= ctypes.c_int(0)

    #Set up the C code
    ndarrayFlags= ('C_CONTIGUOUS','WRITEABLE')
    integrationFunc= _lib.integratePlanarOrbit_dxdv
    integrationFunc.argtypes= [ndpointer(dtype=nu.float64,flags=ndarrayFlags),
                               ctypes.c_int,                             
                               ndpointer(dtype=nu.float64,flags=ndarrayFlags),
                               ctypes.c_int,
                               ndpointer(dtype=nu.int32,flags=ndarrayFlags),
                               ndpointer(dtype=nu.float64,flags=ndarrayFlags),
                               ctypes.c_double,
                               ctypes.c_double,
                               ctypes.c_double,
                               ndpointer(dtype=nu.float64,flags=ndarrayFlags),
                               ctypes.POINTER(ctypes.c_int),
                               ctypes.c_int]

    #Array requirements, first store old order
    f_cont= [yo.flags['F_CONTIGUOUS'],
             t.flags['F_CONTIGUOUS']]
    yo= nu.require(yo,dtype=nu.float64,requirements=['C','W'])
    t= nu.require(t,dtype=nu.float64,requirements=['C','W'])
    result= nu.require(result,dtype=nu.float64,requirements=['C','W'])

    #Run the C code
    integrationFunc(yo,
                    ctypes.c_int(len(t)),
                    t,
                    ctypes.c_int(npot),
                    pot_type,
                    pot_args,
                    ctypes.c_double(dt),                    
                    ctypes.c_double(rtol),ctypes.c_double(atol),
                    result,
                    ctypes.byref(err),
                    ctypes.c_int(int_method_c))

    if err.value == -10: #pragma: no cover
        raise KeyboardInterrupt("Orbit integration interrupted by CTRL-C (SIGINT)")

    #Reset input arrays
    if f_cont[0]: yo= nu.asfortranarray(yo)
    if f_cont[1]: t= nu.asfortranarray(t)

    return (result,err.value)<|MERGE_RESOLUTION|>--- conflicted
+++ resolved
@@ -154,7 +154,6 @@
         elif isinstance(p,potential_src.planarPotential.planarPotentialFromRZPotential) \
                  and isinstance(p._Pot,potential.KuzminDiskPotential):
             pot_type.append(19)
-<<<<<<< HEAD
             pot_args.extend([p._Pot._amp,p._Pot._a])
         elif isinstance(p,potential_src.planarPotential.planarPotentialFromRZPotential) \
                  and isinstance(p._Pot,potential.BurkertPotential):
@@ -184,7 +183,6 @@
                              for ii in range(p._Pot._glorder)])
             pot_args.extend([p._Pot._glw[ii] for ii in range(p._Pot._glorder)])
             pot_args.extend([0.,0.,0.,0.,0.,0.])
-=======
             pot_args.extend([p._RZPot._amp,p._RZPot._a])  
         elif isinstance(p,potential_src.planarPotential.planarPotentialFromRZPotential) \
                  and isinstance(p._RZPot,potential.SCFPotential):
@@ -194,7 +192,6 @@
             pot_args.extend(p._RZPot._amp*p._RZPot._Acos.flatten(order='C'))
             pot_args.extend(p._RZPot._amp*p._RZPot._Asin.flatten(order='C'))  
             pot_args.extend([-1., 0, 0, 0, 0, 0, 0])   
->>>>>>> 3c8689fc
     pot_type= nu.array(pot_type,dtype=nu.int32,order='C')
     pot_args= nu.array(pot_args,dtype=nu.float64,order='C')
     return (npot,pot_type,pot_args)
