/*
  Wrappers around the C integration code for Full Orbits
*/
#include <stdio.h>
#include <stdlib.h>
#include <stdbool.h>
#include <math.h>
#include <bovy_symplecticode.h>
#include <bovy_rk.h>
//Potentials
#include <galpy_potentials.h>
#ifndef M_PI
#define M_PI 3.14159265358979323846
#endif
/*
  Function Declarations
*/
void evalRectForce(double, double *, double *,
		   int, struct potentialArg *);
void evalRectDeriv(double, double *, double *,
			 int, struct potentialArg *);
void evalRectDeriv_dxdv(double,double *, double *,
			      int, struct potentialArg *);
double calcRforce(double, double,double, double, 
			int, struct potentialArg *);
double calczforce(double, double,double, double, 
			int, struct potentialArg *);
double calcPhiforce(double, double,double, double, 
			int, struct potentialArg *);
double calcR2deriv(double, double, double,double, 
			 int, struct potentialArg *);
double calcphi2deriv(double, double, double,double, 
			   int, struct potentialArg *);
double calcRphideriv(double, double, double,double, 
			   int, struct potentialArg *);
/*
  Actual functions
*/
void parse_leapFuncArgs_Full(int npot,
			     struct potentialArg * potentialArgs,
			     int * pot_type,
			     double * pot_args){
  int ii,jj,kk;
  int nR, nz;
  double * Rgrid, * zgrid, * potGrid_splinecoeffs;
  for (ii=0; ii < npot; ii++){
    potentialArgs->i2drforce= NULL;
    potentialArgs->accxrforce= NULL;
    potentialArgs->accyrforce= NULL;
    potentialArgs->i2dzforce= NULL;
    potentialArgs->accxzforce= NULL;
    potentialArgs->accyzforce= NULL;
    switch ( *pot_type++ ) {
    case 0: //LogarithmicHaloPotential, 2 arguments
      potentialArgs->Rforce= &LogarithmicHaloPotentialRforce;
      potentialArgs->zforce= &LogarithmicHaloPotentialzforce;
      potentialArgs->phiforce= &ZeroForce;
      //potentialArgs->R2deriv= &LogarithmicHaloPotentialR2deriv;
      //potentialArgs->planarphi2deriv= &ZeroForce;
      //potentialArgs->planarRphideriv= &ZeroForce;
      potentialArgs->nargs= 3;
      break;
    case 5: //MiyamotoNagaiPotential, 3 arguments
      potentialArgs->Rforce= &MiyamotoNagaiPotentialRforce;
      potentialArgs->zforce= &MiyamotoNagaiPotentialzforce;
      potentialArgs->phiforce= &ZeroForce;
      //potentialArgs->R2deriv= &MiyamotoNagaiPotentialR2deriv;
      //potentialArgs->planarphi2deriv= &ZeroForce;
      //potentialArgs->planarRphideriv= &ZeroForce;
      potentialArgs->nargs= 3;
      break;
    case 7: //PowerSphericalPotential, 2 arguments
      potentialArgs->Rforce= &PowerSphericalPotentialRforce;
      potentialArgs->zforce= &PowerSphericalPotentialzforce;
      potentialArgs->phiforce= &ZeroForce;
      //potentialArgs->R2deriv= &PowerSphericalPotentialR2deriv;
      //potentialArgs->planarphi2deriv= &ZeroForce;
      //potentialArgs->planarRphideriv= &ZeroForce;
      potentialArgs->nargs= 2;
      break;
    case 8: //HernquistPotential, 2 arguments
      potentialArgs->Rforce= &HernquistPotentialRforce;
      potentialArgs->zforce= &HernquistPotentialzforce;
      potentialArgs->phiforce= &ZeroForce;
      //potentialArgs->R2deriv= &HernquistPotentialR2deriv;
      //potentialArgs->planarphi2deriv= &ZeroForce;
      //potentialArgs->planarRphideriv= &ZeroForce;
      potentialArgs->nargs= 2;
      break;
    case 9: //NFWPotential, 2 arguments
      potentialArgs->Rforce= &NFWPotentialRforce;
      potentialArgs->zforce= &NFWPotentialzforce;
      potentialArgs->phiforce= &ZeroForce;
      //potentialArgs->R2deriv= &NFWPotentialR2deriv;
      //potentialArgs->planarphi2deriv= &ZeroForce;
      //potentialArgs->planarRphideriv= &ZeroForce;
      potentialArgs->nargs= 2;
      break;
    case 10: //JaffePotential, 2 arguments
      potentialArgs->Rforce= &JaffePotentialRforce;
      potentialArgs->zforce= &JaffePotentialzforce;
      potentialArgs->phiforce= &ZeroForce;
      //potentialArgs->R2deriv= &JaffePotentialR2deriv;
      //potentialArgs->planarphi2deriv= &ZeroForce;
      //potentialArgs->planarRphideriv= &ZeroForce;
      potentialArgs->nargs= 2;
      break;
    case 11: //DoubleExponentialDiskPotential, XX arguments
      potentialArgs->Rforce= &DoubleExponentialDiskPotentialRforce;
      potentialArgs->zforce= &DoubleExponentialDiskPotentialzforce;
      potentialArgs->phiforce= &ZeroForce;
      //Look at pot_args to figure out the number of arguments
      potentialArgs->nargs= (int) (8 + 2 * *(pot_args+5) + 4 * ( *(pot_args+4) + 1 ));
      break;
    case 12: //FlattenedPowerPotential, 4 arguments
      potentialArgs->Rforce= &FlattenedPowerPotentialRforce;
      potentialArgs->zforce= &FlattenedPowerPotentialzforce;
      potentialArgs->phiforce= &ZeroForce;
      potentialArgs->nargs= 4;
      break;
    case 13: //interpRZPotential, XX arguments
      //Grab the grids and the coefficients
      nR= (int) *pot_args++;
      nz= (int) *pot_args++;
      Rgrid= (double *) malloc ( nR * sizeof ( double ) );
      zgrid= (double *) malloc ( nz * sizeof ( double ) );
      potGrid_splinecoeffs= (double *) malloc ( nR * nz * sizeof ( double ) );
      for (kk=0; kk < nR; kk++)
	*(Rgrid+kk)= *pot_args++;
      for (kk=0; kk < nz; kk++)
	*(zgrid+kk)= *pot_args++;
      for (kk=0; kk < nR; kk++)
	put_row(potGrid_splinecoeffs,kk,pot_args+kk*nz,nz); 
      pot_args+= nR*nz;
      potentialArgs->i2drforce= interp_2d_alloc(nR,nz);
      interp_2d_init(potentialArgs->i2drforce,Rgrid,zgrid,potGrid_splinecoeffs,
		     INTERP_2D_LINEAR); //latter bc we already calculated the coeffs
      potentialArgs->accxrforce= gsl_interp_accel_alloc ();
      potentialArgs->accyrforce= gsl_interp_accel_alloc ();
      for (kk=0; kk < nR; kk++)
	put_row(potGrid_splinecoeffs,kk,pot_args+kk*nz,nz); 
      pot_args+= nR*nz;    
      potentialArgs->i2dzforce= interp_2d_alloc(nR,nz);
      interp_2d_init(potentialArgs->i2dzforce,Rgrid,zgrid,potGrid_splinecoeffs,
		     INTERP_2D_LINEAR); //latter bc we already calculated the coeffs
      potentialArgs->accxzforce= gsl_interp_accel_alloc ();
      potentialArgs->accyzforce= gsl_interp_accel_alloc ();
      potentialArgs->Rforce= &interpRZPotentialRforce;
      potentialArgs->zforce= &interpRZPotentialzforce;
      potentialArgs->phiforce= &ZeroForce;
      potentialArgs->nargs= 2;
      //clean up
      free(Rgrid);
      free(zgrid);
      free(potGrid_splinecoeffs);
      break;
    case 14: //IsochronePotential, 2 arguments
      potentialArgs->Rforce= &IsochronePotentialRforce;
      potentialArgs->zforce= &IsochronePotentialzforce;
      potentialArgs->phiforce= &ZeroForce;
      potentialArgs->nargs= 2;
      break;
    case 15: //PowerSphericalwCutoffPotential, 3 arguments
      potentialArgs->Rforce= &PowerSphericalPotentialwCutoffRforce;
      potentialArgs->zforce= &PowerSphericalPotentialwCutoffzforce;
      potentialArgs->phiforce= &ZeroForce;
      //potentialArgs->R2deriv= &PowerSphericalPotentialR2deriv;
      //potentialArgs->planarphi2deriv= &ZeroForce;
      //potentialArgs->planarRphideriv= &ZeroForce;
      potentialArgs->nargs= 3;
      break;
    case 16: //KuzminKutuzovStaeckelPotential, 3 arguments
      potentialArgs->Rforce= &KuzminKutuzovStaeckelPotentialRforce;
      potentialArgs->zforce= &KuzminKutuzovStaeckelPotentialzforce;
      potentialArgs->phiforce= &ZeroForce;
      //potentialArgs->R2deriv= &KuzminKutuzovStaeckelPotentialR2deriv;
      potentialArgs->nargs= 3;
      break;
    case 17: //PlummerPotential, 2 arguments
      potentialArgs->Rforce= &PlummerPotentialRforce;
      potentialArgs->zforce= &PlummerPotentialzforce;
      potentialArgs->phiforce= &ZeroForce;
      //potentialArgs->R2deriv= &PlummerPotentialR2deriv;
      potentialArgs->nargs= 2;
      break;
    case 18: //PseudoIsothermalPotential, 2 arguments
      potentialArgs->Rforce= &PseudoIsothermalPotentialRforce;
      potentialArgs->zforce= &PseudoIsothermalPotentialzforce;
      potentialArgs->phiforce= &ZeroForce;
      //potentialArgs->R2deriv= &PseudoIsothermalPotentialR2deriv;
      potentialArgs->nargs= 2;
      break;
    case 19: //KuzminDiskPotential, 2 arguments
      potentialArgs->Rforce= &KuzminDiskPotentialRforce;
      potentialArgs->zforce= &KuzminDiskPotentialzforce;
      potentialArgs->phiforce= &ZeroForce;
      potentialArgs->nargs= 2;
      break;
<<<<<<< HEAD
    case 20: //BurkertPotential, 2 arguments
      potentialArgs->Rforce= &BurkertPotentialRforce;
      potentialArgs->zforce= &BurkertPotentialzforce;
      potentialArgs->phiforce= &ZeroForce;
      potentialArgs->nargs= 2;
      break;
    case 21: //TriaxialHernquistPotential, lots of arguments
      potentialArgs->Rforce= &TriaxialHernquistPotentialRforce;
      potentialArgs->zforce= &TriaxialHernquistPotentialzforce;
      potentialArgs->phiforce= &TriaxialHernquistPotentialphiforce;
      potentialArgs->nargs= (int) (21 + 2 * *(pot_args+14));
      break;
    case 22: //TriaxialNFWPotential, lots of arguments
      potentialArgs->Rforce= &TriaxialNFWPotentialRforce;
      potentialArgs->zforce= &TriaxialNFWPotentialzforce;
      potentialArgs->phiforce= &TriaxialNFWPotentialphiforce;
      potentialArgs->nargs= (int) (21 + 2 * *(pot_args+14));
      break;
    case 23: //TriaxialJaffePotential, lots of arguments
      potentialArgs->Rforce= &TriaxialJaffePotentialRforce;
      potentialArgs->zforce= &TriaxialJaffePotentialzforce;
      potentialArgs->phiforce= &TriaxialJaffePotentialphiforce;
      potentialArgs->nargs= (int) (21 + 2 * *(pot_args+14));
=======
      
    case 24: //SCFPotential, many arguments
      potentialArgs->Rforce= &SCFPotentialRforce;
      potentialArgs->zforce= &SCFPotentialzforce;
      potentialArgs->phiforce= &SCFPotentialphiforce;
      potentialArgs->nargs= (int) (4 + 2 * *(pot_args+1) * *(pot_args+2)* *(pot_args+3) + 7);
>>>>>>> 3c8689fc
      break;
    }
    potentialArgs->args= (double *) malloc( potentialArgs->nargs * sizeof(double));
    for (jj=0; jj < potentialArgs->nargs; jj++){
      *(potentialArgs->args)= *pot_args++;
      potentialArgs->args++;
    }
    potentialArgs->args-= potentialArgs->nargs;
    potentialArgs++;
  }
  potentialArgs-= npot;
}
void integrateFullOrbit(double *yo,
			int nt, 
			double *t,
			int npot,
			int * pot_type,
			double * pot_args,
			double dt,
			double rtol,
			double atol,
			double *result,
			int * err,
			int odeint_type){
  //Set up the forces, first count
  int ii;
  int dim;
  struct potentialArg * potentialArgs= (struct potentialArg *) malloc ( npot * sizeof (struct potentialArg) );
  parse_leapFuncArgs_Full(npot,potentialArgs,pot_type,pot_args);
  //Integrate
  void (*odeint_func)(void (*func)(double, double *, double *,
			   int, struct potentialArg *),
		      int,
		      double *,
		      int, double, double *,
		      int, struct potentialArg *,
		      double, double,
		      double *,int *);
  void (*odeint_deriv_func)(double, double *, double *,
			    int,struct potentialArg *);
  switch ( odeint_type ) {
  case 0: //leapfrog
    odeint_func= &leapfrog;
    odeint_deriv_func= &evalRectForce;
    dim= 3;
    break;
  case 1: //RK4
    odeint_func= &bovy_rk4;
    odeint_deriv_func= &evalRectDeriv;
    dim= 6;
    break;
  case 2: //RK6
    odeint_func= &bovy_rk6;
    odeint_deriv_func= &evalRectDeriv;
    dim= 6;
    break;
  case 3: //symplec4
    odeint_func= &symplec4;
    odeint_deriv_func= &evalRectForce;
    dim= 3;
    break;
  case 4: //symplec6
    odeint_func= &symplec6;
    odeint_deriv_func= &evalRectForce;
    dim= 3;
    break;
  case 5: //DOPR54
    odeint_func= &bovy_dopr54;
    odeint_deriv_func= &evalRectDeriv;
    dim= 6;
    break;
  }
  odeint_func(odeint_deriv_func,dim,yo,nt,dt,t,npot,potentialArgs,rtol,atol,
	      result,err);
  //Free allocated memory
  for (ii=0; ii < npot; ii++) {
    free(potentialArgs->args);
    potentialArgs++;
  }
  potentialArgs-= npot;
  free(potentialArgs);
  //Done!
}
// LCOV_EXCL_START
void integrateOrbit_dxdv(double *yo,
			 int nt, 
			 double *t,
			 int npot,
			 int * pot_type,
			 double * pot_args,
			 double rtol,
			 double atol,
			 double *result,
			 int * err,
			 int odeint_type){
  //Set up the forces, first count
  int ii;
  int dim;
  struct potentialArg * potentialArgs= (struct potentialArg *) malloc ( npot * sizeof (struct potentialArg) );
  parse_leapFuncArgs_Full(npot,potentialArgs,pot_type,pot_args);
  //Integrate
  void (*odeint_func)(void (*func)(double, double *, double *,
			   int, struct potentialArg *),
		      int,
		      double *,
		      int, double, double *,
		      int, struct potentialArg *,
		      double, double,
		      double *,int *);
  void (*odeint_deriv_func)(double, double *, double *,
			    int,struct potentialArg *);
  switch ( odeint_type ) {
  case 0: //leapfrog
    odeint_func= &leapfrog;
    odeint_deriv_func= &evalRectForce;
    dim= 6;
    break;
  case 1: //RK4
    odeint_func= &bovy_rk4;
    odeint_deriv_func= &evalRectDeriv_dxdv;
    dim= 12;
    break;
  case 2: //RK6
    odeint_func= &bovy_rk6;
    odeint_deriv_func= &evalRectDeriv_dxdv;
    dim= 12;
    break;
  case 3: //symplec4
    odeint_func= &symplec4;
    odeint_deriv_func= &evalRectForce;
    dim= 6;
    break;
  case 4: //symplec6
    odeint_func= &symplec6;
    odeint_deriv_func= &evalRectForce;
    dim= 6;
    break;
  case 5: //DOPR54
    odeint_func= &bovy_dopr54;
    odeint_deriv_func= &evalRectDeriv_dxdv;
    dim= 12;
    break;
  }
  odeint_func(odeint_deriv_func,dim,yo,nt,-9999.99,t,npot,potentialArgs,
	      rtol,atol,result,err);
  //Free allocated memory
  for (ii=0; ii < npot; ii++) {
    free(potentialArgs->args);
    potentialArgs++;
  }
  potentialArgs-= npot;
  free(potentialArgs);
  //Done!
}
// LCOV_EXCL_STOP
void evalRectForce(double t, double *q, double *a,
		   int nargs, struct potentialArg * potentialArgs){
  double sinphi, cosphi, x, y, phi,R,Rforce,phiforce, z, zforce;
  //q is rectangular so calculate R and phi
  x= *q;
  y= *(q+1);
  z= *(q+2);
  R= sqrt(x*x+y*y);
  phi= acos(x/R);
  sinphi= y/R;
  cosphi= x/R;
  if ( y < 0. ) phi= 2.*M_PI-phi;
  //Calculate the forces
  Rforce= calcRforce(R,z,phi,t,nargs,potentialArgs);
  zforce= calczforce(R,z,phi,t,nargs,potentialArgs);
  phiforce= calcPhiforce(R,z,phi,t,nargs,potentialArgs);
  *a++= cosphi*Rforce-1./R*sinphi*phiforce;
  *a++= sinphi*Rforce+1./R*cosphi*phiforce;
  *a= zforce;
}
void evalRectDeriv(double t, double *q, double *a,
		   int nargs, struct potentialArg * potentialArgs){
  double sinphi, cosphi, x, y, phi,R,Rforce,phiforce,z,zforce;
  //first three derivatives are just the velocities
  *a++= *(q+3);
  *a++= *(q+4);
  *a++= *(q+5);
  //Rest is force
  //q is rectangular so calculate R and phi
  x= *q;
  y= *(q+1);
  z= *(q+2);
  R= sqrt(x*x+y*y);
  phi= acos(x/R);
  sinphi= y/R;
  cosphi= x/R;
  if ( y < 0. ) phi= 2.*M_PI-phi;
  //Calculate the forces
  Rforce= calcRforce(R,z,phi,t,nargs,potentialArgs);
  zforce= calczforce(R,z,phi,t,nargs,potentialArgs);
  phiforce= calcPhiforce(R,z,phi,t,nargs,potentialArgs);
  *a++= cosphi*Rforce-1./R*sinphi*phiforce;
  *a++= sinphi*Rforce+1./R*cosphi*phiforce;
  *a= zforce;
}

double calcRforce(double R, double Z, double phi, double t, 
		  int nargs, struct potentialArg * potentialArgs){
  int ii;
  double Rforce= 0.;
  for (ii=0; ii < nargs; ii++){
    Rforce+= potentialArgs->Rforce(R,Z,phi,t,
				   potentialArgs);
    potentialArgs++;
  }
  potentialArgs-= nargs;
  return Rforce;
}
double calczforce(double R, double Z, double phi, double t, 
		  int nargs, struct potentialArg * potentialArgs){
  int ii;
  double zforce= 0.;
  for (ii=0; ii < nargs; ii++){
    zforce+= potentialArgs->zforce(R,Z,phi,t,
				   potentialArgs);
    potentialArgs++;
  }
  potentialArgs-= nargs;
  return zforce;
}
double calcPhiforce(double R, double Z, double phi, double t, 
			  int nargs, struct potentialArg * potentialArgs){
  int ii;
  double phiforce= 0.;
  for (ii=0; ii < nargs; ii++){
    phiforce+= potentialArgs->phiforce(R,Z,phi,t,
				       potentialArgs);
    potentialArgs++;
  }
  potentialArgs-= nargs;
  return phiforce;
}
// LCOV_EXCL_START
void evalRectDeriv_dxdv(double t, double *q, double *a,
			int nargs, struct potentialArg * potentialArgs){
  double sinphi, cosphi, x, y, phi,R,Rforce,phiforce,z,zforce;
  double R2deriv, phi2deriv, Rphideriv, dFxdx, dFxdy, dFydx, dFydy;
  //first three derivatives are just the velocities
  *a++= *(q+3);
  *a++= *(q+4);
  *a++= *(q+5);
  //Rest is force
  //q is rectangular so calculate R and phi
  x= *q;
  y= *(q+1);
  z= *(q+2);
  R= sqrt(x*x+y*y);
  phi= acos(x/R);
  sinphi= y/R;
  cosphi= x/R;
  if ( y < 0. ) phi= 2.*M_PI-phi;
  //Calculate the forces
  Rforce= calcRforce(R,z,phi,t,nargs,potentialArgs);
  zforce= calczforce(R,z,phi,t,nargs,potentialArgs);
  phiforce= calcPhiforce(R,z,phi,t,nargs,potentialArgs);
  *a++= cosphi*Rforce-1./R*sinphi*phiforce;
  *a++= sinphi*Rforce+1./R*cosphi*phiforce;
  *a++= zforce;
  //dx derivatives are just dv
  *a++= *(q+9);
  *a++= *(q+10);
  *a++= *(q+11);
  //for the dv derivatives we need also R2deriv, phi2deriv, and Rphideriv
  R2deriv= calcR2deriv(R,z,phi,t,nargs,potentialArgs);
  phi2deriv= calcphi2deriv(R,z,phi,t,nargs,potentialArgs);
  Rphideriv= calcRphideriv(R,z,phi,t,nargs,potentialArgs);
  //..and dFxdx, dFxdy, dFydx, dFydy
  dFxdx= -cosphi*cosphi*R2deriv
    +2.*cosphi*sinphi/R/R*phiforce
    +sinphi*sinphi/R*Rforce
    +2.*sinphi*cosphi/R*Rphideriv
    -sinphi*sinphi/R/R*phi2deriv;
  dFxdy= -sinphi*cosphi*R2deriv
    +(sinphi*sinphi-cosphi*cosphi)/R/R*phiforce
    -cosphi*sinphi/R*Rforce
    -(cosphi*cosphi-sinphi*sinphi)/R*Rphideriv
    +cosphi*sinphi/R/R*phi2deriv;
  dFydx= -cosphi*sinphi*R2deriv
    +(sinphi*sinphi-cosphi*cosphi)/R/R*phiforce
    +(sinphi*sinphi-cosphi*cosphi)/R*Rphideriv
    -sinphi*cosphi/R*Rforce
    +sinphi*cosphi/R/R*phi2deriv;
  dFydy= -sinphi*sinphi*R2deriv
    -2.*sinphi*cosphi/R/R*phiforce
    -2.*sinphi*cosphi/R*Rphideriv
    +cosphi*cosphi/R*Rforce
    -cosphi*cosphi/R/R*phi2deriv;
  *a++= dFxdx * *(q+4) + dFxdy * *(q+5);
  *a++= dFydx * *(q+4) + dFydy * *(q+5);
  *a= 0; //BOVY: PUT IN Z2DERIVS
}

double calcR2deriv(double R, double Z, double phi, double t, 
		   int nargs, struct potentialArg * potentialArgs){
  int ii;
  double R2deriv= 0.;
  for (ii=0; ii < nargs; ii++){
    R2deriv+= potentialArgs->R2deriv(R,Z,phi,t,
				     potentialArgs);
    potentialArgs++;
  }
  potentialArgs-= nargs;
  return R2deriv;
}

double calcphi2deriv(double R, double Z, double phi, double t, 
			 int nargs, struct potentialArg * potentialArgs){
  int ii;
  double phi2deriv= 0.;
  for (ii=0; ii < nargs; ii++){
    phi2deriv+= potentialArgs->phi2deriv(R,Z,phi,t,
					 potentialArgs);
    potentialArgs++;
  }
  potentialArgs-= nargs;
  return phi2deriv;
}
double calcRphideriv(double R, double Z, double phi, double t, 
			   int nargs, struct potentialArg * potentialArgs){
  int ii;
  double Rphideriv= 0.;
  for (ii=0; ii < nargs; ii++){
    Rphideriv+= potentialArgs->Rphideriv(R,Z,phi,t,
					 potentialArgs);
    potentialArgs++;
  }
  potentialArgs-= nargs;
  return Rphideriv;
}
// LCOV_EXCL_STOP<|MERGE_RESOLUTION|>--- conflicted
+++ resolved
@@ -196,7 +196,6 @@
       potentialArgs->phiforce= &ZeroForce;
       potentialArgs->nargs= 2;
       break;
-<<<<<<< HEAD
     case 20: //BurkertPotential, 2 arguments
       potentialArgs->Rforce= &BurkertPotentialRforce;
       potentialArgs->zforce= &BurkertPotentialzforce;
@@ -220,14 +219,12 @@
       potentialArgs->zforce= &TriaxialJaffePotentialzforce;
       potentialArgs->phiforce= &TriaxialJaffePotentialphiforce;
       potentialArgs->nargs= (int) (21 + 2 * *(pot_args+14));
-=======
-      
+      break;      
     case 24: //SCFPotential, many arguments
       potentialArgs->Rforce= &SCFPotentialRforce;
       potentialArgs->zforce= &SCFPotentialzforce;
       potentialArgs->phiforce= &SCFPotentialphiforce;
       potentialArgs->nargs= (int) (4 + 2 * *(pot_args+1) * *(pot_args+2)* *(pot_args+3) + 7);
->>>>>>> 3c8689fc
       break;
     }
     potentialArgs->args= (double *) malloc( potentialArgs->nargs * sizeof(double));
