--- conflicted
+++ resolved
@@ -218,8 +218,15 @@
       potentialArgs->planarRforce= &DiskSCFPotentialPlanarRforce;
       potentialArgs->planarphiforce= &ZeroPlanarForce;
       potentialArgs->nargs= (int) *(pot_args) + 3;
-<<<<<<< HEAD
-      break;      
+      break;
+    case 27: // SpiralArmsPotential, 10 arguments + array of Cs
+      potentialArgs->planarRforce = &SpiralArmsPotentialPlanarRforce;
+      potentialArgs->planarphiforce = &SpiralArmsPotentialPlanarphiforce;
+      potentialArgs->planarR2deriv = &SpiralArmsPotentialPlanarR2deriv;
+      potentialArgs->planarphi2deriv = &SpiralArmsPotentialPlanarphi2deriv;
+      potentialArgs->planarRphideriv = &SpiralArmsPotentialPlanarRphideriv;
+      potentialArgs->nargs = (int) 10 + *pot_args;
+      break;
 //////////////////////////////// WRAPPERS /////////////////////////////////////
     case -1: //DehnenSmoothWrapperPotential
       potentialArgs->planarRforce= &DehnenSmoothWrapperPotentialPlanarRforce;
@@ -237,16 +244,6 @@
 			 pot_type,pot_args+1);
       pot_type+= potentialArgs->nwrapped;
       pot_args+= ( (int) *pot_args ) +  1;
-=======
-      break;
-    case 27: // SpiralArmsPotential, 10 arguments + array of Cs
-      potentialArgs->planarRforce = &SpiralArmsPotentialPlanarRforce;
-      potentialArgs->planarphiforce = &SpiralArmsPotentialPlanarphiforce;
-      potentialArgs->planarR2deriv = &SpiralArmsPotentialPlanarR2deriv;
-      potentialArgs->planarphi2deriv = &SpiralArmsPotentialPlanarphi2deriv;
-      potentialArgs->planarRphideriv = &SpiralArmsPotentialPlanarRphideriv;
-      potentialArgs->nargs = (int) 10 + *pot_args;
->>>>>>> f5094fa6
       break;
     }
     potentialArgs->args= (double *) malloc( potentialArgs->nargs * sizeof(double));
