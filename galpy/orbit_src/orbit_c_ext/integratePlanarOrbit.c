/*
  Wrappers around the C integration code for planar Orbits
*/
#include <stdio.h>
#include <stdlib.h>
#include <stdbool.h>
#include <math.h>
#include <bovy_symplecticode.h>
#include <bovy_rk.h>
//Potentials
#include <galpy_potentials.h>
#ifndef M_PI
#define M_PI 3.14159265358979323846
#endif
//Macros to export functions in DLL on different OS
#if defined(_WIN32)
#define EXPORT __declspec(dllexport)
#elif defined(__GNUC__)
#define EXPORT __attribute__((visibility("default")))
#else
// Just do nothing?
#define EXPORT
#endif
/*
  Function Declarations
*/
void evalPlanarRectForce(double, double *, double *,
			 int, struct potentialArg *);
void evalPlanarRectDeriv(double, double *, double *,
			 int, struct potentialArg *);
void evalPlanarRectDeriv_dxdv(double, double *, double *,
			      int, struct potentialArg *);
/*
  Actual functions
*/
void parse_leapFuncArgs(int npot,struct potentialArg * potentialArgs,
			int ** pot_type,
			double ** pot_args){
  int ii,jj;
  init_potentialArgs(npot,potentialArgs);
  for (ii=0; ii < npot; ii++){
    switch ( *(*pot_type)++ ) {
    case 0: //LogarithmicHaloPotential, 4 arguments
      potentialArgs->potentialEval= &LogarithmicHaloPotentialEval;
      potentialArgs->planarRforce= &LogarithmicHaloPotentialPlanarRforce;
      potentialArgs->planarphiforce= &LogarithmicHaloPotentialPlanarphiforce;
      potentialArgs->planarR2deriv= &LogarithmicHaloPotentialPlanarR2deriv;
      potentialArgs->planarphi2deriv= &LogarithmicHaloPotentialPlanarphi2deriv;
      potentialArgs->planarRphideriv= &LogarithmicHaloPotentialPlanarRphideriv;
      potentialArgs->nargs= 4;
      break;
    case 1: //DehnenBarPotential, 6 arguments
      potentialArgs->planarRforce= &DehnenBarPotentialPlanarRforce;
      potentialArgs->planarphiforce= &DehnenBarPotentialPlanarphiforce;
      potentialArgs->planarR2deriv= &DehnenBarPotentialPlanarR2deriv;
      potentialArgs->planarphi2deriv= &DehnenBarPotentialPlanarphi2deriv;
      potentialArgs->planarRphideriv= &DehnenBarPotentialPlanarRphideriv;
      potentialArgs->nargs= 6;
      break;
    case 2: //TransientLogSpiralPotential, 8 arguments
      potentialArgs->planarRforce= &TransientLogSpiralPotentialRforce;
      potentialArgs->planarphiforce= &TransientLogSpiralPotentialphiforce;
      potentialArgs->nargs= 8;
      break;
    case 3: //SteadyLogSpiralPotential, 8 arguments
      potentialArgs->planarRforce= &SteadyLogSpiralPotentialRforce;
      potentialArgs->planarphiforce= &SteadyLogSpiralPotentialphiforce;
      potentialArgs->nargs= 8;
      break;
    case 4: //EllipticalDiskPotential, 6 arguments
      potentialArgs->planarRforce= &EllipticalDiskPotentialRforce;
      potentialArgs->planarphiforce= &EllipticalDiskPotentialphiforce;
      potentialArgs->planarR2deriv= &EllipticalDiskPotentialR2deriv;
      potentialArgs->planarphi2deriv= &EllipticalDiskPotentialphi2deriv;
      potentialArgs->planarRphideriv= &EllipticalDiskPotentialRphideriv;
      potentialArgs->nargs= 6;
      break;
    case 5: //MiyamotoNagaiPotential, 3 arguments
      potentialArgs->potentialEval= &MiyamotoNagaiPotentialEval;
      potentialArgs->planarRforce= &MiyamotoNagaiPotentialPlanarRforce;
      potentialArgs->planarphiforce= &ZeroPlanarForce;
      potentialArgs->planarR2deriv= &MiyamotoNagaiPotentialPlanarR2deriv;
      potentialArgs->planarphi2deriv= &ZeroPlanarForce;
      potentialArgs->planarRphideriv= &ZeroPlanarForce;
      potentialArgs->nargs= 3;
      break;
    case 6: //LopsidedDiskPotential, 4 arguments
      potentialArgs->planarRforce= &LopsidedDiskPotentialRforce;
      potentialArgs->planarphiforce= &LopsidedDiskPotentialphiforce;
      potentialArgs->planarR2deriv= &LopsidedDiskPotentialR2deriv;
      potentialArgs->planarphi2deriv= &LopsidedDiskPotentialphi2deriv;
      potentialArgs->planarRphideriv= &LopsidedDiskPotentialRphideriv;
      potentialArgs->nargs= 4;
      break;
    case 7: //PowerSphericalPotential, 2 arguments
      potentialArgs->potentialEval= &PowerSphericalPotentialEval;
      potentialArgs->planarRforce= &PowerSphericalPotentialPlanarRforce;
      potentialArgs->planarphiforce= &ZeroPlanarForce;
      potentialArgs->planarR2deriv= &PowerSphericalPotentialPlanarR2deriv;
      potentialArgs->planarphi2deriv= &ZeroPlanarForce;
      potentialArgs->planarRphideriv= &ZeroPlanarForce;
      potentialArgs->nargs= 2;
      break;
    case 8: //HernquistPotential, 2 arguments
      potentialArgs->potentialEval= &HernquistPotentialEval;
      potentialArgs->planarRforce= &HernquistPotentialPlanarRforce;
      potentialArgs->planarphiforce= &ZeroPlanarForce;
      potentialArgs->planarR2deriv= &HernquistPotentialPlanarR2deriv;
      potentialArgs->planarphi2deriv= &ZeroPlanarForce;
      potentialArgs->planarRphideriv= &ZeroPlanarForce;
      potentialArgs->nargs= 2;
      break;
    case 9: //NFWPotential, 2 arguments
      potentialArgs->potentialEval= &NFWPotentialEval;
      potentialArgs->planarRforce= &NFWPotentialPlanarRforce;
      potentialArgs->planarphiforce= &ZeroPlanarForce;
      potentialArgs->planarR2deriv= &NFWPotentialPlanarR2deriv;
      potentialArgs->planarphi2deriv= &ZeroPlanarForce;
      potentialArgs->planarRphideriv= &ZeroPlanarForce;
      potentialArgs->nargs= 2;
      break;
    case 10: //JaffePotential, 2 arguments
      potentialArgs->potentialEval= &JaffePotentialEval;
      potentialArgs->planarRforce= &JaffePotentialPlanarRforce;
      potentialArgs->planarphiforce= &ZeroPlanarForce;
      potentialArgs->planarR2deriv= &JaffePotentialPlanarR2deriv;
      potentialArgs->planarphi2deriv= &ZeroPlanarForce;
      potentialArgs->planarRphideriv= &ZeroPlanarForce;
      potentialArgs->nargs= 2;
      break;
    case 11: //DoubleExponentialDiskPotential, XX arguments
      potentialArgs->potentialEval= &DoubleExponentialDiskPotentialEval;
      potentialArgs->planarRforce= &DoubleExponentialDiskPotentialPlanarRforce;
      potentialArgs->planarphiforce= &ZeroPlanarForce;
      //potentialArgs->planarR2deriv= &DoubleExponentialDiskPotentialPlanarR2deriv;
      potentialArgs->planarphi2deriv= &ZeroPlanarForce;
      potentialArgs->planarRphideriv= &ZeroPlanarForce;
      //Look at pot_args to figure out the number of arguments
      potentialArgs->nargs= (int) (8 + 2 * *(*pot_args+5) + 4 * ( *(*pot_args+4) + 1 ));
      break;
    case 12: //FlattenedPowerPotential, 4 arguments
      potentialArgs->potentialEval= &FlattenedPowerPotentialEval;
      potentialArgs->planarRforce= &FlattenedPowerPotentialPlanarRforce;
      potentialArgs->planarphiforce= &ZeroPlanarForce;
      potentialArgs->planarR2deriv= &FlattenedPowerPotentialPlanarR2deriv;
      potentialArgs->planarphi2deriv= &ZeroPlanarForce;
      potentialArgs->planarRphideriv= &ZeroPlanarForce;
      potentialArgs->nargs= 3;
      break;
    case 14: //IsochronePotential, 2 arguments
      potentialArgs->potentialEval= &IsochronePotentialEval;
      potentialArgs->planarRforce= &IsochronePotentialPlanarRforce;
      potentialArgs->planarphiforce= &ZeroPlanarForce;
      potentialArgs->planarR2deriv= &IsochronePotentialPlanarR2deriv;
      potentialArgs->planarphi2deriv= &ZeroPlanarForce;
      potentialArgs->planarRphideriv= &ZeroPlanarForce;
      potentialArgs->nargs= 2;
      break;
    case 15: //PowerSphericalPotentialwCutoff, 3 arguments
      potentialArgs->potentialEval= &PowerSphericalPotentialwCutoffEval;
      potentialArgs->planarRforce= &PowerSphericalPotentialwCutoffPlanarRforce;
      potentialArgs->planarphiforce= &ZeroPlanarForce;
      potentialArgs->planarR2deriv= &PowerSphericalPotentialwCutoffPlanarR2deriv;
      potentialArgs->planarphi2deriv= &ZeroPlanarForce;
      potentialArgs->planarRphideriv= &ZeroPlanarForce;
      potentialArgs->nargs= 3;
      break;
    case 16: //KuzminKutuzovStaeckelPotential, 3 arguments
      potentialArgs->potentialEval= &KuzminKutuzovStaeckelPotentialEval;
      potentialArgs->planarRforce= &KuzminKutuzovStaeckelPotentialPlanarRforce;
      potentialArgs->planarphiforce= &ZeroPlanarForce;
      potentialArgs->planarR2deriv= &KuzminKutuzovStaeckelPotentialPlanarR2deriv;
      potentialArgs->planarphi2deriv= &ZeroPlanarForce;
      potentialArgs->planarRphideriv= &ZeroPlanarForce;
      potentialArgs->nargs= 3;
      break;
    case 17: //PlummerPotential, 2 arguments
      potentialArgs->potentialEval= &PlummerPotentialEval;
      potentialArgs->planarRforce= &PlummerPotentialPlanarRforce;
      potentialArgs->planarphiforce= &ZeroPlanarForce;
      potentialArgs->planarR2deriv= &PlummerPotentialPlanarR2deriv;
      potentialArgs->planarphi2deriv= &ZeroPlanarForce;
      potentialArgs->planarRphideriv= &ZeroPlanarForce;
      potentialArgs->nargs= 2;
      break;
    case 18: //PseudoIsothermalPotential, 2 arguments
      potentialArgs->potentialEval= &PseudoIsothermalPotentialEval;
      potentialArgs->planarRforce= &PseudoIsothermalPotentialPlanarRforce;
      potentialArgs->planarphiforce= &ZeroPlanarForce;
      potentialArgs->planarR2deriv= &PseudoIsothermalPotentialPlanarR2deriv;
      potentialArgs->planarphi2deriv= &ZeroPlanarForce;
      potentialArgs->planarRphideriv= &ZeroPlanarForce;
      potentialArgs->nargs= 2;
      break;
    case 19: //KuzminDiskPotential, 2 arguments
      potentialArgs->potentialEval= &KuzminDiskPotentialEval;
      potentialArgs->planarRforce= &KuzminDiskPotentialPlanarRforce;
      potentialArgs->planarphiforce= &ZeroPlanarForce;
      potentialArgs->planarR2deriv= &KuzminDiskPotentialPlanarR2deriv;
      potentialArgs->planarphi2deriv= &ZeroPlanarForce;
      potentialArgs->planarRphideriv= &ZeroPlanarForce;
      potentialArgs->nargs= 2;
      break;
    case 20: //BurkertPotential, 2 arguments
      potentialArgs->potentialEval= &BurkertPotentialEval;
      potentialArgs->planarRforce= &BurkertPotentialPlanarRforce;
      potentialArgs->planarphiforce= &ZeroPlanarForce;
      potentialArgs->planarR2deriv= &BurkertPotentialPlanarR2deriv;
      potentialArgs->planarphi2deriv= &ZeroPlanarForce;
      potentialArgs->planarRphideriv= &ZeroPlanarForce;
      potentialArgs->nargs= 2;
      break;
    case 21: //TriaxialHernquistPotential, lots of arguments
      potentialArgs->potentialEval= &TriaxialHernquistPotentialEval;
      potentialArgs->planarRforce= &TriaxialHernquistPotentialPlanarRforce;
      potentialArgs->planarphiforce= &TriaxialHernquistPotentialPlanarphiforce;
      potentialArgs->nargs= (int) (21 + 2 * *(*pot_args+14));
      break;
    case 22: //TriaxialNFWPotential, lots of arguments
      potentialArgs->potentialEval= &TriaxialNFWPotentialEval;
      potentialArgs->planarRforce= &TriaxialNFWPotentialPlanarRforce;
      potentialArgs->planarphiforce= &TriaxialNFWPotentialPlanarphiforce;
      potentialArgs->nargs= (int) (21 + 2 * *(*pot_args+14));
      break;
    case 23: //TriaxialJaffePotential, lots of arguments
      potentialArgs->potentialEval= &TriaxialJaffePotentialEval;
      potentialArgs->planarRforce= &TriaxialJaffePotentialPlanarRforce;
      potentialArgs->planarphiforce= &TriaxialJaffePotentialPlanarphiforce;
      potentialArgs->nargs= (int) (21 + 2 * *(*pot_args+14));
      break;    
    case 24: //SCFPotential, many arguments
      potentialArgs->potentialEval= &SCFPotentialEval;
      potentialArgs->planarRforce= &SCFPotentialPlanarRforce;
      potentialArgs->planarphiforce= &SCFPotentialPlanarphiforce;
      potentialArgs->planarR2deriv= &SCFPotentialPlanarR2deriv;
      potentialArgs->planarphi2deriv= &SCFPotentialPlanarphi2deriv;
      potentialArgs->planarRphideriv= &SCFPotentialPlanarRphideriv;
      potentialArgs->nargs= (int) (5 + (1 + *(*pot_args + 1)) * *(*pot_args+2) * *(*pot_args+3)* *(*pot_args+4) + 7);
      break;
    case 25: //SoftenedNeedleBarPotential, 13 arguments
      potentialArgs->potentialEval= &SoftenedNeedleBarPotentialEval;
      potentialArgs->planarRforce= &SoftenedNeedleBarPotentialPlanarRforce;
      potentialArgs->planarphiforce= &SoftenedNeedleBarPotentialPlanarphiforce;
      potentialArgs->nargs= (int) 13;
      break;    
    case 26: //DiskSCFPotential, nsigma+3 arguments
      potentialArgs->potentialEval= &DiskSCFPotentialEval;
      potentialArgs->planarRforce= &DiskSCFPotentialPlanarRforce;
      potentialArgs->planarphiforce= &ZeroPlanarForce;
      potentialArgs->nargs= (int) **pot_args + 3;
      break;
    case 27: // SpiralArmsPotential, 10 arguments + array of Cs
      potentialArgs->planarRforce = &SpiralArmsPotentialPlanarRforce;
      potentialArgs->planarphiforce = &SpiralArmsPotentialPlanarphiforce;
      potentialArgs->planarR2deriv = &SpiralArmsPotentialPlanarR2deriv;
      potentialArgs->planarphi2deriv = &SpiralArmsPotentialPlanarphi2deriv;
      potentialArgs->planarRphideriv = &SpiralArmsPotentialPlanarRphideriv;
      potentialArgs->nargs = (int) 10 + **pot_args;
      break;
    case 28: //CosmphiDiskPotential, 9 arguments
      potentialArgs->planarRforce= &CosmphiDiskPotentialRforce;
      potentialArgs->planarphiforce= &CosmphiDiskPotentialphiforce;
      potentialArgs->planarR2deriv= &CosmphiDiskPotentialR2deriv;
      potentialArgs->planarphi2deriv= &CosmphiDiskPotentialphi2deriv;
      potentialArgs->planarRphideriv= &CosmphiDiskPotentialRphideriv;
      potentialArgs->nargs= 9;
      break;
    case 29: //HenonHeilesPotential, 1 argument
      potentialArgs->planarRforce= &HenonHeilesPotentialRforce;
      potentialArgs->planarphiforce= &HenonHeilesPotentialphiforce;
      potentialArgs->planarR2deriv= &HenonHeilesPotentialR2deriv;
      potentialArgs->planarphi2deriv= &HenonHeilesPotentialphi2deriv;
      potentialArgs->planarRphideriv= &HenonHeilesPotentialRphideriv;
      potentialArgs->nargs= 1;
      break;
//////////////////////////////// WRAPPERS /////////////////////////////////////
    case -1: //DehnenSmoothWrapperPotential
      potentialArgs->potentialEval= &DehnenSmoothWrapperPotentialEval;
      potentialArgs->planarRforce= &DehnenSmoothWrapperPotentialPlanarRforce;
      potentialArgs->planarphiforce= &DehnenSmoothWrapperPotentialPlanarphiforce;
      potentialArgs->planarR2deriv= &DehnenSmoothWrapperPotentialPlanarR2deriv;
      potentialArgs->planarphi2deriv= &DehnenSmoothWrapperPotentialPlanarphi2deriv;
      potentialArgs->planarRphideriv= &DehnenSmoothWrapperPotentialPlanarRphideriv;
      potentialArgs->nargs= (int) 3;
      break;
    case -2: //SolidBodyRotationWrapperPotential
      potentialArgs->planarRforce= &SolidBodyRotationWrapperPotentialPlanarRforce;
      potentialArgs->planarphiforce= &SolidBodyRotationWrapperPotentialPlanarphiforce;
      potentialArgs->planarR2deriv= &SolidBodyRotationWrapperPotentialPlanarR2deriv;
      potentialArgs->planarphi2deriv= &SolidBodyRotationWrapperPotentialPlanarphi2deriv;
      potentialArgs->planarRphideriv= &SolidBodyRotationWrapperPotentialPlanarRphideriv;
      potentialArgs->nargs= (int) 3;
      break;
    case -3: //OblateStaeckelWrapperPotential
<<<<<<< HEAD
=======
      potentialArgs->potentialEval= &OblateStaeckelWrapperPotentialEval;
>>>>>>> 58d5f03d
      potentialArgs->planarRforce= &OblateStaeckelWrapperPotentialPlanarRforce;
      potentialArgs->planarphiforce= &ZeroPlanarForce;
      potentialArgs->nargs= (int) 5;
      break;
    }
    if ( *(*pot_type-1) < 0) { // Parse wrapped potential for wrappers
      potentialArgs->nwrapped= (int) *(*pot_args)++;
      potentialArgs->wrappedPotentialArg= \
	(struct potentialArg *) malloc ( potentialArgs->nwrapped	\
					 * sizeof (struct potentialArg) );
      parse_leapFuncArgs(potentialArgs->nwrapped,
			 potentialArgs->wrappedPotentialArg,
			 pot_type,pot_args);
    }
    potentialArgs->args= (double *) malloc( potentialArgs->nargs * sizeof(double));
    for (jj=0; jj < potentialArgs->nargs; jj++){
      *(potentialArgs->args)= *(*pot_args)++;
      potentialArgs->args++;
    }
    potentialArgs->args-= potentialArgs->nargs;
    potentialArgs++;
  }
  potentialArgs-= npot;
}
EXPORT void integratePlanarOrbit(double *yo,
				 int nt, 
				 double *t,
				 int npot,
				 int * pot_type,
				 double * pot_args,
				 double dt,
				 double rtol,
				 double atol,
				 double *result,
				 int * err,
				 int odeint_type){
  //Set up the forces, first count
  int dim;
  struct potentialArg * potentialArgs= (struct potentialArg *) malloc ( npot * sizeof (struct potentialArg) );
  parse_leapFuncArgs(npot,potentialArgs,&pot_type,&pot_args);
  //Integrate
  void (*odeint_func)(void (*func)(double, double *, double *,
			   int, struct potentialArg *),
		      int,
		      double *,
		      int, double, double *,
		      int, struct potentialArg *,
		      double, double,
		      double *,int *);
  void (*odeint_deriv_func)(double, double *, double *,
			    int,struct potentialArg *);
  switch ( odeint_type ) {
  case 0: //leapfrog
    odeint_func= &leapfrog;
    odeint_deriv_func= &evalPlanarRectForce;
    dim= 2;
    break;
  case 1: //RK4
    odeint_func= &bovy_rk4;
    odeint_deriv_func= &evalPlanarRectDeriv;
    dim= 4;
    break;
  case 2: //RK6
    odeint_func= &bovy_rk6;
    odeint_deriv_func= &evalPlanarRectDeriv;
    dim= 4;
    break;
  case 3: //symplec4
    odeint_func= &symplec4;
    odeint_deriv_func= &evalPlanarRectForce;
    dim= 2;
    break;
  case 4: //symplec6
    odeint_func= &symplec6;
    odeint_deriv_func= &evalPlanarRectForce;
    dim= 2;
    break;
  case 5: //DOPR54
    odeint_func= &bovy_dopr54;
    odeint_deriv_func= &evalPlanarRectDeriv;
    dim= 4;
    break;
  }
  odeint_func(odeint_deriv_func,dim,yo,nt,dt,t,npot,potentialArgs,rtol,atol,
	      result,err);
  //Free allocated memory
  free_potentialArgs(npot,potentialArgs);
  free(potentialArgs);
  //Done!
}

EXPORT void integratePlanarOrbit_dxdv(double *yo,
				      int nt, 
				      double *t,
				      int npot,
				      int * pot_type,
				      double * pot_args,
				      double dt,
				      double rtol,
				      double atol,
				      double *result,
				      int * err,
				      int odeint_type){
  //Set up the forces, first count
  int dim;
  struct potentialArg * potentialArgs= (struct potentialArg *) malloc ( npot * sizeof (struct potentialArg) );
  parse_leapFuncArgs(npot,potentialArgs,&pot_type,&pot_args);
  //Integrate
  void (*odeint_func)(void (*func)(double, double *, double *,
			   int, struct potentialArg *),
		      int,
		      double *,
		      int, double, double *,
		      int, struct potentialArg *,
		      double, double,
		      double *,int *);
  void (*odeint_deriv_func)(double, double *, double *,
			    int,struct potentialArg *);
  switch ( odeint_type ) {
  case 1: //RK4
    odeint_func= &bovy_rk4;
    odeint_deriv_func= &evalPlanarRectDeriv_dxdv;
    dim= 8;
    break;
  case 2: //RK6
    odeint_func= &bovy_rk6;
    odeint_deriv_func= &evalPlanarRectDeriv_dxdv;
    dim= 8;
    break;
  case 5: //DOPR54
    odeint_func= &bovy_dopr54;
    odeint_deriv_func= &evalPlanarRectDeriv_dxdv;
    dim= 8;
    break;
  }
  odeint_func(odeint_deriv_func,dim,yo,nt,dt,t,npot,potentialArgs,rtol,atol,
	      result,err);
  //Free allocated memory
  free_potentialArgs(npot,potentialArgs);
  free(potentialArgs);
  //Done!
}

void evalPlanarRectForce(double t, double *q, double *a,
			 int nargs, struct potentialArg * potentialArgs){
  double sinphi, cosphi, x, y, phi,R,Rforce,phiforce;
  //q is rectangular so calculate R and phi
  x= *q;
  y= *(q+1);
  R= sqrt(x*x+y*y);
  phi= acos(x/R);
  sinphi= y/R;
  cosphi= x/R;
  if ( y < 0. ) phi= 2.*M_PI-phi;
  //Calculate the forces
  Rforce= calcPlanarRforce(R,phi,t,nargs,potentialArgs);
  phiforce= calcPlanarphiforce(R,phi,t,nargs,potentialArgs);
  *a++= cosphi*Rforce-1./R*sinphi*phiforce;
  *a--= sinphi*Rforce+1./R*cosphi*phiforce;
}
void evalPlanarRectDeriv(double t, double *q, double *a,
			 int nargs, struct potentialArg * potentialArgs){
  double sinphi, cosphi, x, y, phi,R,Rforce,phiforce;
  //first two derivatives are just the velocities
  *a++= *(q+2);
  *a++= *(q+3);
  //Rest is force
  //q is rectangular so calculate R and phi
  x= *q;
  y= *(q+1);
  R= sqrt(x*x+y*y);
  phi= acos(x/R);
  sinphi= y/R;
  cosphi= x/R;
  if ( y < 0. ) phi= 2.*M_PI-phi;
  //Calculate the forces
  Rforce= calcPlanarRforce(R,phi,t,nargs,potentialArgs);
  phiforce= calcPlanarphiforce(R,phi,t,nargs,potentialArgs);
  *a++= cosphi*Rforce-1./R*sinphi*phiforce;
  *a= sinphi*Rforce+1./R*cosphi*phiforce;
}

void evalPlanarRectDeriv_dxdv(double t, double *q, double *a,
			      int nargs, struct potentialArg * potentialArgs){
  double sinphi, cosphi, x, y, phi,R,Rforce,phiforce;
  double R2deriv, phi2deriv, Rphideriv, dFxdx, dFxdy, dFydx, dFydy;
  //first two derivatives are just the velocities
  *a++= *(q+2);
  *a++= *(q+3);
  //Rest is force
  //q is rectangular so calculate R and phi
  x= *q;
  y= *(q+1);
  R= sqrt(x*x+y*y);
  phi= acos(x/R);
  sinphi= y/R;
  cosphi= x/R;
  if ( y < 0. ) phi= 2.*M_PI-phi;
  //Calculate the forces
  Rforce= calcPlanarRforce(R,phi,t,nargs,potentialArgs);
  phiforce= calcPlanarphiforce(R,phi,t,nargs,potentialArgs);
  *a++= cosphi*Rforce-1./R*sinphi*phiforce;
  *a++= sinphi*Rforce+1./R*cosphi*phiforce;
  //dx derivatives are just dv
  *a++= *(q+6);
  *a++= *(q+7);
  //for the dv derivatives we need also R2deriv, phi2deriv, and Rphideriv
  R2deriv= calcPlanarR2deriv(R,phi,t,nargs,potentialArgs);
  phi2deriv= calcPlanarphi2deriv(R,phi,t,nargs,potentialArgs);
  Rphideriv= calcPlanarRphideriv(R,phi,t,nargs,potentialArgs);
  //..and dFxdx, dFxdy, dFydx, dFydy
  dFxdx= -cosphi*cosphi*R2deriv
    +2.*cosphi*sinphi/R/R*phiforce
    +sinphi*sinphi/R*Rforce
    +2.*sinphi*cosphi/R*Rphideriv
    -sinphi*sinphi/R/R*phi2deriv;
  dFxdy= -sinphi*cosphi*R2deriv
    +(sinphi*sinphi-cosphi*cosphi)/R/R*phiforce
    -cosphi*sinphi/R*Rforce
    -(cosphi*cosphi-sinphi*sinphi)/R*Rphideriv
    +cosphi*sinphi/R/R*phi2deriv;
  dFydx= -cosphi*sinphi*R2deriv
    +(sinphi*sinphi-cosphi*cosphi)/R/R*phiforce
    +(sinphi*sinphi-cosphi*cosphi)/R*Rphideriv
    -sinphi*cosphi/R*Rforce
    +sinphi*cosphi/R/R*phi2deriv;
  dFydy= -sinphi*sinphi*R2deriv
    -2.*sinphi*cosphi/R/R*phiforce
    -2.*sinphi*cosphi/R*Rphideriv
    +cosphi*cosphi/R*Rforce
    -cosphi*cosphi/R/R*phi2deriv;
  *a++= dFxdx * *(q+4) + dFxdy * *(q+5);
  *a= dFydx * *(q+4) + dFydy * *(q+5);
}<|MERGE_RESOLUTION|>--- conflicted
+++ resolved
@@ -292,10 +292,7 @@
       potentialArgs->nargs= (int) 3;
       break;
     case -3: //OblateStaeckelWrapperPotential
-<<<<<<< HEAD
-=======
       potentialArgs->potentialEval= &OblateStaeckelWrapperPotentialEval;
->>>>>>> 58d5f03d
       potentialArgs->planarRforce= &OblateStaeckelWrapperPotentialPlanarRforce;
       potentialArgs->planarphiforce= &ZeroPlanarForce;
       potentialArgs->nargs= (int) 5;
