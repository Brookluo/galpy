--- conflicted
+++ resolved
@@ -126,15 +126,10 @@
            >>> assert( r+1.89595350484)**2.< 10.**-6.
         """
         if True:
-            if isinstance(R,float) or isinstance(z,float):
+            if isinstance(R,float):
                 floatIn= True
-<<<<<<< HEAD
-                R= nu.atleast_1d(R)
-                z= nu.atleast_1d(z)
-=======
-                R= numpy.array([R])
-                z= numpy.array([z])
->>>>>>> b5f12be5
+                R= numpy.atleast_1d(R)
+                z= numpy.atleast_1d(z)
             else:
                 if isinstance(z,float):
                     z= z*numpy.ones_like(R)
