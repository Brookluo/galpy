/* C implementations of galpy potentials */
/*
  Structure declarations
*/
#ifndef __GALPY_POTENTIALS_H__
#define __GALPY_POTENTIALS_H__
#include <interp_2d.h>
struct potentialArg{
  double (*potentialEval)(double R, double Z, double phi, double t,
			  struct potentialArg *);
  double (*Rforce)(double R, double Z, double phi, double t,
		   struct potentialArg *);
  double (*zforce)(double R, double Z, double phi, double t,
		   struct potentialArg *);
  double (*phiforce)(double R, double Z, double phi, double t,
		     struct potentialArg *);
  double (*planarRforce)(double R,double phi, double t,
			 struct potentialArg *);
  double (*planarphiforce)(double R,double phi, double t,
			   struct potentialArg *);
  double (*R2deriv)(double R,double Z,double phi, double t,
		    struct potentialArg *);
  double (*phi2deriv)(double R,double Z,double phi, double t,
		      struct potentialArg *);
  double (*Rphideriv)(double R,double Z,double phi, double t,
		      struct potentialArg *);
  double (*planarR2deriv)(double R,double phi, double t,
			  struct potentialArg *);
  double (*planarphi2deriv)(double R,double phi, double t,
			    struct potentialArg *);
  double (*planarRphideriv)(double R,double phi, double t,
			    struct potentialArg *);
  int nargs;
  double * args;
  interp_2d * i2d;
  gsl_interp_accel * accx;
  gsl_interp_accel * accy;
  interp_2d * i2drforce;
  gsl_interp_accel * accxrforce;
  gsl_interp_accel * accyrforce;
  interp_2d * i2dzforce;
  gsl_interp_accel * accxzforce;
  gsl_interp_accel * accyzforce;
};
/*
  Function declarations
*/
//ZeroForce
double ZeroPlanarForce(double,double,double,
		       struct potentialArg *);
double ZeroForce(double,double,double,double,
		 struct potentialArg *);
//LogarithmicHaloPotential
double LogarithmicHaloPotentialEval(double ,double , double, double,
				    struct potentialArg *);
double LogarithmicHaloPotentialRforce(double ,double , double, double,
				    struct potentialArg *);
double LogarithmicHaloPotentialPlanarRforce(double ,double, double,
				    struct potentialArg *);
double LogarithmicHaloPotentialzforce(double,double,double,double,
				    struct potentialArg *);
double LogarithmicHaloPotentialPlanarR2deriv(double ,double, double,
				    struct potentialArg *);
//DehnenBarPotential
double DehnenBarPotentialRforce(double,double,double,
				struct potentialArg *);
double DehnenBarPotentialphiforce(double,double,double,
		       struct potentialArg *);
double DehnenBarPotentialR2deriv(double,double,double,
		       struct potentialArg *);
double DehnenBarPotentialphi2deriv(double,double,double,
		       struct potentialArg *);
double DehnenBarPotentialRphideriv(double,double,double,
		       struct potentialArg *);
//TransientLogSpiralPotential
double TransientLogSpiralPotentialRforce(double,double,double,
		       struct potentialArg *);
double TransientLogSpiralPotentialphiforce(double,double,double,
		       struct potentialArg *);
//SteadyLogSpiralPotential
double SteadyLogSpiralPotentialRforce(double,double,double,
		       struct potentialArg *);
double SteadyLogSpiralPotentialphiforce(double,double,double,
		       struct potentialArg *);
//EllipticalDiskPotential
double EllipticalDiskPotentialRforce(double,double,double,
		       struct potentialArg *);
double EllipticalDiskPotentialphiforce(double,double,double,
		       struct potentialArg *);
double EllipticalDiskPotentialR2deriv(double,double,double,
		       struct potentialArg *);
double EllipticalDiskPotentialphi2deriv(double,double,double,
		       struct potentialArg *);
double EllipticalDiskPotentialRphideriv(double,double,double,
		       struct potentialArg *);
//Miyamoto-Nagai Potential
double MiyamotoNagaiPotentialEval(double ,double , double, double,
				  struct potentialArg *);
double MiyamotoNagaiPotentialRforce(double ,double , double, double,
				    struct potentialArg *);
double MiyamotoNagaiPotentialPlanarRforce(double ,double, double,
					  struct potentialArg *);
double MiyamotoNagaiPotentialzforce(double,double,double,double,
				    struct potentialArg *);
double MiyamotoNagaiPotentialPlanarR2deriv(double ,double, double,
					   struct potentialArg *);
//LopsidedDiskPotential
double LopsidedDiskPotentialRforce(double,double,double,
					   struct potentialArg *);
double LopsidedDiskPotentialphiforce(double,double,double,
					   struct potentialArg *);
double LopsidedDiskPotentialR2deriv(double,double,double,
					   struct potentialArg *);
double LopsidedDiskPotentialphi2deriv(double,double,double,
					   struct potentialArg *);
double LopsidedDiskPotentialRphideriv(double,double,double,
					   struct potentialArg *);
//PowerSphericalPotential
double PowerSphericalPotentialEval(double ,double , double, double,
				   struct potentialArg *);
double PowerSphericalPotentialRforce(double ,double , double, double,
					   struct potentialArg *);
double PowerSphericalPotentialPlanarRforce(double ,double, double,
					   struct potentialArg *);
double PowerSphericalPotentialzforce(double,double,double,double,
				     struct potentialArg *);
double PowerSphericalPotentialPlanarR2deriv(double ,double, double,
					    struct potentialArg *);
//HernquistPotential
double HernquistPotentialEval(double ,double , double, double,
			      struct potentialArg *);
double HernquistPotentialRforce(double ,double , double, double,
				struct potentialArg *);
double HernquistPotentialPlanarRforce(double ,double, double,
				      struct potentialArg *);
double HernquistPotentialzforce(double,double,double,double,
				struct potentialArg *);
double HernquistPotentialPlanarR2deriv(double ,double, double,
				       struct potentialArg *);
//NFWPotential
double NFWPotentialEval(double ,double , double, double,
			struct potentialArg *);
double NFWPotentialRforce(double ,double , double, double,
			  struct potentialArg *);
double NFWPotentialPlanarRforce(double ,double, double,
				struct potentialArg *);
double NFWPotentialzforce(double,double,double,double,
			  struct potentialArg *);
double NFWPotentialPlanarR2deriv(double ,double, double,
				 struct potentialArg *);
//JaffePotential
double JaffePotentialEval(double ,double , double, double,
			  struct potentialArg *);
double JaffePotentialRforce(double ,double , double, double,
			    struct potentialArg *);
double JaffePotentialPlanarRforce(double ,double, double,
				  struct potentialArg *);
double JaffePotentialzforce(double,double,double,double,
			    struct potentialArg *);
double JaffePotentialPlanarR2deriv(double ,double, double,
				   struct potentialArg *);
//DoubleExponentialDiskPotential
double DoubleExponentialDiskPotentialEval(double ,double , double, double,
					  struct potentialArg *);
double DoubleExponentialDiskPotentialRforce(double,double, double,double,
					    struct potentialArg *);
double DoubleExponentialDiskPotentialPlanarRforce(double,double,double,
						  struct potentialArg *);
double DoubleExponentialDiskPotentialzforce(double,double, double,double,
					    struct potentialArg *);
//FlattenedPowerPotential
double FlattenedPowerPotentialEval(double,double,double,double,
				   struct potentialArg *);
double FlattenedPowerPotentialRforce(double,double,double,double,
				     struct potentialArg *);
double FlattenedPowerPotentialPlanarRforce(double,double,double,
					   struct potentialArg *);
double FlattenedPowerPotentialzforce(double,double,double,double,
				     struct potentialArg *);
double FlattenedPowerPotentialPlanarR2deriv(double,double,double,
					    struct potentialArg *);
//interpRZPotential
double interpRZPotentialEval(double ,double , double, double,
			     struct potentialArg *);
double interpRZPotentialRforce(double ,double , double, double,
			       struct potentialArg *);
double interpRZPotentialzforce(double ,double , double, double,
			       struct potentialArg *);
//IsochronePotential
double IsochronePotentialEval(double ,double , double, double,
			      struct potentialArg *);
double IsochronePotentialRforce(double ,double , double, double,
				struct potentialArg *);
double IsochronePotentialPlanarRforce(double ,double, double,
				      struct potentialArg *);
double IsochronePotentialzforce(double,double,double,double,
				struct potentialArg *);
double IsochronePotentialPlanarR2deriv(double ,double, double,
				       struct potentialArg *);
//PowerSphericalPotentialwCutoff
double PowerSphericalPotentialwCutoffEval(double ,double , double, double,
					  struct potentialArg *);
double PowerSphericalPotentialwCutoffRforce(double ,double , double, double,
					    struct potentialArg *);
double PowerSphericalPotentialwCutoffPlanarRforce(double ,double, double,
						  struct potentialArg *);
double PowerSphericalPotentialwCutoffzforce(double,double,double,double,
					    struct potentialArg *);
double PowerSphericalPotentialwCutoffPlanarR2deriv(double ,double, double,
						   struct potentialArg *);
//KuzminKutuzovStaeckelPotential
double KuzminKutuzovStaeckelPotentialEval(double,double,double,double,
                        struct potentialArg *);
double KuzminKutuzovStaeckelPotentialRforce(double,double,double,double,
                        struct potentialArg *);
double KuzminKutuzovStaeckelPotentialPlanarRforce(double,double,double,
						struct potentialArg *);
double KuzminKutuzovStaeckelPotentialzforce(double,double,double,double,
				        struct potentialArg *);
double KuzminKutuzovStaeckelPotentialPlanarR2deriv(double,double,double,
					    struct potentialArg *);

//KuzminDiskPotential
double KuzminDiskPotentialEval(double,double,double,double,
                        struct potentialArg *);
double KuzminDiskPotentialRforce(double,double,double,double,
                        struct potentialArg *);
double KuzminDiskPotentialPlanarRforce(double,double,double,
						struct potentialArg *);
double KuzminDiskPotentialzforce(double,double,double,double,
				        struct potentialArg *);
double KuzminDiskPotentialPlanarR2deriv(double,double,double, 
					    struct potentialArg *);
//PlummerPotential
double PlummerPotentialEval(double,double,double,double,
                        struct potentialArg *);
double PlummerPotentialRforce(double,double,double,double,
                        struct potentialArg *);
double PlummerPotentialPlanarRforce(double,double,double,
						struct potentialArg *);
double PlummerPotentialzforce(double,double,double,double,
				        struct potentialArg *);
double PlummerPotentialPlanarR2deriv(double,double,double,
					    struct potentialArg *);
//PseudoIsothermalPotential
double PseudoIsothermalPotentialEval(double,double,double,double,
				     struct potentialArg *);
double PseudoIsothermalPotentialRforce(double,double,double,double,
				       struct potentialArg *);
double PseudoIsothermalPotentialPlanarRforce(double,double,double,
					     struct potentialArg *);
double PseudoIsothermalPotentialzforce(double,double,double,double,
				       struct potentialArg *);
double PseudoIsothermalPotentialPlanarR2deriv(double,double,double,
					      struct potentialArg *);
<<<<<<< HEAD
//BurkertPotential
double BurkertPotentialEval(double,double,double,double,
				     struct potentialArg *);
double BurkertPotentialRforce(double,double,double,double,
				       struct potentialArg *);
double BurkertPotentialPlanarRforce(double,double,double,
					     struct potentialArg *);
double BurkertPotentialzforce(double,double,double,double,
				       struct potentialArg *);
double BurkertPotentialPlanarR2deriv(double,double,double,
					      struct potentialArg *);
//TriaxialHernquistPotential
double TriaxialHernquistPotentialEval(double,double,double,double,
				struct potentialArg *);
double TriaxialHernquistPotentialRforce(double,double,double,double,
					struct potentialArg *);
double TriaxialHernquistPotentialPlanarRforce(double,double,double,
					      struct potentialArg *);
double TriaxialHernquistPotentialphiforce(double,double,double,double,
					  struct potentialArg *);
double TriaxialHernquistPotentialPlanarphiforce(double,double,double,
						struct potentialArg *);
double TriaxialHernquistPotentialzforce(double,double,double,double,
					struct potentialArg *);
//TriaxialNFWPotential
double TriaxialNFWPotentialEval(double,double,double,double,
				struct potentialArg *);
double TriaxialNFWPotentialRforce(double,double,double,double,
				  struct potentialArg *);
double TriaxialNFWPotentialPlanarRforce(double,double,double,
					struct potentialArg *);
double TriaxialNFWPotentialphiforce(double,double,double,double,
				    struct potentialArg *);
double TriaxialNFWPotentialPlanarphiforce(double,double,double,
					  struct potentialArg *);
double TriaxialNFWPotentialzforce(double,double,double,double,
				  struct potentialArg *);
//TriaxialJaffePotential
double TriaxialJaffePotentialEval(double,double,double,double,
				struct potentialArg *);
double TriaxialJaffePotentialRforce(double,double,double,double,
				    struct potentialArg *);
double TriaxialJaffePotentialPlanarRforce(double,double,double,
					  struct potentialArg *);
double TriaxialJaffePotentialphiforce(double,double,double,double,
				      struct potentialArg *);
double TriaxialJaffePotentialPlanarphiforce(double,double,double,
					    struct potentialArg *);
double TriaxialJaffePotentialzforce(double,double,double,double,
				    struct potentialArg *);
=======
					      
//SCFDiskPotential
double SCFPotentialEval(double,double,double,double,
				     struct potentialArg *);
double SCFPotentialRforce(double,double,double,double,
                        struct potentialArg *);
double SCFPotentialzforce(double,double,double,double,
				        struct potentialArg *);
double SCFPotentialphiforce(double,double,double,double,
				        struct potentialArg *);
				        
double SCFPotentialPlanarRforce(double,double,double,
                        struct potentialArg *);
double SCFPotentialPlanarphiforce(double,double,double,
				        struct potentialArg *);
double SCFPotentialPlanarR2deriv(double,double,double,
				        struct potentialArg *);
double SCFPotentialPlanarphi2deriv(double,double,double,
				        struct potentialArg *);
double SCFPotentialPlanarRphideriv(double,double,double,
				        struct potentialArg *);
>>>>>>> 3c8689fc
#endif /* galpy_potentials.h */<|MERGE_RESOLUTION|>--- conflicted
+++ resolved
@@ -253,7 +253,6 @@
 				       struct potentialArg *);
 double PseudoIsothermalPotentialPlanarR2deriv(double,double,double,
 					      struct potentialArg *);
-<<<<<<< HEAD
 //BurkertPotential
 double BurkertPotentialEval(double,double,double,double,
 				     struct potentialArg *);
@@ -303,9 +302,7 @@
 double TriaxialJaffePotentialPlanarphiforce(double,double,double,
 					    struct potentialArg *);
 double TriaxialJaffePotentialzforce(double,double,double,double,
-				    struct potentialArg *);
-=======
-					      
+				    struct potentialArg *);					      
 //SCFDiskPotential
 double SCFPotentialEval(double,double,double,double,
 				     struct potentialArg *);
@@ -326,5 +323,4 @@
 				        struct potentialArg *);
 double SCFPotentialPlanarRphideriv(double,double,double,
 				        struct potentialArg *);
->>>>>>> 3c8689fc
 #endif /* galpy_potentials.h */