###############################################################################
#   actionAngle: a Python module to calculate  actions, angles, and frequencies
#
#      class: actionAngleAdiabatic
#
#      methods:
#             __call__: returns (jr,lz,jz)
#            _EccZmaxRperiRap: return (e,zmax,rperi,rap)
#
###############################################################################
import copy
import warnings
import numpy as nu
from galpy.util import galpyWarning
from galpy.potential import MWPotential
from galpy.actionAngle_src.actionAngleSpherical import actionAngleSpherical
from galpy.actionAngle_src.actionAngleVertical import actionAngleVertical
from galpy.actionAngle_src.actionAngle import actionAngle
import galpy.actionAngle_src.actionAngleAdiabatic_c as actionAngleAdiabatic_c
from galpy.actionAngle_src.actionAngleAdiabatic_c import _ext_loaded as ext_loaded
from galpy.potential_src.Potential import _check_c, _dim
class actionAngleAdiabatic(actionAngle):
    """Action-angle formalism for axisymmetric potentials using the adiabatic approximation"""
    def __init__(self,*args,**kwargs):
        """
        NAME:

           __init__

        PURPOSE:

           initialize an actionAngleAdiabatic object

        INPUT:

           pot= potential or list of potentials

           gamma= (default=1.) replace Lz by Lz+gamma Jz in effective potential

           ro= distance from vantage point to GC (kpc; can be Quantity)

           vo= circular velocity at ro (km/s; can be Quantity)

        OUTPUT:
        
           instance

        HISTORY:

            2012-07-26 - Written - Bovy (IAS@MPIA)

        """
        actionAngle.__init__(self,
                             ro=kwargs.get('ro',None),vo=kwargs.get('vo',None))
        if not 'pot' in kwargs: #pragma: no cover
            raise IOError("Must specify pot= for actionAngleAdiabatic")
        self._pot= kwargs['pot']
        if self._pot == MWPotential:
            warnings.warn("Use of MWPotential as a Milky-Way-like potential is deprecated; galpy.potential.MWPotential2014, a potential fit to a large variety of dynamical constraints (see Bovy 2015), is the preferred Milky-Way-like potential in galpy",
                          galpyWarning)
        if ext_loaded and 'c' in kwargs and kwargs['c']:
            self._c= _check_c(self._pot)
            if 'c' in kwargs and kwargs['c'] and not self._c:
                warnings.warn("C module not used because potential does not have a C implementation",galpyWarning) #pragma: no cover
        else:
            self._c= False
        self._gamma= kwargs.get('gamma',1.)
        # Setup actionAngleSpherical object for calculations in Python 
        # (if they become necessary)
        if _dim(self._pot) == 3:
            if isinstance(self._pot,list):
                thispot= [p.toPlanar() for p in self._pot]
            else:
                thispot= self._pot.toPlanar()
        else:
            thispot= self._pot
            self._gamma= 0.
        self._aAS= actionAngleSpherical(pot=thispot,_gamma=self._gamma)
        # Check the units
        self._check_consistent_units()
        return None
    
    def _evaluate(self,*args,**kwargs):
        """
        NAME:
           __call__ (_evaluate)
        PURPOSE:
           evaluate the actions (jr,lz,jz)
        INPUT:
           Either:
              a) R,vR,vT,z,vz[,phi]:
                 1) floats: phase-space value for single object (phi is optional) (each can be a Quantity)
                 2) numpy.ndarray: [N] phase-space values for N objects (each can be a Quantity)
              b) Orbit instance: initial condition used if that's it, orbit(t) if there is a time given as well as the second argument 
           c= (object-wide default, bool) True/False to override the object-wide setting for whether or not to use the C implementation
           scipy.integrate.quadrature keywords
           _justjr, _justjz= if True, only calculate the radial or vertical action (internal use)
        OUTPUT:
           (jr,lz,jz)
        HISTORY:
           2012-07-26 - Written - Bovy (IAS@MPIA)
        """
        if ((self._c and not ('c' in kwargs and not kwargs['c']))\
                or (ext_loaded and (('c' in kwargs and kwargs['c'])))) \
                and _check_c(self._pot):
            if len(args) == 5: #R,vR.vT, z, vz
                R,vR,vT, z, vz= args
            elif len(args) == 6: #R,vR.vT, z, vz, phi
                R,vR,vT, z, vz, phi= args
            else:
                self._parse_eval_args(*args)
                R= self._eval_R
                vR= self._eval_vR
                vT= self._eval_vT
                z= self._eval_z
                vz= self._eval_vz
            if isinstance(R,float):
                R= nu.array([R])
                vR= nu.array([vR])
                vT= nu.array([vT])
                z= nu.array([z])
                vz= nu.array([vz])
            Lz= R*vT
            jr, jz, err= actionAngleAdiabatic_c.actionAngleAdiabatic_c(\
                self._pot,self._gamma,R,vR,vT,z,vz)
            if err == 0:
                return (jr,Lz,jz)
            else: #pragma: no cover
                raise RuntimeError("C-code for calculation actions failed; try with c=False")
        else:
            if 'c' in kwargs and kwargs['c'] and not self._c:
                warnings.warn("C module not used because potential does not have a C implementation",galpyWarning) #pragma: no cover
            kwargs.pop('c',None)
            if (len(args) == 5 or len(args) == 6) \
                    and isinstance(args[0],nu.ndarray):
                ojr= nu.zeros((len(args[0])))
                olz= nu.zeros((len(args[0])))
                ojz= nu.zeros((len(args[0])))
                for ii in range(len(args[0])):
                    if len(args) == 5:
                        targs= (args[0][ii],args[1][ii],args[2][ii],
                                args[3][ii],args[4][ii])
                    elif len(args) == 6:
                        targs= (args[0][ii],args[1][ii],args[2][ii],
                                args[3][ii],args[4][ii],args[5][ii])
                    tjr,tlz,tjz= self(*targs,**copy.copy(kwargs))
                    ojr[ii]= tjr
                    ojz[ii]= tjz
                    olz[ii]= tlz
                return (ojr,olz,ojz)
            else:
                self._parse_eval_args(*args)
                if kwargs.get('_justjr',False):
                    kwargs.pop('_justjr')
                    return (self._aAS(self._eval_R,self._eval_vR,self._eval_vT,
                                      0.,0.,_Jz=0.)[0],
                            nu.nan,nu.nan)
                #Set up the actionAngleVertical object
                if _dim(self._pot) == 3:
                    if isinstance(self._pot,list):
                        thisverticalpot= [p.toVertical(self._eval_R) 
                                          for p in self._pot]
                    else:
                        thisverticalpot= self._pot.toVertical(self._eval_R)
                    aAV= actionAngleVertical(pot=thisverticalpot)
                    Jz= aAV(self._eval_z,self._eval_vz)
                else: #2D in-plane
                    Jz= 0.
                if kwargs.get('_justjz',False):
                    kwargs.pop('_justjz')
                    return (nu.nan,nu.nan,Jz)
                else:
                    axiJ= self._aAS(self._eval_R,self._eval_vR,self._eval_vT,
                                    0.,0.,_Jz=Jz)
                    return (axiJ[0],axiJ[1],Jz)

    def _EccZmaxRperiRap(self,*args,**kwargs):
<<<<<<< HEAD
        """
        NAME:
           EccZmaxRperiRap (_EccZmaxRperiRap)
        PURPOSE:
           evaluate the eccentricity, maximum height above the plane, peri- and apocenter in the adiabatic approximation
        INPUT:
           Either:
              a) R,vR,vT,z,vz[,phi]:
                 1) floats: phase-space value for single object (phi is optional) (each can be a Quantity)
                 2) numpy.ndarray: [N] phase-space values for N objects (each can be a Quantity)
              b) Orbit instance: initial condition used if that's it, orbit(t) if there is a time given as well as the second argument 
           c= (object-wide default, bool) True/False to override the object-wide setting for whether or not to use the C implementation
        OUTPUT:
           (e,zmax,rperi,rap)
        HISTORY:
           2017-12-21 - Written - Bovy (UofT)
        """
        if ((self._c and not ('c' in kwargs and not kwargs['c']))\
                or (ext_loaded and (('c' in kwargs and kwargs['c'])))) \
                and _check_c(self._pot):
            if len(args) == 5: #R,vR.vT, z, vz
                R,vR,vT, z, vz= args
            elif len(args) == 6: #R,vR.vT, z, vz, phi
                R,vR,vT, z, vz, phi= args
            else:
                self._parse_eval_args(*args)
                R= self._eval_R
                vR= self._eval_vR
                vT= self._eval_vT
                z= self._eval_z
                vz= self._eval_vz
            if isinstance(R,float):
                R= nu.array([R])
                vR= nu.array([vR])
                vT= nu.array([vT])
                z= nu.array([z])
                vz= nu.array([vz])
            rperi,Rap,zmax, err= actionAngleAdiabatic_c.actionAngleRperiRapZmaxAdiabatic_c(\
                self._pot,self._gamma,R,vR,vT,z,vz)
            if err == 0:
                rap= nu.sqrt(Rap**2.+zmax**2.)
                ecc= (rap-rperi)/(rap+rperi)
                return (ecc,zmax,rperi,rap)
            else: #pragma: no cover
                raise RuntimeError("C-code for calculation actions failed; try with c=False")
        else:
            if 'c' in kwargs and kwargs['c'] and not self._c:
                warnings.warn("C module not used because potential does not have a C implementation",galpyWarning) #pragma: no cover
            kwargs.pop('c',None)
            if (len(args) == 5 or len(args) == 6) \
                    and isinstance(args[0],nu.ndarray):
                oecc= nu.zeros((len(args[0])))
                orperi= nu.zeros((len(args[0])))
                orap= nu.zeros((len(args[0])))
                ozmax= nu.zeros((len(args[0])))
                for ii in range(len(args[0])):
                    if len(args) == 5:
                        targs= (args[0][ii],args[1][ii],args[2][ii],
                                args[3][ii],args[4][ii])
                    elif len(args) == 6:
                        targs= (args[0][ii],args[1][ii],args[2][ii],
                                args[3][ii],args[4][ii],args[5][ii])
                    tecc, tzmax, trperi,trap= self._EccZmaxRperiRap(\
                        *targs,**copy.copy(kwargs))
                    oecc[ii]= tecc
                    ozmax[ii]= tzmax
                    orperi[ii]= trperi
                    orap[ii]= trap
                return (oecc,ozmax,orperi,orap)
            else:
                #Set up the actionAngleAxi object
                self._parse_eval_args(*args)
                if isinstance(self._pot,list):
                    thispot= [p.toPlanar() for p in self._pot]
                else:
                    thispot= self._pot.toPlanar()
                if isinstance(self._pot,list):
                    thisverticalpot= [p.toVertical(self._eval_R) for p in self._pot]
                else:
                    thisverticalpot= self._pot.toVertical(self._eval_R)
                aAAxi= actionAngleAxi(*args,pot=thispot,
                                       verticalPot=thisverticalpot,
                                       gamma=self._gamma)
                rperi,Rap= aAAxi.calcRapRperi(**kwargs)
                zmax= aAAxi.calczmax(**kwargs)
                rap= nu.sqrt(Rap**2.+zmax**2.)
                return ((rap-rperi)/(rap+rperi),zmax,rperi,rap)

    def calcRapRperi(self,*args,**kwargs):
=======
>>>>>>> e20e2403
        """
        NAME:
           EccZmaxRperiRap (_EccZmaxRperiRap)
        PURPOSE:
           evaluate the eccentricity, maximum height above the plane, peri- and apocenter in the adiabatic approximation
        INPUT:
           Either:
              a) R,vR,vT,z,vz[,phi]:
                 1) floats: phase-space value for single object (phi is optional) (each can be a Quantity)
                 2) numpy.ndarray: [N] phase-space values for N objects (each can be a Quantity)
              b) Orbit instance: initial condition used if that's it, orbit(t) if there is a time given as well as the second argument 
           c= (object-wide default, bool) True/False to override the object-wide setting for whether or not to use the C implementation
        OUTPUT:
           (e,zmax,rperi,rap)
        HISTORY:
           2017-12-21 - Written - Bovy (UofT)
        """
<<<<<<< HEAD
        #Set up the actionAngleAxi object
        if isinstance(self._pot,list):
            thispot= [p.toPlanar() for p in self._pot if not isinstance(p,planarPotential)]
            thispot.extend([p for p in self._pot if isinstance(p,planarPotential)])
        elif not isinstance(self._pot,planarPotential):
            thispot= self._pot.toPlanar()
        else:
            thispot= self._pot
        aAAxi= actionAngleAxi(*args,pot=thispot,
                               gamma=self._gamma)
        return aAAxi.calcRapRperi(**kwargs)

    def calczmax(self,*args,**kwargs): #pragma: no cover
        """
        NAME:
           calczmax
        PURPOSE:
           calculate the maximum height
        INPUT:
           Either:
              a) R,vR,vT,z,vz
              b) Orbit instance: initial condition used if that's it, orbit(t)
                 if there is a time given as well
        OUTPUT:
           zmax
        HISTORY:
           2012-06-01 - Written - Bovy (IAS)
        """
        warnings.warn("actionAngleAdiabatic.calczmax function will soon be deprecated; please contact galpy's maintainer if you require this function")
        #Set up the actionAngleAxi object
        self._parse_eval_args(*args)
        if isinstance(self._pot,list):
            thispot= [p.toPlanar() for p in self._pot]
        else:
            thispot= self._pot.toPlanar()
        if isinstance(self._pot,list):
            thisverticalpot= [p.toVertical(self._eval_R) for p in self._pot]
=======
        if ((self._c and not ('c' in kwargs and not kwargs['c']))\
                or (ext_loaded and (('c' in kwargs and kwargs['c'])))) \
                and _check_c(self._pot):
            if len(args) == 5: #R,vR.vT, z, vz
                R,vR,vT, z, vz= args
            elif len(args) == 6: #R,vR.vT, z, vz, phi
                R,vR,vT, z, vz, phi= args
            else:
                self._parse_eval_args(*args)
                R= self._eval_R
                vR= self._eval_vR
                vT= self._eval_vT
                z= self._eval_z
                vz= self._eval_vz
            if isinstance(R,float):
                R= nu.array([R])
                vR= nu.array([vR])
                vT= nu.array([vT])
                z= nu.array([z])
                vz= nu.array([vz])
            rperi,Rap,zmax, err= actionAngleAdiabatic_c.actionAngleRperiRapZmaxAdiabatic_c(\
                self._pot,self._gamma,R,vR,vT,z,vz)
            if err == 0:
                rap= nu.sqrt(Rap**2.+zmax**2.)
                ecc= (rap-rperi)/(rap+rperi)
                return (ecc,zmax,rperi,rap)
            else: #pragma: no cover
                raise RuntimeError("C-code for calculation actions failed; try with c=False")
>>>>>>> e20e2403
        else:
            if 'c' in kwargs and kwargs['c'] and not self._c:
                warnings.warn("C module not used because potential does not have a C implementation",galpyWarning) #pragma: no cover
            kwargs.pop('c',None)
            if (len(args) == 5 or len(args) == 6) \
                    and isinstance(args[0],nu.ndarray):
                oecc= nu.zeros((len(args[0])))
                orperi= nu.zeros((len(args[0])))
                orap= nu.zeros((len(args[0])))
                ozmax= nu.zeros((len(args[0])))
                for ii in range(len(args[0])):
                    if len(args) == 5:
                        targs= (args[0][ii],args[1][ii],args[2][ii],
                                args[3][ii],args[4][ii])
                    elif len(args) == 6:
                        targs= (args[0][ii],args[1][ii],args[2][ii],
                                args[3][ii],args[4][ii],args[5][ii])
                    tecc, tzmax, trperi,trap= self._EccZmaxRperiRap(\
                        *targs,**copy.copy(kwargs))
                    oecc[ii]= tecc
                    ozmax[ii]= tzmax
                    orperi[ii]= trperi
                    orap[ii]= trap
                return (oecc,ozmax,orperi,orap)
            else:
                self._parse_eval_args(*args)
                if _dim(self._pot) == 3:
                    if isinstance(self._pot,list):
                        thisverticalpot= [p.toVertical(self._eval_R) for p in self._pot]
                    else:
                        thisverticalpot= self._pot.toVertical(self._eval_R)
                    aAV= actionAngleVertical(pot=thisverticalpot)
                    zmax= aAV.calcxmax(self._eval_z,self._eval_vz,**kwargs)
                    if self._gamma != 0.:
                        Jz= aAV(self._eval_z,self._eval_vz)
                    else:
                        Jz= 0.
                else:
                    zmax= 0.
                    Jz= 0.
                _,_,rperi,Rap= self._aAS.EccZmaxRperiRap(\
                    self._eval_R,self._eval_vR,self._eval_vT,0.,0.,_Jz=Jz)
                rap= nu.sqrt(Rap**2.+zmax**2.)
                return ((rap-rperi)/(rap+rperi),zmax,rperi,rap)<|MERGE_RESOLUTION|>--- conflicted
+++ resolved
@@ -175,7 +175,6 @@
                     return (axiJ[0],axiJ[1],Jz)
 
     def _EccZmaxRperiRap(self,*args,**kwargs):
-<<<<<<< HEAD
         """
         NAME:
            EccZmaxRperiRap (_EccZmaxRperiRap)
@@ -246,137 +245,6 @@
                     orap[ii]= trap
                 return (oecc,ozmax,orperi,orap)
             else:
-                #Set up the actionAngleAxi object
-                self._parse_eval_args(*args)
-                if isinstance(self._pot,list):
-                    thispot= [p.toPlanar() for p in self._pot]
-                else:
-                    thispot= self._pot.toPlanar()
-                if isinstance(self._pot,list):
-                    thisverticalpot= [p.toVertical(self._eval_R) for p in self._pot]
-                else:
-                    thisverticalpot= self._pot.toVertical(self._eval_R)
-                aAAxi= actionAngleAxi(*args,pot=thispot,
-                                       verticalPot=thisverticalpot,
-                                       gamma=self._gamma)
-                rperi,Rap= aAAxi.calcRapRperi(**kwargs)
-                zmax= aAAxi.calczmax(**kwargs)
-                rap= nu.sqrt(Rap**2.+zmax**2.)
-                return ((rap-rperi)/(rap+rperi),zmax,rperi,rap)
-
-    def calcRapRperi(self,*args,**kwargs):
-=======
->>>>>>> e20e2403
-        """
-        NAME:
-           EccZmaxRperiRap (_EccZmaxRperiRap)
-        PURPOSE:
-           evaluate the eccentricity, maximum height above the plane, peri- and apocenter in the adiabatic approximation
-        INPUT:
-           Either:
-              a) R,vR,vT,z,vz[,phi]:
-                 1) floats: phase-space value for single object (phi is optional) (each can be a Quantity)
-                 2) numpy.ndarray: [N] phase-space values for N objects (each can be a Quantity)
-              b) Orbit instance: initial condition used if that's it, orbit(t) if there is a time given as well as the second argument 
-           c= (object-wide default, bool) True/False to override the object-wide setting for whether or not to use the C implementation
-        OUTPUT:
-           (e,zmax,rperi,rap)
-        HISTORY:
-           2017-12-21 - Written - Bovy (UofT)
-        """
-<<<<<<< HEAD
-        #Set up the actionAngleAxi object
-        if isinstance(self._pot,list):
-            thispot= [p.toPlanar() for p in self._pot if not isinstance(p,planarPotential)]
-            thispot.extend([p for p in self._pot if isinstance(p,planarPotential)])
-        elif not isinstance(self._pot,planarPotential):
-            thispot= self._pot.toPlanar()
-        else:
-            thispot= self._pot
-        aAAxi= actionAngleAxi(*args,pot=thispot,
-                               gamma=self._gamma)
-        return aAAxi.calcRapRperi(**kwargs)
-
-    def calczmax(self,*args,**kwargs): #pragma: no cover
-        """
-        NAME:
-           calczmax
-        PURPOSE:
-           calculate the maximum height
-        INPUT:
-           Either:
-              a) R,vR,vT,z,vz
-              b) Orbit instance: initial condition used if that's it, orbit(t)
-                 if there is a time given as well
-        OUTPUT:
-           zmax
-        HISTORY:
-           2012-06-01 - Written - Bovy (IAS)
-        """
-        warnings.warn("actionAngleAdiabatic.calczmax function will soon be deprecated; please contact galpy's maintainer if you require this function")
-        #Set up the actionAngleAxi object
-        self._parse_eval_args(*args)
-        if isinstance(self._pot,list):
-            thispot= [p.toPlanar() for p in self._pot]
-        else:
-            thispot= self._pot.toPlanar()
-        if isinstance(self._pot,list):
-            thisverticalpot= [p.toVertical(self._eval_R) for p in self._pot]
-=======
-        if ((self._c and not ('c' in kwargs and not kwargs['c']))\
-                or (ext_loaded and (('c' in kwargs and kwargs['c'])))) \
-                and _check_c(self._pot):
-            if len(args) == 5: #R,vR.vT, z, vz
-                R,vR,vT, z, vz= args
-            elif len(args) == 6: #R,vR.vT, z, vz, phi
-                R,vR,vT, z, vz, phi= args
-            else:
-                self._parse_eval_args(*args)
-                R= self._eval_R
-                vR= self._eval_vR
-                vT= self._eval_vT
-                z= self._eval_z
-                vz= self._eval_vz
-            if isinstance(R,float):
-                R= nu.array([R])
-                vR= nu.array([vR])
-                vT= nu.array([vT])
-                z= nu.array([z])
-                vz= nu.array([vz])
-            rperi,Rap,zmax, err= actionAngleAdiabatic_c.actionAngleRperiRapZmaxAdiabatic_c(\
-                self._pot,self._gamma,R,vR,vT,z,vz)
-            if err == 0:
-                rap= nu.sqrt(Rap**2.+zmax**2.)
-                ecc= (rap-rperi)/(rap+rperi)
-                return (ecc,zmax,rperi,rap)
-            else: #pragma: no cover
-                raise RuntimeError("C-code for calculation actions failed; try with c=False")
->>>>>>> e20e2403
-        else:
-            if 'c' in kwargs and kwargs['c'] and not self._c:
-                warnings.warn("C module not used because potential does not have a C implementation",galpyWarning) #pragma: no cover
-            kwargs.pop('c',None)
-            if (len(args) == 5 or len(args) == 6) \
-                    and isinstance(args[0],nu.ndarray):
-                oecc= nu.zeros((len(args[0])))
-                orperi= nu.zeros((len(args[0])))
-                orap= nu.zeros((len(args[0])))
-                ozmax= nu.zeros((len(args[0])))
-                for ii in range(len(args[0])):
-                    if len(args) == 5:
-                        targs= (args[0][ii],args[1][ii],args[2][ii],
-                                args[3][ii],args[4][ii])
-                    elif len(args) == 6:
-                        targs= (args[0][ii],args[1][ii],args[2][ii],
-                                args[3][ii],args[4][ii],args[5][ii])
-                    tecc, tzmax, trperi,trap= self._EccZmaxRperiRap(\
-                        *targs,**copy.copy(kwargs))
-                    oecc[ii]= tecc
-                    ozmax[ii]= tzmax
-                    orperi[ii]= trperi
-                    orap[ii]= trap
-                return (oecc,ozmax,orperi,orap)
-            else:
                 self._parse_eval_args(*args)
                 if _dim(self._pot) == 3:
                     if isinstance(self._pot,list):
