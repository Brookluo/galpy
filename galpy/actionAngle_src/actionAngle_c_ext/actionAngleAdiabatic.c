--- conflicted
+++ resolved
@@ -106,11 +106,7 @@
   int ii;
   //Set up the potentials
   struct potentialArg * actionAngleArgs= (struct potentialArg *) malloc ( npot * sizeof (struct potentialArg) );
-<<<<<<< HEAD
-  parse_actionAngleArgs(npot,actionAngleArgs,&pot_type,&pot_args,false);
-=======
   parse_leapFuncArgs_Full(npot,actionAngleArgs,&pot_type,&pot_args);
->>>>>>> 4056d30e
   //ER, Ez, Lz
   double *ER= (double *) malloc ( ndata * sizeof(double) );
   double *Ez= (double *) malloc ( ndata * sizeof(double) );
