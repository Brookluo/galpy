###############################################################################
#   diskdf.py: module that interprets (E,Lz) pairs in terms of a 
#              distribution function (following Dehnen 1999)
#
#   This module contains the following classes:
#
#      diskdf - top-level class that represents a distribution function
#      dehnendf - inherits from diskdf, implements Dehnen's 'new' DF
#      shudf - inherits from diskdf, implements Shu's DF
#      DFcorrection - class that represents corrections to the input Sigma(R)
#                     and sigma_R(R) to get closer to the targets
###############################################################################
from __future__ import print_function
_EPSREL=10.**-14.
_NSIGMA= 4.
_INTERPDEGREE= 3
_RMIN=10.**-10.
_MAXD_REJECTLOS= 4.
_PROFILE= False
import copy
import os, os.path
import pickle
<<<<<<< HEAD
import math
import numpy as nu
import scipy as sc
import scipy.integrate as integrate
import scipy.interpolate as interpolate
from scipy import stats
from scipy import optimize
from .surfaceSigmaProfile import *
from galpy.orbit import Orbit
from galpy.util.bovy_ars import bovy_ars
from galpy.util import save_pickles
from galpy.util.bovy_conversion import physical_conversion, \
    potential_physical_input, _APY_UNITS, surfdens_in_msolpc2
from galpy.potential import PowerSphericalPotential
from galpy.actionAngle import actionAngleAdiabatic
=======
import numpy
import scipy
numpylog= numpy.lib.scimath.log # somehow, this code produces log(negative), which scipy (now numpy.lib.scimath.log) implements as log(|negative|) + i pi while numpy gives NaN and we want the scipy behavior; not sure where the log(negative) comes from though! I think it's for sigma=0 DFs (this test fails with numpy.log) where the DF eval has a log(~zero) that can be slightly negative because of numerical precision issues
from scipy import integrate, interpolate, stats, optimize
from .surfaceSigmaProfile import surfaceSigmaProfile, expSurfaceSigmaProfile
from ..orbit import Orbit
from ..util.bovy_ars import bovy_ars
from ..util import save_pickles
from ..util.bovy_conversion import physical_conversion, \
    potential_physical_input, _APY_UNITS, surfdens_in_msolpc2
from ..potential import PowerSphericalPotential
from ..actionAngle import actionAngleAdiabatic, actionAngleAxi
>>>>>>> b5f12be5
from .df import df, _APY_LOADED
if _APY_LOADED:
    from astropy import units
#scipy version
from pkg_resources import parse_version
_SCIPY_VERSION= parse_version(scipy.__version__)
_SCIPY_VERSION_BREAK= parse_version('0.9')
_CORRECTIONSDIR=os.path.join(os.path.dirname(os.path.realpath(__file__)),'data')
_DEGTORAD= numpy.pi/180.
class diskdf(df):
    """Class that represents a disk DF"""
    def __init__(self,dftype='dehnen',
                 surfaceSigma=expSurfaceSigmaProfile,
                 profileParams=(1./3.,1.0,0.2),
                 correct=False,
                 beta=0.,ro=None,vo=None,**kwargs):
        """
        NAME:
           __init__
        PURPOSE:
           Initialize a DF
        INPUT:
           dftype= 'dehnen' or 'corrected-dehnen', 'shu' or 'corrected-shu'
           surfaceSigma - instance or class name of the target 
                      surface density and sigma_R profile 
                      (default: both exponential)
           profileParams - parameters of the surface and sigma_R profile:
                      (xD,xS,Sro) where
                        xD - disk surface mass scalelength / Ro
                        xS - disk velocity dispersion scalelength / Ro
                        Sro - disk velocity dispersion at Ro (/vo)
                        Directly given to the 'surfaceSigmaProfile class, so
                        could be anything that class takes
           beta - power-law index of the rotation curve
           correct - correct the DF (i.e., DFcorrection kwargs are also given)
           + DFcorrection kwargs (except for those already specified)
        OUTPUT:
        HISTORY:
            2010-03-10 - Written - Bovy (NYU)
        """
        df.__init__(self,ro=ro,vo=vo)
        self._dftype= dftype
        if isinstance(surfaceSigma,surfaceSigmaProfile):
            self._surfaceSigmaProfile= surfaceSigma
        else:
            if _APY_LOADED and isinstance(profileParams[0],units.Quantity):
                newprofileParams=\
                    (profileParams[0].to(units.kpc).value/self._ro,
                     profileParams[1].to(units.kpc).value/self._ro,
                     profileParams[2].to(units.km/units.s).value/self._vo)
                self._roSet= True
                self._voSet= True
                profileParams= newprofileParams
            self._surfaceSigmaProfile= surfaceSigma(profileParams)
        self._beta= beta
        self._gamma= numpy.sqrt(2./(1.+self._beta))
        if correct or 'corrections' in kwargs or 'rmax' in kwargs \
                or 'niter' in kwargs or 'npoints' in kwargs:
            self._correct= True
            #Load corrections
            self._corr= DFcorrection(dftype=self.__class__,
                                     surfaceSigmaProfile=self._surfaceSigmaProfile,
                                     beta=beta,**kwargs)
        else:
            self._correct= False
        self._psp= PowerSphericalPotential(normalize=1.,alpha=2.-2.*self._beta).toPlanar()
        #Setup aA objects for frequency and rap,rperi calculation
        self._aA= actionAngleAdiabatic(pot=self._psp,gamma=0.)
        return None
    
    @physical_conversion('phasespacedensity2d',pop=True)
    def __call__(self,*args,**kwargs):
        """
        NAME:

           __call__

        PURPOSE:

           evaluate the distribution function

        INPUT:

           either an orbit instance, a list of such instances,  or E,Lz

           1) Orbit instance or list:
              a) Orbit instance alone: use initial condition
              b) Orbit instance + t: call the Orbit instance (for list, each instance is called at t)

           2)
              E - energy (/vo^2; or can be Quantity)
              L - angular momentun (/ro/vo; or can be Quantity)

           3) array vxvv [3/4,nt] [must be in natural units /vo,/ro; use Orbit interface for physical-unit input)

        KWARGS:

           marginalizeVperp - marginalize over perpendicular velocity (only supported with 1a) for single orbits above)


           marginalizeVlos - marginalize over line-of-sight velocity (only supported with 1a) for single orbits above)

           nsigma= number of sigma to integrate over when marginalizing

           +scipy.integrate.quad keywords

        OUTPUT:

           DF(orbit/E,L)

        HISTORY:

           2010-07-10 - Written - Bovy (NYU)

        """
        if isinstance(args[0],Orbit):
            if len(args[0]) > 1:
                raise RuntimeError('Only single-object Orbit instances can be passed to DF instances at this point') #pragma: no cover
            if len(args) == 1:
                if kwargs.pop('marginalizeVperp',False):
                    return self._call_marginalizevperp(args[0],**kwargs)
                elif kwargs.pop('marginalizeVlos',False):
                    return self._call_marginalizevlos(args[0],**kwargs)
                else:
                    return numpy.real(self.eval(*vRvTRToEL(\
                                args[0].vR(use_physical=False),
                                args[0].vT(use_physical=False),
                                args[0].R(use_physical=False),
                                self._beta,self._dftype)))
            else:
                no= args[0](args[1])
                return numpy.real(self.eval(*vRvTRToEL(no.vR(use_physical=False),
                                                    no.vT(use_physical=False),
                                                    no.R(use_physical=False),
                                                    self._beta,
                                                    self._dftype)))
        elif isinstance(args[0],list) \
                 and isinstance(args[0][0],Orbit):
            if numpy.any([len(no) > 1 for no in args[0]]):
                raise RuntimeError('Only single-object Orbit instances can be passed to DF instances at this point') #pragma: no cover
            #Grab all of the vR, vT, and R
            vR= numpy.array([o.vR(use_physical=False) for o in args[0]])
            vT= numpy.array([o.vT(use_physical=False) for o in args[0]])
            R= numpy.array([o.R(use_physical=False) for o in args[0]])
            return numpy.real(self.eval(*vRvTRToEL(vR,vT,R,self._beta,
                                                   self._dftype)))
        elif isinstance(args[0],numpy.ndarray) and \
                not (hasattr(args[0],'isscalar') and args[0].isscalar):
            #Grab all of the vR, vT, and R
            vR= args[0][1]
            vT= args[0][2]
            R= args[0][0]
            return numpy.real(self.eval(*vRvTRToEL(vR,vT,R,self._beta,
                                                   self._dftype)))
        else:
            return numpy.real(self.eval(*args))

    def _call_marginalizevperp(self,o,**kwargs):
        """Call the DF, marginalizing over perpendicular velocity"""
        #Get l, vlos
        l= o.ll(obs=[1.,0.,0.],ro=1.)*_DEGTORAD
        vlos= o.vlos(ro=1.,vo=1.,obs=[1.,0.,0.,0.,0.,0.])
        R= o.R(use_physical=False)
        phi= o.phi(use_physical=False)
        #Get local circular velocity, projected onto the los
        vcirc= R**self._beta
        vcirclos= vcirc*numpy.sin(phi+l)
        #Marginalize
        alphalos= phi+l
        if not 'nsigma' in kwargs or ('nsigma' in kwargs and \
                                          kwargs['nsigma'] is None):
            nsigma= _NSIGMA
        else:
            nsigma= kwargs['nsigma']
        kwargs.pop('nsigma',None)
        sigmaR2= self.targetSigma2(R,use_physical=False)
        sigmaR1= numpy.sqrt(sigmaR2)
        #Use the asymmetric drift equation to estimate va
        va= sigmaR2/2./R**self._beta*(1./self._gamma**2.-1.
                                      -R*self._surfaceSigmaProfile.surfacemassDerivative(R,log=True)
                                      -R*self._surfaceSigmaProfile.sigma2Derivative(R,log=True))
        if numpy.fabs(va) > sigmaR1: va = 0. #To avoid craziness near the center
        if numpy.fabs(numpy.sin(alphalos)) < numpy.sqrt(1./2.):
            cosalphalos= numpy.cos(alphalos)
            tanalphalos= numpy.tan(alphalos)            
            return integrate.quad(_marginalizeVperpIntegrandSinAlphaSmall,
                                  -self._gamma*va/sigmaR1-nsigma,
                                  -self._gamma*va/sigmaR1+nsigma,
                                  args=(self,R,cosalphalos,tanalphalos,
                                        vlos-vcirclos,vcirc,
                                        sigmaR1/self._gamma),
                                  **kwargs)[0]/numpy.fabs(cosalphalos)\
                                  *sigmaR1/self._gamma
        else:
            sinalphalos= numpy.sin(alphalos)
            cotalphalos= 1./numpy.tan(alphalos)
            return integrate.quad(_marginalizeVperpIntegrandSinAlphaLarge,
                                  -nsigma,nsigma,
                                  args=(self,R,sinalphalos,cotalphalos,
                                        vlos-vcirclos,vcirc,sigmaR1),
                                  **kwargs)[0]/numpy.fabs(sinalphalos)*sigmaR1
        
    def _call_marginalizevlos(self,o,**kwargs):
        """Call the DF, marginalizing over line-of-sight velocity"""
        #Get d, l, vperp
        l= o.ll(obs=[1.,0.,0.],ro=1.)*_DEGTORAD
        vperp= o.vll(ro=1.,vo=1.,obs=[1.,0.,0.,0.,0.,0.])
        R= o.R(use_physical=False)
        phi= o.phi(use_physical=False)
        #Get local circular velocity, projected onto the perpendicular 
        #direction
        vcirc= R**self._beta
        vcircperp= vcirc*numpy.cos(phi+l)
        #Marginalize
        alphaperp= numpy.pi/2.+phi+l
        if not 'nsigma' in kwargs or ('nsigma' in kwargs and \
                                          kwargs['nsigma'] is None):
            nsigma= _NSIGMA
        else:
            nsigma= kwargs['nsigma']
        kwargs.pop('nsigma',None)
        sigmaR2= self.targetSigma2(R,use_physical=False)
        sigmaR1= numpy.sqrt(sigmaR2)
        #Use the asymmetric drift equation to estimate va
        va= sigmaR2/2./R**self._beta*(1./self._gamma**2.-1.
                                      -R*self._surfaceSigmaProfile.surfacemassDerivative(R,log=True)
                                      -R*self._surfaceSigmaProfile.sigma2Derivative(R,log=True))
        if numpy.fabs(va) > sigmaR1: va = 0. #To avoid craziness near the center
        if numpy.fabs(numpy.sin(alphaperp)) < numpy.sqrt(1./2.):
            cosalphaperp= numpy.cos(alphaperp)
            tanalphaperp= numpy.tan(alphaperp)
            #we can reuse the VperpIntegrand, since it is just another angle
            return integrate.quad(_marginalizeVperpIntegrandSinAlphaSmall,
                                  -self._gamma*va/sigmaR1-nsigma,
                                  -self._gamma*va/sigmaR1+nsigma,
                                  args=(self,R,cosalphaperp,tanalphaperp,
                                        vperp-vcircperp,vcirc,
                                        sigmaR1/self._gamma),
                                  **kwargs)[0]/numpy.fabs(cosalphaperp)\
                                  *sigmaR1/self._gamma
        else:
            sinalphaperp= numpy.sin(alphaperp)
            cotalphaperp= 1./numpy.tan(alphaperp)
            #we can reuse the VperpIntegrand, since it is just another angle
            return integrate.quad(_marginalizeVperpIntegrandSinAlphaLarge,
                                  -nsigma,nsigma,
                                  args=(self,R,sinalphaperp,cotalphaperp,
                                        vperp-vcircperp,vcirc,sigmaR1),
                                  **kwargs)[0]/numpy.fabs(sinalphaperp)*sigmaR1
        
    @potential_physical_input
    @physical_conversion('velocity2',pop=True)        
    def targetSigma2(self,R,log=False):
        """
        NAME:

           targetSigma2

        PURPOSE:

           evaluate the target Sigma_R^2(R)

        INPUT:

            R - radius at which to evaluate (can be Quantity)

        OUTPUT:

           target Sigma_R^2(R)

           log - if True, return the log (default: False)

        HISTORY:

           2010-03-28 - Written - Bovy (NYU)

        """
        return self._surfaceSigmaProfile.sigma2(R,log=log)

    @potential_physical_input
    @physical_conversion('surfacedensity',pop=True)        
    def targetSurfacemass(self,R,log=False):
         """
         NAME:

            targetSurfacemass

         PURPOSE:

            evaluate the target surface mass at R

         INPUT:

            R - radius at which to evaluate (can be Quantity)

            log - if True, return the log (default: False)

         OUTPUT:

            Sigma(R)

         HISTORY:

            2010-03-28 - Written - Bovy (NYU)

         """
         return self._surfaceSigmaProfile.surfacemass(R,log=log)

    @physical_conversion('surfacedensitydistance',pop=True)        
    def targetSurfacemassLOS(self,d,l,log=False,deg=True):
        """
        NAME:

            targetSurfacemassLOS

        PURPOSE:

            evaluate the target surface mass along the LOS given l and d

        INPUT:

            d - distance along the line of sight (can be Quantity)

            l - Galactic longitude (in deg, unless deg=False; can be Quantity)

            deg= if False, l is in radians

            log - if True, return the log (default: False)

        OUTPUT:

            Sigma(d,l) x d

        HISTORY:

            2011-03-23 - Written - Bovy (NYU)

        """
        #Calculate R and phi
        if _APY_LOADED and isinstance(l,units.Quantity):
            lrad= l.to(units.rad).value
        elif deg:
            lrad= l*_DEGTORAD
        else:
            lrad= l
        if _APY_LOADED and isinstance(d,units.Quantity):
            d= d.to(units.kpc).value/self._ro
        R, phi= _dlToRphi(d,lrad)
        if log:
            return self._surfaceSigmaProfile.surfacemass(R,log=log)\
                +numpylog(d)
        else:
            return self._surfaceSigmaProfile.surfacemass(R,log=log)\
                *d

    @physical_conversion('surfacedensitydistance',pop=True)        
    def surfacemassLOS(self,d,l,deg=True,target=True,
                       romberg=False,nsigma=None,relative=None):
        """
        NAME:

           surfacemassLOS

        PURPOSE:

           evaluate the surface mass along the LOS given l and d

        INPUT:

           d - distance along the line of sight (can be Quantity)

           l - Galactic longitude (in deg, unless deg=False; can be Quantity)

        OPTIONAL INPUT:

           nsigma - number of sigma to integrate the velocities over

        KEYWORDS:

           target= if True, use target surfacemass (default)

           romberg - if True, use a romberg integrator (default: False)

           deg= if False, l is in radians

        OUTPUT:

           Sigma(d,l) x d

        HISTORY:

           2011-03-24 - Written - Bovy (NYU)

        """
        #Calculate R and phi
        if _APY_LOADED and isinstance(l,units.Quantity):
            lrad= l.to(units.rad).value
        elif deg:
            lrad= l*_DEGTORAD
        else:
            lrad= l
        if _APY_LOADED and isinstance(d,units.Quantity):
            d= d.to(units.kpc).value/self._ro
        R, phi= _dlToRphi(d,lrad)
        if target:
            if relative: return d
            else: return self.targetSurfacemass(R,use_physical=False)*d
        else:
            return self.surfacemass(R,romberg=romberg,nsigma=nsigma,
                                    relative=relative,use_physical=False)\
                                    *d

    @physical_conversion('position',pop=True)
    def sampledSurfacemassLOS(self,l,n=1,maxd=None,target=True):
        """
        NAME:

           sampledSurfacemassLOS

        PURPOSE:

           sample a distance along the line of sight

        INPUT:

           l - Galactic longitude (in rad; can be Quantity)

           n= number of distances to sample

           maxd= maximum distance to consider (for the rejection sampling) (can be Quantity)

           target= if True, sample from the 'target' surface mass density, rather than the actual surface mass density (default=True)

        OUTPUT:

           list of samples

        HISTORY:

           2011-03-24 - Written - Bovy (NYU)

        """
        #First calculate where the maximum is
        if target:
            minR= optimize.fmin_bfgs(lambda x: \
                                         -self.targetSurfacemassLOS(x,l,
                                                                    use_physical=False,
                                                                    deg=False),
                                     0.,disp=False)[0]
            maxSM= self.targetSurfacemassLOS(minR,l,deg=False,
                                             use_physical=False)
        else:
            minR= optimize.fmin_bfgs(lambda x: \
                                         -self.surfacemassLOS(x,l,
                                                              deg=False,
                                                              use_physical=False),
                                     0.,disp=False)[0]
            maxSM= self.surfacemassLOS(minR,l,deg=False,use_physical=False)
        #Now rejection-sample
        if _APY_LOADED and isinstance(l,units.Quantity):
                l= l.to(units.rad).value
        if _APY_LOADED and isinstance(maxd,units.Quantity):
            maxd= maxd.to(units.kpc).value/self._ro
        if maxd is None:
            maxd= _MAXD_REJECTLOS
        out= []
        while len(out) < n:
            #sample
            prop= numpy.random.random()*maxd
            if target:
                surfmassatprop= self.targetSurfacemassLOS(prop,l,deg=False,
                                                          use_physical=False)
            else:
                surfmassatprop= self.surfacemassLOS(prop,l,deg=False,
                                                    use_physical=False)
            if surfmassatprop/maxSM > numpy.random.random(): #accept
                out.append(prop)
        return numpy.array(out)

    @potential_physical_input
    @physical_conversion('velocity',pop=True)
    def sampleVRVT(self,R,n=1,nsigma=None,target=True):
        """
        NAME:

           sampleVRVT

        PURPOSE:

           sample a radial and azimuthal velocity at R

        INPUT:

           R - Galactocentric distance (can be Quantity)

           n= number of distances to sample

           nsigma= number of sigma to rejection-sample on

           target= if True, sample using the 'target' sigma_R rather than the actual sigma_R (default=True)

        OUTPUT:

           list of samples

        BUGS:

           should use the fact that vR and vT separate

        HISTORY:

           2011-03-24 - Written - Bovy (NYU)

        """
        #Determine where the max of the v-distribution is using asymmetric drift
        maxVR= 0.
        maxVT= optimize.brentq(_vtmaxEq,0.,R**self._beta+0.2,(R,self))
        maxVD= self(Orbit([R,maxVR,maxVT]))
        #Now rejection-sample
        if nsigma == None:
            nsigma= _NSIGMA
        out= []
        if target:
            sigma= numpy.sqrt(self.targetSigma2(R,use_physical=False))
        else:
            sigma= numpy.sqrt(self.sigma2(R,use_physical=False))
        while len(out) < n:
            #sample
            vrg, vtg= numpy.random.normal(), numpy.random.normal()
            propvR= vrg*nsigma*sigma
            propvT= vtg*nsigma*sigma/self._gamma+maxVT
            VDatprop= self(Orbit([R,propvR,propvT]))
            if VDatprop/maxVD > numpy.random.uniform()*numpy.exp(-0.5*(vrg**2.+vtg**2.)): #accept
                out.append(numpy.array([propvR,propvT]))
        return numpy.array(out)

    def sampleLOS(self,los,n=1,deg=True,maxd=None,nsigma=None,
                  targetSurfmass=True,targetSigma2=True):
        """
        NAME:

           sampleLOS

        PURPOSE:

           sample along a given LOS

        INPUT:

           los - line of sight (in deg, unless deg=False; can be Quantity)

           n= number of desired samples

           deg= los in degrees? (default=True)

           targetSurfmass, targetSigma2= if True, use target surface mass and sigma2 profiles, respectively (there is not much point to doing the latter)
                   (default=True)

        OUTPUT:

           returns list of Orbits

        BUGS:
           target=False uses target distribution for derivatives (this is a detail)

        HISTORY:

           2011-03-24 - Started  - Bovy (NYU)

        """
        if _APY_LOADED and isinstance(los,units.Quantity):
            l= los.to(units.rad).value
        elif deg:
            l= los*_DEGTORAD
        else:
            l= los
        out= []
        #sample distances
        ds= self.sampledSurfacemassLOS(l,n=n,maxd=maxd,target=targetSurfmass,
                                       use_physical=False)
        for ii in range(int(n)):
            #Calculate R and phi
            thisR,thisphi= _dlToRphi(ds[ii],l)
            #sample velocities
            vv= self.sampleVRVT(thisR,n=1,nsigma=nsigma,target=targetSigma2,
                                use_physical=False)[0]
            if self._roSet and self._voSet:
                out.append(Orbit([thisR,vv[0],vv[1],thisphi],ro=self._ro,
                                 vo=self._vo))
            else:
                out.append(Orbit([thisR,vv[0],vv[1],thisphi]))
        return out

    @potential_physical_input
    @physical_conversion('velocity',pop=True)
    def asymmetricdrift(self,R):
        """
        NAME:

           asymmetricdrift

        PURPOSE:

           estimate the asymmetric drift (vc-mean-vphi) from an approximation to the Jeans equation

        INPUT:

           R - radius at which to calculate the asymmetric drift (can be Quantity)

        OUTPUT:

           asymmetric drift at R

        HISTORY:

           2011-04-02 - Written - Bovy (NYU)

        """
        sigmaR2= self.targetSigma2(R,use_physical=False)
        return sigmaR2/2./R**self._beta*(1./self._gamma**2.-1.
                                         -R*self._surfaceSigmaProfile.surfacemassDerivative(R,log=True)
                                         -R*self._surfaceSigmaProfile.sigma2Derivative(R,log=True))


    @potential_physical_input
    @physical_conversion('surfacedensity',pop=True)        
    def surfacemass(self,R,romberg=False,nsigma=None,relative=False):
        """
        NAME:

           surfacemass

        PURPOSE:

           calculate the surface-mass at R by marginalizing over velocity

        INPUT:

           R - radius at which to calculate the surfacemass density (can be Quantity)

        OPTIONAL INPUT:

           nsigma - number of sigma to integrate the velocities over

        KEYWORDS:

           romberg - if True, use a romberg integrator (default: False)

        OUTPUT:

           surface mass at R

        HISTORY:

           2010-03-XX - Written - Bovy (NYU)

        """
        if nsigma == None:
            nsigma= _NSIGMA
        logSigmaR= self.targetSurfacemass(R,log=True,use_physical=False)
        sigmaR2= self.targetSigma2(R,use_physical=False)
        sigmaR1= numpy.sqrt(sigmaR2)
        logsigmaR2= numpylog(sigmaR2)
        if relative:
            norm= 1.
        else:
            norm= numpy.exp(logSigmaR)
        #Use the asymmetric drift equation to estimate va
        va= sigmaR2/2./R**self._beta*(1./self._gamma**2.-1.
                                      -R*self._surfaceSigmaProfile.surfacemassDerivative(R,log=True)
                                      -R*self._surfaceSigmaProfile.sigma2Derivative(R,log=True))
        if numpy.fabs(va) > sigmaR1: va = 0.#To avoid craziness near the center
        if romberg:
            return numpy.real(bovy_dblquad(_surfaceIntegrand,
                                        self._gamma*(R**self._beta-va)/sigmaR1-nsigma,
                                        self._gamma*(R**self._beta-va)/sigmaR1+nsigma,
                                        lambda x: 0., lambda x: nsigma,
                                        [R,self,logSigmaR,logsigmaR2,sigmaR1,
                                         self._gamma],
                                        tol=10.**-8)/numpy.pi*norm)
        else:
            return integrate.dblquad(_surfaceIntegrand,
                                     self._gamma*(R**self._beta-va)/sigmaR1-nsigma,
                                     self._gamma*(R**self._beta-va)/sigmaR1+nsigma,
                                     lambda x: 0., lambda x: nsigma,
                                     (R,self,logSigmaR,logsigmaR2,sigmaR1,
                                      self._gamma),
                                     epsrel=_EPSREL)[0]/numpy.pi*norm

    @potential_physical_input
    @physical_conversion('velocity2surfacedensity',pop=True)
    def sigma2surfacemass(self,R,romberg=False,nsigma=None,
                                relative=False):
        """

        NAME:

           sigma2surfacemass

        PURPOSE:

           calculate the product sigma_R^2 x surface-mass at R by marginalizing over velocity

        INPUT:

           R - radius at which to calculate the sigma_R^2 x surfacemass density (can be Quantity)

        OPTIONAL INPUT:

           nsigma - number of sigma to integrate the velocities over

        KEYWORDS:

           romberg - if True, use a romberg integrator (default: False)

        OUTPUT:

           sigma_R^2 x surface-mass at R

        HISTORY:

           2010-03-XX - Written - Bovy (NYU)

        """
        if nsigma == None:
            nsigma= _NSIGMA
        logSigmaR= self.targetSurfacemass(R,log=True,use_physical=False)
        sigmaR2= self.targetSigma2(R,use_physical=False)
        sigmaR1= numpy.sqrt(sigmaR2)
        logsigmaR2= numpylog(sigmaR2)
        if relative:
            norm= 1.
        else:
            norm= numpy.exp(logSigmaR+logsigmaR2)
        #Use the asymmetric drift equation to estimate va
        va= sigmaR2/2./R**self._beta*(1./self._gamma**2.-1.
                                      -R*self._surfaceSigmaProfile.surfacemassDerivative(R,log=True)
                                      -R*self._surfaceSigmaProfile.sigma2Derivative(R,log=True))
        if numpy.fabs(va) > sigmaR1: va = 0. #To avoid craziness near the center
        if romberg:
            return numpy.real(bovy_dblquad(_sigma2surfaceIntegrand,
                                        self._gamma*(R**self._beta-va)/sigmaR1-nsigma,
                                        self._gamma*(R**self._beta-va)/sigmaR1+nsigma,
                                        lambda x: 0., lambda x: nsigma,
                                        [R,self,logSigmaR,logsigmaR2,sigmaR1,
                                         self._gamma],
                                        tol=10.**-8)/numpy.pi*norm)
        else:
            return integrate.dblquad(_sigma2surfaceIntegrand,
                                     self._gamma*(R**self._beta-va)/sigmaR1-nsigma,
                                     self._gamma*(R**self._beta-va)/sigmaR1+nsigma,
                                     lambda x: 0., lambda x: nsigma,
                                     (R,self,logSigmaR,logsigmaR2,sigmaR1,
                                      self._gamma),
                                     epsrel=_EPSREL)[0]/numpy.pi*norm

    def vmomentsurfacemass(self,*args,**kwargs):
        """
        NAME:

           vmomentsurfacemass
           
        PURPOSE:

           calculate the an arbitrary moment of the velocity distribution 
           at R times the surfacmass

        INPUT:

           R - radius at which to calculate the moment (in natural units)

           n - vR^n

           m - vT^m

        OPTIONAL INPUT:

           nsigma - number of sigma to integrate the velocities over

        KEYWORDS:

           romberg - if True, use a romberg integrator (default: False)

           deriv= None, 'R', or 'phi': calculates derivative of the moment wrt R or phi

        OUTPUT:

           <vR^n vT^m  x surface-mass> at R (no support for units)

        HISTORY:

           2011-03-30 - Written - Bovy (NYU)

        """
        use_physical= kwargs.pop('use_physical',True)
        ro= kwargs.pop('ro',None)
        if ro is None and hasattr(self,'_roSet') and self._roSet:
            ro= self._ro
        if _APY_LOADED and isinstance(ro,units.Quantity):
            ro= ro.to(units.kpc).value
        vo= kwargs.pop('vo',None)
        if vo is None and hasattr(self,'_voSet') and self._voSet:
            vo= self._vo
        if _APY_LOADED and isinstance(vo,units.Quantity):
            vo= vo.to(units.km/units.s).value
        if use_physical and not vo is None and not ro is None:
            fac= surfdens_in_msolpc2(vo,ro)*vo**(args[1]+args[2])
            if _APY_UNITS:
                u= units.Msun/units.pc**2*(units.km/units.s)**(args[1]+args[2])
            out= self._vmomentsurfacemass(*args,**kwargs)
            if _APY_UNITS:
                return units.Quantity(out*fac,unit=u)
            else:
                return out*fac
        else:
            return self._vmomentsurfacemass(*args,**kwargs)
          
    def _vmomentsurfacemass(self,R,n,m,romberg=False,nsigma=None,
                           relative=False,phi=0.,deriv=None):
        """Non-physical version of vmomentsurfacemass, otherwise the same"""
        #odd moments of vR are zero
        if isinstance(n,int) and n%2 == 1:
            return 0.
        if nsigma == None:
            nsigma= _NSIGMA
        logSigmaR= self.targetSurfacemass(R,log=True,use_physical=False)
        sigmaR2= self.targetSigma2(R,use_physical=False)
        sigmaR1= numpy.sqrt(sigmaR2)
        logsigmaR2= numpylog(sigmaR2)
        if relative:
            norm= 1.
        else:
            norm= numpy.exp(logSigmaR+logsigmaR2*(n+m)/2.)/self._gamma**m
        #Use the asymmetric drift equation to estimate va
        va= sigmaR2/2./R**self._beta*(1./self._gamma**2.-1.
                                      -R*self._surfaceSigmaProfile.surfacemassDerivative(R,log=True)
                                      -R*self._surfaceSigmaProfile.sigma2Derivative(R,log=True))
        if numpy.fabs(va) > sigmaR1: va = 0. #To avoid craziness near the center
        if deriv is None:
            if romberg:
                return numpy.real(bovy_dblquad(_vmomentsurfaceIntegrand,
                                            self._gamma*(R**self._beta-va)/sigmaR1-nsigma,
                                            self._gamma*(R**self._beta-va)/sigmaR1+nsigma,
                                            lambda x: -nsigma, lambda x: nsigma,
                                            [R,self,logSigmaR,logsigmaR2,sigmaR1,
                                             self._gamma,n,m],
                                            tol=10.**-8)/numpy.pi*norm/2.)
            else:
                return integrate.dblquad(_vmomentsurfaceIntegrand,
                                         self._gamma*(R**self._beta-va)/sigmaR1-nsigma,
                                         self._gamma*(R**self._beta-va)/sigmaR1+nsigma,
                                         lambda x: -nsigma, lambda x: nsigma,
                                         (R,self,logSigmaR,logsigmaR2,sigmaR1,
                                          self._gamma,n,m),
                                         epsrel=_EPSREL)[0]/numpy.pi*norm/2.
        else:
            if romberg:
                return numpy.real(bovy_dblquad(_vmomentderivsurfaceIntegrand,
                                            self._gamma*(R**self._beta-va)/sigmaR1-nsigma,
                                            self._gamma*(R**self._beta-va)/sigmaR1+nsigma,
                                            lambda x: -nsigma, lambda x: nsigma,
                                            [R,self,logSigmaR,logsigmaR2,sigmaR1,
                                             self._gamma,n,m,deriv],
                                            tol=10.**-8)/numpy.pi*norm/2.)
            else:
                return integrate.dblquad(_vmomentderivsurfaceIntegrand,
                                         self._gamma*(R**self._beta-va)/sigmaR1-nsigma,
                                         self._gamma*(R**self._beta-va)/sigmaR1+nsigma,
                                         lambda x: -nsigma, lambda x: nsigma,
                                         (R,self,logSigmaR,logsigmaR2,sigmaR1,
                                          self._gamma,n,m,deriv),
                                         epsrel=_EPSREL)[0]/numpy.pi*norm/2.

    @potential_physical_input
    @physical_conversion('frequency-kmskpc',pop=True)
    def oortA(self,R,romberg=False,nsigma=None,phi=0.):
        """

        NAME:

           oortA

        PURPOSE:

           calculate the Oort function A

        INPUT:

           R - radius at which to calculate A (can be Quantity)

        OPTIONAL INPUT:

           nsigma - number of sigma to integrate the velocities over

        KEYWORDS:

           romberg - if True, use a romberg integrator (default: False)

        OUTPUT:

           Oort A at R

        HISTORY:

           2011-04-19 - Written - Bovy (NYU)

        BUGS:

           could be made more efficient, e.g., surfacemass is calculated multiple times

        """
        #2A= meanvphi/R-dmeanvR/R/dphi-dmeanvphi/dR
        meanvphi= self.meanvT(R,romberg=romberg,nsigma=nsigma,phi=phi,
                              use_physical=False)
        dmeanvRRdphi= 0. #We know this, since the DF does not depend on phi
        surfmass= self._vmomentsurfacemass(R,0,0,phi=phi,romberg=romberg,nsigma=nsigma)
        dmeanvphidR= self._vmomentsurfacemass(R,0,1,deriv='R',phi=phi,romberg=romberg,nsigma=nsigma)/\
            surfmass\
            -self._vmomentsurfacemass(R,0,1,phi=phi,romberg=romberg,nsigma=nsigma)\
            /surfmass**2.\
            *self._vmomentsurfacemass(R,0,0,deriv='R',phi=phi,romberg=romberg,nsigma=nsigma)
        return 0.5*(meanvphi/R-dmeanvRRdphi/R-dmeanvphidR)

    @potential_physical_input
    @physical_conversion('frequency-kmskpc',pop=True)
    def oortB(self,R,romberg=False,nsigma=None,phi=0.):
        """
        NAME:

           oortB

        PURPOSE:

           calculate the Oort function B

        INPUT:

           R - radius at which to calculate B (can be Quantity)

        OPTIONAL INPUT:

           nsigma - number of sigma to integrate the velocities over

        KEYWORDS:

           romberg - if True, use a romberg integrator (default: False)

        OUTPUT:

           Oort B at R

        HISTORY:

           2011-04-19 - Written - Bovy (NYU)

        BUGS:

           could be made more efficient, e.g., surfacemass is calculated multiple times

        """
        #2B= -meanvphi/R+dmeanvR/R/dphi-dmeanvphi/dR
        meanvphi= self.meanvT(R,romberg=romberg,nsigma=nsigma,phi=phi,
                              use_physical=False)
        dmeanvRRdphi= 0. #We know this, since the DF does not depend on phi
        surfmass= self._vmomentsurfacemass(R,0,0,phi=phi,romberg=romberg,nsigma=nsigma)
        dmeanvphidR= self._vmomentsurfacemass(R,0,1,deriv='R',phi=phi,romberg=romberg,nsigma=nsigma)/\
            surfmass\
            -self._vmomentsurfacemass(R,0,1,phi=phi,romberg=romberg,nsigma=nsigma)\
            /surfmass**2.\
            *self._vmomentsurfacemass(R,0,0,deriv='R',phi=phi,romberg=romberg,nsigma=nsigma)
        return 0.5*(-meanvphi/R+dmeanvRRdphi/R-dmeanvphidR)

    @potential_physical_input
    @physical_conversion('frequency-kmskpc',pop=True)
    def oortC(self,R,romberg=False,nsigma=None,phi=0.):
        """
        NAME:

           oortC

        PURPOSE:

           calculate the Oort function C

        INPUT:

           R - radius at which to calculate C (can be Quantity)

        OPTIONAL INPUT:

           nsigma - number of sigma to integrate the velocities over

        KEYWORDS:

           romberg - if True, use a romberg integrator (default: False)

        OUTPUT:

           Oort C at R

        HISTORY:

           2011-04-19 - Written - Bovy (NYU)

        BUGS:

           could be made more efficient, e.g., surfacemass is calculated multiple times
           we know this is zero, but it is calculated anyway (bug or feature?)

        """
        #2C= -meanvR/R-dmeanvphi/R/dphi+dmeanvR/dR
        meanvr= self.meanvR(R,romberg=romberg,nsigma=nsigma,phi=phi,
                            use_physical=False)
        dmeanvphiRdphi= 0. #We know this, since the DF does not depend on phi
        surfmass= self._vmomentsurfacemass(R,0,0,phi=phi,romberg=romberg,nsigma=nsigma)
        dmeanvRdR= self._vmomentsurfacemass(R,1,0,deriv='R',phi=phi,romberg=romberg,nsigma=nsigma)/\
            surfmass #other terms is zero because f is even in vR
        return 0.5*(-meanvr/R-dmeanvphiRdphi/R+dmeanvRdR)

    @potential_physical_input
    @physical_conversion('frequency-kmskpc',pop=True)
    def oortK(self,R,romberg=False,nsigma=None,phi=0.):
        """
        NAME:

           oortK

        PURPOSE:

           calculate the Oort function K

        INPUT:

           R - radius at which to calculate K (can be Quantity)

        OPTIONAL INPUT:

           nsigma - number of sigma to integrate the velocities over

        KEYWORDS:

           romberg - if True, use a romberg integrator (default: False)

        OUTPUT:

           Oort K at R

        HISTORY:

           2011-04-19 - Written - Bovy (NYU)

        BUGS:

           could be made more efficient, e.g., surfacemass is calculated multiple times
           we know this is zero, but it is calculated anyway (bug or feature?)

        """
        #2K= meanvR/R+dmeanvphi/R/dphi+dmeanvR/dR
        meanvr= self.meanvR(R,romberg=romberg,nsigma=nsigma,phi=phi,
                            use_physical=False)
        dmeanvphiRdphi= 0. #We know this, since the DF does not depend on phi
        surfmass= self._vmomentsurfacemass(R,0,0,phi=phi,romberg=romberg,nsigma=nsigma)
        dmeanvRdR= self._vmomentsurfacemass(R,1,0,deriv='R',phi=phi,romberg=romberg,nsigma=nsigma)/\
            surfmass #other terms is zero because f is even in vR
        return 0.5*(+meanvr/R+dmeanvphiRdphi/R+dmeanvRdR)

    @potential_physical_input
    @physical_conversion('velocity2',pop=True)        
    def sigma2(self,R,romberg=False,nsigma=None,phi=0.):
        """
        NAME:

           sigma2

        PURPOSE:

           calculate sigma_R^2 at R by marginalizing over velocity

        INPUT:

           R - radius at which to calculate sigma_R^2 density (can be Quantity)

        OPTIONAL INPUT:

           nsigma - number of sigma to integrate the velocities over

        KEYWORDS:

           romberg - if True, use a romberg integrator (default: False)

        OUTPUT:

           sigma_R^2 at R

        HISTORY:

           2010-03-XX - Written - Bovy (NYU)

        """
        return self.sigma2surfacemass(R,romberg,nsigma,use_physical=False)\
            /self.surfacemass(R,romberg,nsigma,use_physical=False)

    @potential_physical_input
    @physical_conversion('velocity2',pop=True)        
    def sigmaT2(self,R,romberg=False,nsigma=None,phi=0.):
        """

        NAME:

           sigmaT2

        PURPOSE:

           calculate sigma_T^2 at R by marginalizing over velocity

        INPUT:

           R - radius at which to calculate sigma_T^2 (can be Quantity)

        OPTIONAL INPUT:

           nsigma - number of sigma to integrate the velocities over

        KEYWORDS:

           romberg - if True, use a romberg integrator (default: False)

        OUTPUT:

           sigma_T^2 at R

        HISTORY:

           2011-03-30 - Written - Bovy (NYU)

        """
        surfmass= self.surfacemass(R,romberg=romberg,nsigma=nsigma,
                                   use_physical=False)
        return (self._vmomentsurfacemass(R,0,2,romberg=romberg,nsigma=nsigma)
                -self._vmomentsurfacemass(R,0,1,romberg=romberg,nsigma=nsigma)\
                    **2.\
                    /surfmass)/surfmass

    @potential_physical_input
    @physical_conversion('velocity2',pop=True)        
    def sigmaR2(self,R,romberg=False,nsigma=None,phi=0.):
        """
        NAME:

           sigmaR2 (duplicate of sigma2 for consistency)

        PURPOSE:

           calculate sigma_R^2 at R by marginalizing over velocity

        INPUT:

           R - radius at which to calculate sigma_R^2 (can be Quantity)

        OPTIONAL INPUT:

           nsigma - number of sigma to integrate the velocities over

        KEYWORDS:

           romberg - if True, use a romberg integrator (default: False)

        OUTPUT:

           sigma_R^2 at R

        HISTORY:

           2011-03-30 - Written - Bovy (NYU)

        """
        return self.sigma2(R,romberg=romberg,nsigma=nsigma,use_physical=False)

    @potential_physical_input
    @physical_conversion('velocity',pop=True)
    def meanvT(self,R,romberg=False,nsigma=None,phi=0.):
        """
        NAME:

           meanvT

        PURPOSE:

           calculate <vT> at R by marginalizing over velocity

        INPUT:

           R - radius at which to calculate <vT> (can be Quantity)

        OPTIONAL INPUT:

           nsigma - number of sigma to integrate the velocities over

        KEYWORDS:

           romberg - if True, use a romberg integrator (default: False)

        OUTPUT:

           <vT> at R

        HISTORY:

           2011-03-30 - Written - Bovy (NYU)

        """
        return self._vmomentsurfacemass(R,0,1,romberg=romberg,nsigma=nsigma)\
            /self.surfacemass(R,romberg=romberg,nsigma=nsigma,
                              use_physical=False)

    @potential_physical_input
    @physical_conversion('velocity',pop=True)
    def meanvR(self,R,romberg=False,nsigma=None,phi=0.):
        """
        NAME:

           meanvR

        PURPOSE:

           calculate <vR> at R by marginalizing over velocity

        INPUT:

           R - radius at which to calculate <vR> (can be Quantity)

        OPTIONAL INPUT:

           nsigma - number of sigma to integrate the velocities over

        KEYWORDS:

           romberg - if True, use a romberg integrator (default: False)

        OUTPUT:

           <vR> at R

        HISTORY:

           2011-03-30 - Written - Bovy (NYU)

        """
        return self._vmomentsurfacemass(R,1,0,romberg=romberg,nsigma=nsigma)\
            /self.surfacemass(R,romberg=romberg,nsigma=nsigma,
                              use_physical=False)

    @potential_physical_input
    def skewvT(self,R,romberg=False,nsigma=None,phi=0.):
        """
        NAME:

           skewvT

        PURPOSE:

           calculate skew in vT at R by marginalizing over velocity

        INPUT:

           R - radius at which to calculate <vR> (can be Quantity)

        OPTIONAL INPUT:

           nsigma - number of sigma to integrate the velocities over

        KEYWORDS:

           romberg - if True, use a romberg integrator (default: False)

        OUTPUT:

           skewvT

        HISTORY:

           2011-12-07 - Written - Bovy (NYU)

        """
        surfmass= self.surfacemass(R,romberg=romberg,nsigma=nsigma,
                                   use_physical=False)
        vt= self._vmomentsurfacemass(R,0,1,romberg=romberg,nsigma=nsigma)\
            /surfmass
        vt2= self._vmomentsurfacemass(R,0,2,romberg=romberg,nsigma=nsigma)\
            /surfmass
        vt3= self._vmomentsurfacemass(R,0,3,romberg=romberg,nsigma=nsigma)\
            /surfmass
        s2= vt2-vt**2.
        return (vt3-3.*vt*vt2+2.*vt**3.)*s2**(-1.5)

    @potential_physical_input
    def skewvR(self,R,romberg=False,nsigma=None,phi=0.):
        """
        NAME:

           skewvR

        PURPOSE:

           calculate skew in vR at R by marginalizing over velocity

        INPUT:

           R - radius at which to calculate <vR> (can be Quantity)

        OPTIONAL INPUT:

           nsigma - number of sigma to integrate the velocities over

        KEYWORDS:

           romberg - if True, use a romberg integrator (default: False)

        OUTPUT:

           skewvR

        HISTORY:

           2011-12-07 - Written - Bovy (NYU)

        """
        surfmass= self.surfacemass(R,romberg=romberg,nsigma=nsigma,
                                   use_physical=False)
        vr= self._vmomentsurfacemass(R,1,0,romberg=romberg,nsigma=nsigma)\
            /surfmass
        vr2= self._vmomentsurfacemass(R,2,0,romberg=romberg,nsigma=nsigma)\
            /surfmass
        vr3= self._vmomentsurfacemass(R,3,0,romberg=romberg,nsigma=nsigma)\
            /surfmass
        s2= vr2-vr**2.
        return (vr3-3.*vr*vr2+2.*vr**3.)*s2**(-1.5)

    @potential_physical_input
    def kurtosisvT(self,R,romberg=False,nsigma=None,phi=0.):
        """
        NAME:

           kurtosisvT

        PURPOSE:

           calculate excess kurtosis in vT at R by marginalizing over velocity

        INPUT:

           R - radius at which to calculate <vR> (can be Quantity)

        OPTIONAL INPUT:

           nsigma - number of sigma to integrate the velocities over

        KEYWORDS:

           romberg - if True, use a romberg integrator (default: False)

        OUTPUT:

           kurtosisvT

        HISTORY:

           2011-12-07 - Written - Bovy (NYU)

        """
        surfmass= self.surfacemass(R,romberg=romberg,nsigma=nsigma,
                                   use_physical=False)
        vt= self._vmomentsurfacemass(R,0,1,romberg=romberg,nsigma=nsigma)\
            /surfmass
        vt2= self._vmomentsurfacemass(R,0,2,romberg=romberg,nsigma=nsigma)\
            /surfmass
        vt3= self._vmomentsurfacemass(R,0,3,romberg=romberg,nsigma=nsigma)\
            /surfmass
        vt4= self._vmomentsurfacemass(R,0,4,romberg=romberg,nsigma=nsigma)\
            /surfmass
        s2= vt2-vt**2.
        return (vt4-4.*vt*vt3+6.*vt**2.*vt2-3.*vt**4.)*s2**(-2.)-3.

    @potential_physical_input
    def kurtosisvR(self,R,romberg=False,nsigma=None,phi=0.):
        """
        NAME:

           kurtosisvR

        PURPOSE:

           calculate excess kurtosis in vR at R by marginalizing over velocity

        INPUT:

           R - radius at which to calculate <vR> (can be Quantity)

        OPTIONAL INPUT:

           nsigma - number of sigma to integrate the velocities over

        KEYWORDS:

           romberg - if True, use a romberg integrator (default: False)

        OUTPUT:

           kurtosisvR

        HISTORY:

           2011-12-07 - Written - Bovy (NYU)

        """
        surfmass= self.surfacemass(R,romberg=romberg,nsigma=nsigma,
                                   use_physical=False)
        vr= self._vmomentsurfacemass(R,1,0,romberg=romberg,nsigma=nsigma)\
            /surfmass
        vr2= self._vmomentsurfacemass(R,2,0,romberg=romberg,nsigma=nsigma)\
            /surfmass
        vr3= self._vmomentsurfacemass(R,3,0,romberg=romberg,nsigma=nsigma)\
            /surfmass
        vr4= self._vmomentsurfacemass(R,4,0,romberg=romberg,nsigma=nsigma)\
            /surfmass
        s2= vr2-vr**2.
        return (vr4-4.*vr*vr3+6.*vr**2.*vr2-3.*vr**4.)*s2**(-2.)-3.

    def _ELtowRRapRperi(self,E,L):
        """
        NAME:
           _ELtowRRapRperi
        PURPOSE:
           calculate the radial frequency based on E,L, also return rap and 
           rperi
        INPUT:
           E - energy
           L - angular momentum
        OUTPUT:
           wR(E.L)
        HISTORY:
           2010-07-11 - Written - Bovy (NYU)
        """
        if self._beta == 0.:
            xE= numpy.exp(E-.5)
        else: #non-flat rotation curve                                      
            xE= (2.*E/(1.+1./self._beta))**(1./2./self._beta)
<<<<<<< HEAD
        _,_,rperi,rap= self._aA.EccZmaxRperiRap(\
            xE,nu.sqrt(2.*(E-self._psp(xE))-L**2./xE**2.),L/xE,0.,0.)
        return (self._aA._aAS.actionsFreqs(xE,0.,L/xE,0.,0.)[3][0],
                rap[0],rperi[0])
=======
        rperi,rap= self._aA.calcRapRperi(xE,0.,L/xE,0.,0.)
        #Replace the above w/
        aA= actionAngleAxi(xE,0.,L/xE,
                           pot=PowerSphericalPotential(normalize=1.,
                                                       alpha=2.-2.*self._beta).toPlanar())
        TR= aA.TR()
        return (2.*numpy.pi/TR,rap,rperi)
>>>>>>> b5f12be5

    def sample(self,n=1,rrange=None,returnROrbit=True,returnOrbit=False,
               nphi=1.,los=None,losdeg=True,nsigma=None,maxd=None,target=True):
        """
        NAME:

           sample

        PURPOSE:

           sample n*nphi points from this DF

        INPUT:

           n - number of desired sample (specifying this rather than calling this routine n times is more efficient)

           rrange - if you only want samples in this rrange, set this keyword (only works when asking for an (RZ)Orbit) (can be Quantity)

           returnROrbit - if True, return a planarROrbit instance: 
                          [R,vR,vT] (default)

           returnOrbit - if True, return a planarOrbit instance (including phi)

           nphi - number of azimuths to sample for each E,L

           los= line of sight sampling along this line of sight (can be Quantity)

           losdeg= los in degrees? (default=True)

           target= if True, use target surface mass and sigma2 profiles (default=True)

           nsigma= number of sigma to rejection-sample on

           maxd= maximum distance to consider (for the rejection sampling)

        OUTPUT:

           n*nphi list of [[E,Lz],...] or list of planar(R)Orbits

           CAUTION: lists of EL need to be post-processed to account for the 
                    \kappa/\omega_R discrepancy

        HISTORY:

           2010-07-10 - Started  - Bovy (NYU)

        """
        raise NotImplementedError("'sample' method for this disk df is not implemented")

    def _estimatemeanvR(self,R,phi=0.,log=False):
        """
        NAME:
           _estimatemeanvR
        PURPOSE:
            quickly estimate meanvR (useful in evolveddiskdf where we
            need an estimate of this but we do not want to spend too
            much time on it)
        INPUT:
           R - radius at which to evaluate (/ro)
           phi= azimuth (not used)
        OUTPUT:
           target Sigma_R^2(R)
           log - if True, return the log (default: False)
        HISTORY:
           2010-03-28 - Written - Bovy (NYU)
        """
        return 0.

    def _estimatemeanvT(self,R,phi=0.,log=False):
        """
        NAME:
           _estimatemeanvT
        PURPOSE:
            quickly estimate meanvR (useful in evolveddiskdf where we
            need an estimate of this but we do not want to spend too
            much time on it)
        INPUT:
           R - radius at which to evaluate (/ro)
           phi= azimuth (not used)
        OUTPUT:
           target Sigma_R^2(R)
        HISTORY:
           2010-03-28 - Written - Bovy (NYU)
        """
        return R**self._beta-self.asymmetricdrift(R,use_physical=False)

    def _estimateSigmaR2(self,R,phi=0.,log=False):
        """
        NAME:
           _estimateSigmaR2
        PURPOSE:
            quickly estimate SigmaR2 (useful in evolveddiskdf where we
            need an estimate of this but we do not want to spend too
            much time on it)
        INPUT:
           R - radius at which to evaluate (/ro)
           phi= azimuth (not used)
        OUTPUT:
           target Sigma_R^2(R)
           log - if True, return the log (default: False)
        HISTORY:
           2010-03-28 - Written - Bovy (NYU)
        """
        return self.targetSigma2(R,log=log,use_physical=False)

    def _estimateSigmaT2(self,R,phi=0.,log=False):
        """
        NAME:
           _estimateSigmaT2
        PURPOSE:
            quickly estimate SigmaT2 (useful in evolveddiskdf where we
            need an estimate of this but we do not want to spend too
            much time on it)
        INPUT:
           R - radius at which to evaluate (/ro)
           phi= azimuth (not used)
        OUTPUT:
           target Sigma_R^2(R)
           log - if True, return the log (default: False)
        HISTORY:
           2010-03-28 - Written - Bovy (NYU)
        """
        if log:
            return self.targetSigma2(R,log=log,use_physical=False)\
                -2.*numpylog(self._gamma)
        else:
            return self.targetSigma2(R,log=log,use_physical=False)\
                /self._gamma**2.


class dehnendf(diskdf):
    """Dehnen's 'new' df"""
    def __init__(self,surfaceSigma=expSurfaceSigmaProfile,
                 profileParams=(1./3.,1.0,0.2),
                 correct=False,
                 beta=0.,**kwargs):
        """
        NAME:
           __init__
        PURPOSE:
           Initialize a Dehnen 'new' DF
        INPUT:
           surfaceSigma - instance or class name of the target 
                      surface density and sigma_R profile 
                      (default: both exponential)
           profileParams - parameters of the surface and sigma_R profile:
                      (xD,xS,Sro) where

                        xD - disk surface mass scalelength (can be Quantity)

                        xS - disk velocity dispersion scalelength (can be Quantity)

                        Sro - disk velocity dispersion at Ro (can be Quantity)

                        Directly given to the 'surfaceSigmaProfile class, so
                        could be anything that class takes

           beta - power-law index of the rotation curve

           correct - if True, correct the DF

           ro= distance from vantage point to GC (kpc; can be Quantity)

           vo= circular velocity at ro (km/s; can be Quantity)

           +DFcorrection kwargs (except for those already specified)

        OUTPUT:

           instance

        HISTORY:

            2010-03-10 - Written - Bovy (NYU)

        """
        return diskdf.__init__(self,surfaceSigma=surfaceSigma,
                               profileParams=profileParams,
                               correct=correct,dftype='dehnen',
                               beta=beta,**kwargs)

    def eval(self,E,L,logSigmaR=0.,logsigmaR2=0.):
        """
        NAME:
           eval
        PURPOSE:
           evaluate the distribution function
        INPUT:
           E - energy (can be Quantity)
           L - angular momentum (can be Quantity)
       OUTPUT:
           DF(E,L)
        HISTORY:
           2010-03-10 - Written - Bovy (NYU)
           2010-03-28 - Moved to dehnenDF - Bovy (NYU)
        """
        if _PROFILE: #pragma: no cover
            import time
            start= time.time()
        if _APY_LOADED and isinstance(E,units.Quantity):
            E= E.to(units.km**2/units.s**2).value/self._vo**2.
        if _APY_LOADED and isinstance(L,units.Quantity):
            L= L.to(units.kpc*units.km/units.s).value/self._ro/self._vo
        #Calculate Re,LE, OmegaE
        if self._beta == 0.:
            xE= numpy.exp(E-.5)
            logOLLE= numpylog(L/xE-1.)
        else: #non-flat rotation curve
            xE= (2.*E/(1.+1./self._beta))**(1./2./self._beta)
            logOLLE= self._beta*numpylog(xE)+numpylog(L/xE-xE**self._beta)
        if _PROFILE: #pragma: no cover
            one_time= (time.time()-start)
            start= time.time()
        if self._correct: 
            correction= self._corr.correct(xE,log=True)
        else:
            correction= numpy.zeros(2)
        if _PROFILE: #pragma: no cover
            corr_time= (time.time()-start)
            start= time.time()
        SRE2= self.targetSigma2(xE,log=True,use_physical=False)+correction[1]
        if _PROFILE: #pragma: no cover
            targSigma_time= (time.time()-start)
            start= time.time()
            out= self._gamma*numpy.exp(logsigmaR2-SRE2+self.targetSurfacemass(xE,log=True,use_physical=False)-logSigmaR+numpy.exp(logOLLE-SRE2)+correction[0])/2./numpy.pi
            out_time= (time.time()-start)
            tot_time= one_time+corr_time+targSigma_time+out_time
            print(one_time/tot_time, corr_time/tot_time, targSigma_time/tot_time, out_time/tot_time, tot_time)
            return out
        else:
            return self._gamma*numpy.exp(logsigmaR2-SRE2+self.targetSurfacemass(xE,log=True,use_physical=False)-logSigmaR+numpy.exp(logOLLE-SRE2)+correction[0])/2./numpy.pi

    def sample(self,n=1,rrange=None,returnROrbit=True,returnOrbit=False,
               nphi=1.,los=None,losdeg=True,nsigma=None,targetSurfmass=True,
               targetSigma2=True,
               maxd=None,**kwargs):
        """
        NAME:
           sample
        PURPOSE:
           sample n*nphi points from this DF
        INPUT:
           n - number of desired sample (specifying this rather than calling 
               this routine n times is more efficient)
           rrange - if you only want samples in this rrange, set this keyword 
                    (only works when asking for an (RZ)Orbit
           returnROrbit - if True, return a planarROrbit instance: 
                          [R,vR,vT] (default)
           returnOrbit - if True, return a planarOrbit instance (including phi)
           nphi - number of azimuths to sample for each E,L
           los= if set, sample along this line of sight (deg) (assumes that the Sun is located at R=1,phi=0)
           losdeg= if False, los is in radians (default=True)
           targetSurfmass, targetSigma2= if True, use target surface mass and sigma2 profiles, respectively (there is not much point to doing the latter)
                   (default=True)
           nsigma= number of sigma to rejection-sample on
           maxd= maximum distance to consider (for the rejection sampling)
        OUTPUT:
           n*nphi list of [[E,Lz],...] or list of planar(R)Orbits
           CAUTION: lists of EL need to be post-processed to account for the 
                    \kappa/\omega_R discrepancy; EL not returned in physical units        
        HISTORY:
           2010-07-10 - Started  - Bovy (NYU)
        """
        if not los is None:
            return self.sampleLOS(los,deg=losdeg,n=n,maxd=maxd,
                                  nsigma=nsigma,targetSurfmass=targetSurfmass,
                                  targetSigma2=targetSigma2)
        #First sample xE
        if self._correct:
            xE= numpy.array(bovy_ars([0.,0.],[True,False],[0.05,2.],_ars_hx,
                                  _ars_hpx,nsamples=n,
                                  hxparams=(self._surfaceSigmaProfile,
                                            self._corr)))
        else:
            xE= numpy.array(bovy_ars([0.,0.],[True,False],[0.05,2.],_ars_hx,
                                  _ars_hpx,nsamples=n,
                                  hxparams=(self._surfaceSigmaProfile,
                                            None)))
        #Calculate E
        if self._beta == 0.:
            E= numpylog(xE)+0.5
        else: #non-flat rotation curve
            E= .5*xE**(2.*self._beta)*(1.+1./self._beta)
        #Then sample Lz
        LCE= xE**(self._beta+1.)
        OR= xE**(self._beta-1.)
        Lz= self._surfaceSigmaProfile.sigma2(xE)*numpylog(stats.uniform.rvs(size=n))/OR
        if self._correct:
            Lz*= self._corr.correct(xE,log=False)[1,:]
        Lz+= LCE
        if not returnROrbit and not returnOrbit:
            out= [[e,l] for e,l in zip(E,Lz)]
        else:
            if not rrange is None \
                    and _APY_LOADED and isinstance(rrange[0],units.Quantity):
                rrange[0]= rrange[0].to(units.kpc).value/self._ro
                rrange[1]= rrange[1].to(units.kpc).value/self._ro
            out= []
            for ii in range(int(n)):
                try:
                    wR, rap, rperi= self._ELtowRRapRperi(E[ii],Lz[ii])
                except ValueError:
                    continue
                TR= 2.*numpy.pi/wR
                tr= stats.uniform.rvs()*TR
                if tr > TR/2.:
                    tr-= TR/2.
                    thisOrbit= Orbit([rperi,0.,Lz[ii]/rperi])
                else:
                    thisOrbit= Orbit([rap,0.,Lz[ii]/rap])
                thisOrbit.integrate(numpy.array([0.,tr]),self._psp)
                if returnOrbit:
                    vxvv= thisOrbit(tr).vxvv[0]
                    thisOrbit= Orbit(vxvv=numpy.array([vxvv[0],vxvv[1],vxvv[2],
                                                    stats.uniform.rvs()\
                                                        *numpy.pi*2.])\
                                         .reshape(4))
                else:
                    thisOrbit= thisOrbit(tr)
                kappa= _kappa(thisOrbit.vxvv[0,0],self._beta)
                if not rrange == None:
                    if thisOrbit.vxvv[0,0] < rrange[0] \
                            or thisOrbit.vxvv[0,0] > rrange[1]:
                        continue
                mult= numpy.ceil(kappa/wR*nphi)-1.
                kappawR= kappa/wR*nphi-mult
                while mult > 0:
                    if returnOrbit:
                        out.append(Orbit(vxvv=numpy.array([vxvv[0],vxvv[1],
                                                            vxvv[2],
                                                            stats.uniform.rvs()*numpy.pi*2.]).reshape(4)))
                    else:
                        out.append(thisOrbit)
                    mult-= 1
                if stats.uniform.rvs() > kappawR:
                    continue
                out.append(thisOrbit)
        #Recurse to get enough
        if len(out) < n*nphi:
            out.extend(self.sample(n=int(n-len(out)/nphi),rrange=rrange,
                                   returnROrbit=returnROrbit,
                                   returnOrbit=returnOrbit,nphi=int(nphi),
                                   los=los,losdeg=losdeg))
        if len(out) > n*nphi:
            print(n, nphi, n*nphi)
            out= out[0:int(n*nphi)]
        if kwargs.get('use_physical',True) and \
                self._roSet and self._voSet:
            if isinstance(out[0],Orbit):
                dum= [o.turn_physical_on(ro=self._ro,vo=self._vo) for o in out]
        return out

    def _dlnfdR(self,R,vR,vT):
        #Calculate a bunch of stuff that we need
        if self._beta == 0.:
            E= vR**2./2.+vT**2./2.+numpylog(R)
            xE= numpy.exp(E-.5)
            OE= xE**-1.
            LCE= xE
            dRedR= xE/R
        else: #non-flat rotation curve
            E= vR**2./2.+vT**2./2.+1./2./self._beta*R**(2.*self._beta)
            xE= (2.*E/(1.+1./self._beta))**(1./2./self._beta)
            OE= xE**(self._beta-1.)
            LCE= xE**(self._beta+1.)
            dRedR= xE/2./self._beta/E*R**(2.*self._beta-1.)
        return self._dlnfdRe(R,vR,vT,E=E,xE=xE,OE=OE,LCE=LCE)*dRedR\
            +self._dlnfdl(R,vR,vT,E=E,xE=xE,OE=OE)*vT
            
    def _dlnfdvR(self,R,vR,vT):
        #Calculate a bunch of stuff that we need
        if self._beta == 0.:
            E= vR**2./2.+vT**2./2.+numpylog(R)
            xE= numpy.exp(E-.5)
            OE= xE**-1.
            LCE= xE
            dRedvR= xE*vR
        else: #non-flat rotation curve
            E= vR**2./2.+vT**2./2.+1./2./self._beta*R**(2.*self._beta)
            xE= (2.*E/(1.+1./self._beta))**(1./2./self._beta)
            OE= xE**(self._beta-1.)
            LCE= xE**(self._beta+1.)
            dRedvR= xE/2./self._beta/E*vR
        return self._dlnfdRe(R,vR,vT,E=E,xE=xE,OE=OE,LCE=LCE)*dRedvR
            
    def _dlnfdvT(self,R,vR,vT):
        #Calculate a bunch of stuff that we need
        if self._beta == 0.:
            E= vR**2./2.+vT**2./2.+numpylog(R)
            xE= numpy.exp(E-.5)
            OE= xE**-1.
            LCE= xE
            dRedvT= xE*vT
        else: #non-flat rotation curve
            E= vR**2./2.+vT**2./2.+1./2./self._beta*R**(2.*self._beta)
            xE= (2.*E/(1.+1./self._beta))**(1./2./self._beta)
            OE= xE**(self._beta-1.)
            LCE= xE**(self._beta+1.)
            dRedvT= xE/2./self._beta/E*vT
        return self._dlnfdRe(R,vR,vT,E=E,xE=xE,OE=OE,LCE=LCE)*dRedvT\
            +self._dlnfdl(R,vR,vT,E=E,xE=xE,OE=OE)*R
           
    def _dlnfdRe(self,R,vR,vT,E=None,xE=None,OE=None,LCE=None):
        """d ln f(x,v) / d R_e"""
        #Calculate a bunch of stuff that we need
        if E is None or xE is None or OE is None or LCE is None:
            if self._beta == 0.:
                E= vR**2./2.+vT**2./2.+numpylog(R)
                xE= numpy.exp(E-.5)
                OE= xE**-1.
                LCE= xE
            else: #non-flat rotation curve
                E= vR**2./2.+vT**2./2.+1./2./self._beta*R**(2.*self._beta)
                xE= (2.*E/(1.+1./self._beta))**(1./2./self._beta)
                OE= xE**(self._beta-1.)
                LCE= xE**(self._beta+1.)
        L= R*vT
        sigma2xE= self._surfaceSigmaProfile.sigma2(xE,log=False)
        return (self._surfaceSigmaProfile.surfacemassDerivative(xE,log=True)\
                 -(1.+OE*(L-LCE)/sigma2xE)*self._surfaceSigmaProfile.sigma2Derivative(xE,log=True)\
                 +(L-LCE)/sigma2xE*(self._beta-1.)*xE**(self._beta-2.)\
                 -OE*(self._beta+1.)/sigma2xE*xE**self._beta)

    def _dlnfdl(self,R,vR,vT,E=None,xE=None,OE=None):
        #Calculate a bunch of stuff that we need
        if E is None or xE is None or OE is None:
            if self._beta == 0.:
                E= vR**2./2.+vT**2./2.+numpylog(R)
                xE= numpy.exp(E-.5)
                OE= xE**-1.
            else: #non-flat rotation curve
                E= vR**2./2.+vT**2./2.+1./2./self._beta*R**(2.*self._beta)
                xE= (2.*E/(1.+1./self._beta))**(1./2./self._beta)
                OE= xE**(self._beta-1.)
        sigma2xE= self._surfaceSigmaProfile.sigma2(xE,log=False)
        return OE/sigma2xE

class shudf(diskdf):
    """Shu's df (1969)"""
    def __init__(self,surfaceSigma=expSurfaceSigmaProfile,
                 profileParams=(1./3.,1.0,0.2),
                 correct=False,
                 beta=0.,**kwargs):
        """
        NAME:
           __init__
        PURPOSE:
           Initialize a Shu DF
        INPUT:
           surfaceSigma - instance or class name of the target 
                      surface density and sigma_R profile 
                      (default: both exponential)
           profileParams - parameters of the surface and sigma_R profile:
                      (xD,xS,Sro) where
          
                        xD - disk surface mass scalelength (can be Quantity)
              
                        xS - disk velocity dispersion scalelength (can be Quantity)
                        
                        Sro - disk velocity dispersion at Ro (can be Quantity)
                        
                        Directly given to the 'surfaceSigmaProfile class, so
                        could be anything that class takes

           beta - power-law index of the rotation curve

           correct - if True, correct the DF

           ro= distance from vantage point to GC (kpc; can be Quantity)

           vo= circular velocity at ro (km/s; can be Quantity)

           +DFcorrection kwargs (except for those already specified)

        OUTPUT:

           instance

        HISTORY:

            2010-05-09 - Written - Bovy (NYU)

        """
        return diskdf.__init__(self,surfaceSigma=surfaceSigma,
                               profileParams=profileParams,
                               correct=correct,dftype='shu',
                               beta=beta,**kwargs)
    
    def eval(self,E,L,logSigmaR=0.,logsigmaR2=0.):
        """
        NAME:
           eval
        PURPOSE:
           evaluate the distribution function
        INPUT:
           E - energy (/vo^2)
           L - angular momentun (/ro/vo)
       OUTPUT:
           DF(E,L)
        HISTORY:
           2010-05-09 - Written - Bovy (NYU)
        """
        if _APY_LOADED and isinstance(E,units.Quantity):
            E= E.to(units.km**2/units.s**2).value/self._vo**2.
        if _APY_LOADED and isinstance(L,units.Quantity):
            L= L.to(units.kpc*units.km/units.s).value/self._ro/self._vo
        #Calculate RL,LL, OmegaL
        if self._beta == 0.:
            xL= L
            logECLE= numpylog(-numpylog(xL)-0.5+E)
        else: #non-flat rotation curve
            xL= L**(1./(self._beta+1.))
            logECLE= numpylog(-0.5*(1./self._beta+1.)*xL**(2.*self._beta)+E)
        if xL < 0.: #We must remove counter-rotating mass
            return 0.
        if self._correct: 
            correction= self._corr.correct(xL,log=True)
        else:
            correction= numpy.zeros(2)
        SRE2= self.targetSigma2(xL,log=True,use_physical=False)+correction[1]
        return self._gamma*numpy.exp(logsigmaR2-SRE2+self.targetSurfacemass(xL,log=True,use_physical=False)-logSigmaR-numpy.exp(logECLE-SRE2)+correction[0])/2./numpy.pi

    def sample(self,n=1,rrange=None,returnROrbit=True,returnOrbit=False,
               nphi=1.,los=None,losdeg=True,nsigma=None,maxd=None,
               targetSurfmass=True,targetSigma2=True,**kwargs):
        """
        NAME:
           sample
        PURPOSE:
           sample n*nphi points from this DF
        INPUT:
           n - number of desired sample (specifying this rather than calling 
               this routine n times is more efficient)
           rrange - if you only want samples in this rrange, set this keyword 
                    (only works when asking for an (RZ)Orbit
           returnROrbit - if True, return a planarROrbit instance: 
                          [R,vR,vT] (default)
           returnOrbit - if True, return a planarOrbit instance (including phi)
           nphi - number of azimuths to sample for each E,L
           los= if set, sample along this line of sight (deg) (assumes that the Sun is located at R=1,phi=0)
           losdeg= if False, los is in radians (default=True)
           targetSurfmass, targetSigma2= if True, use target surface mass and sigma2 profiles, respectively (there is not much point to doing the latter)
                   (default=True)
           nsigma= number of sigma to rejection-sample on
           maxd= maximum distance to consider (for the rejection sampling)
        OUTPUT:
           n*nphi list of [[E,Lz],...] or list of planar(R)Orbits
           CAUTION: lists of EL need to be post-processed to account for the 
                    \kappa/\omega_R discrepancy
        HISTORY:
           2010-07-10 - Started  - Bovy (NYU)
        """
        if not los is None:
            return self.sampleLOS(los,n=n,maxd=maxd,
                                  nsigma=nsigma,targetSurfmass=targetSurfmass,
                                  targetSigma2=targetSigma2)
        #First sample xL
        if self._correct:
            xL= numpy.array(bovy_ars([0.,0.],[True,False],[0.05,2.],_ars_hx,
                                  _ars_hpx,nsamples=n,
                                  hxparams=(self._surfaceSigmaProfile,
                                            self._corr)))
        else:
            xL= numpy.array(bovy_ars([0.,0.],[True,False],[0.05,2.],_ars_hx,
                                  _ars_hpx,nsamples=n,
                                  hxparams=(self._surfaceSigmaProfile,
                                            None)))
        #Calculate Lz
        Lz= xL**(self._beta+1.)
        #Then sample E
        if self._beta == 0.:
            ECL= numpylog(xL)+0.5
        else:
            ECL= 0.5*(1./self._beta+1.)*xL**(2.*self._beta)
        E= -self._surfaceSigmaProfile.sigma2(xL)*numpylog(stats.uniform.rvs(size=n))
        if self._correct:
            E*= self._corr.correct(xL,log=False)[1,:]
        E+= ECL
        if not returnROrbit and not returnOrbit:
            out= [[e,l] for e,l in zip(E,Lz)]
        else:
            if not rrange is None \
                    and _APY_LOADED and isinstance(rrange[0],units.Quantity):
                rrange[0]= rrange[0].to(units.kpc).value/self._ro
                rrange[1]= rrange[1].to(units.kpc).value/self._ro
            out= []
            for ii in range(n):
                try:
                    wR, rap, rperi= self._ELtowRRapRperi(E[ii],Lz[ii])
                except ValueError: #pragma: no cover
                    continue
                TR= 2.*numpy.pi/wR
                tr= stats.uniform.rvs()*TR
                if tr > TR/2.:
                    tr-= TR/2.
                    thisOrbit= Orbit([rperi,0.,Lz[ii]/rperi])
                else:
                    thisOrbit= Orbit([rap,0.,Lz[ii]/rap])
                thisOrbit.integrate(numpy.array([0.,tr]),self._psp)
                if returnOrbit:
                    vxvv= thisOrbit(tr).vxvv[0]
                    thisOrbit= Orbit(vxvv=numpy.array([vxvv[0],vxvv[1],vxvv[2],
                                                    stats.uniform.rvs()*numpy.pi*2.]).reshape(4))
                else:
                    thisOrbit= thisOrbit(tr)
                kappa= _kappa(thisOrbit.vxvv[0,0],self._beta)
                if not rrange == None:
                    if thisOrbit.vxvv[0,0] < rrange[0] \
                            or thisOrbit.vxvv[0,0] > rrange[1]:
                        continue
                mult= numpy.ceil(kappa/wR*nphi)-1.
                kappawR= kappa/wR*nphi-mult
                while mult > 0:
                    if returnOrbit:
                        out.append(Orbit(vxvv=numpy.array([vxvv[0],vxvv[1],
                                                        vxvv[2],
                                                        stats.uniform.rvs()*numpy.pi*2.]).reshape(4)))
                    else:
                        out.append(thisOrbit)
                    mult-= 1
                if stats.uniform.rvs() > kappawR:
                    continue
                out.append(thisOrbit)
        #Recurse to get enough
        if len(out) < n*nphi:
            out.extend(self.sample(n=int(n-len(out)/nphi),rrange=rrange,
                                   returnROrbit=returnROrbit,
                                   returnOrbit=returnOrbit,nphi=nphi))
        if len(out) > n*nphi:
            out= out[0:int(n*nphi)]
        if kwargs.get('use_physical',True) and \
                self._roSet and self._voSet:
            if isinstance(out[0],Orbit):
                dum= [o.turn_physical_on(ro=self._ro,vo=self._vo) for o in out]
        return out

    def _dlnfdR(self,R,vR,vT):
        #Calculate a bunch of stuff that we need
        E, L= vRvTRToEL(vR,vT,R,self._beta,self._dftype)
        if self._beta == 0.:
            xL= L
            dRldR= vT
            ECL= numpylog(xL)+0.5
            dECLEdR= 0.
        else: #non-flat rotation curve
            xL= L**(1./(self._beta+1.))
            dRldR= L**(1./(self._beta+1.))/R/(self._beta+1.)
            ECL= 0.5*(1./self._beta+1.)*xL**(2.*self._beta)
            dECLdRl= (1.+self._beta)*xL**(2.*self._beta-1)
            dEdR= R**(2.*self._beta-1.)
            dECLEdR= dECLdRl*dRldR-dEdR
        sigma2xL= self._surfaceSigmaProfile.sigma2(xL,log=False)
        return (self._surfaceSigmaProfile.surfacemassDerivative(xL,log=True)\
                 -(1.+(ECL-E)/sigma2xL)*self._surfaceSigmaProfile.sigma2Derivative(xL,log=True))*dRldR\
                 +dECLEdR/sigma2xL
    
    def _dlnfdvR(self,R,vR,vT):
        #Calculate a bunch of stuff that we need
        E, L= vRvTRToEL(vR,vT,R,self._beta,self._dftype)
        if self._beta == 0.:
            xL= L
        else: #non-flat rotation curve
            xL= L**(1./(self._beta+1.))
        sigma2xL= self._surfaceSigmaProfile.sigma2(xL,log=False)
        return -vR/sigma2xL
    
    def _dlnfdvT(self,R,vR,vT):
        #Calculate a bunch of stuff that we need
        E, L= vRvTRToEL(vR,vT,R,self._beta,self._dftype)
        if self._beta == 0.:
            xL= L
            dRldvT= R
            ECL= numpylog(xL)+0.5
            dECLEdvT= 1./vT-vT
        else: #non-flat rotation curve
            xL= L**(1./(self._beta+1.))
            dRldvT= L**(1./(self._beta+1.))/vT/(self._beta+1.)
            ECL= 0.5*(1./self._beta+1.)*xL**(2.*self._beta)
            dECLdRl= (1.+self._beta)*xL**(2.*self._beta-1)
            dEdvT= vT
            dECLEdvT= dECLdRl*dRldvT-dEdvT
        sigma2xL= self._surfaceSigmaProfile.sigma2(xL,log=False)
        return (self._surfaceSigmaProfile.surfacemassDerivative(xL,log=True)\
                 -(1.+(ECL-E)/sigma2xL)*self._surfaceSigmaProfile.sigma2Derivative(xL,log=True))*dRldvT\
                 +dECLEdvT/sigma2xL
    
class schwarzschilddf(shudf):
    """Schwarzschild's df"""
    def __init__(self,surfaceSigma=expSurfaceSigmaProfile,
                 profileParams=(1./3.,1.0,0.2),
                 correct=False,
                 beta=0.,**kwargs):
        """
        NAME:
           __init__
        PURPOSE:
           Initialize a Schwarzschild DF
        INPUT:
           surfaceSigma - instance or class name of the target 
                      surface density and sigma_R profile 
                      (default: both exponential)
           profileParams - parameters of the surface and sigma_R profile:
                      (xD,xS,Sro) where
          
                        xD - disk surface mass scalelength (can be Quantity)
              
                        xS - disk velocity dispersion scalelength (can be Quantity)
                        
                        Sro - disk velocity dispersion at Ro (can be Quantity)
                        
                        Directly given to the 'surfaceSigmaProfile class, so
                        could be anything that class takes

           beta - power-law index of the rotation curve

           correct - if True, correct the DF

           ro= distance from vantage point to GC (kpc; can be Quantity)

           vo= circular velocity at ro (km/s; can be Quantity)

           +DFcorrection kwargs (except for those already specified)

        OUTPUT:

           instance

        HISTORY:

            2017-09-17 - Written - Bovy (UofT)

        """
        # Schwarzschild == Shu w/ energy computed in epicycle approx.
        # so all functions are the same as in Shu, only thing different is
        # how E is computed
        return diskdf.__init__(self,surfaceSigma=surfaceSigma,
                               profileParams=profileParams,
                               correct=correct,dftype='schwarzschild',
                               beta=beta,**kwargs)
    

def _surfaceIntegrand(vR,vT,R,df,logSigmaR,logsigmaR2,sigmaR1,gamma):
    """Internal function that is the integrand for the surface mass integration"""
    E,L= _vRpvTpRToEL(vR,vT,R,df._beta,sigmaR1,gamma,df._dftype)
    return df.eval(E,L,logSigmaR,logsigmaR2)*2.*numpy.pi/df._gamma #correct

def _sigma2surfaceIntegrand(vR,vT,R,df,logSigmaR,logsigmaR2,sigmaR1,gamma):
    """Internal function that is the integrand for the sigma-squared times
    surface mass integration"""
    E,L= _vRpvTpRToEL(vR,vT,R,df._beta,sigmaR1,gamma,df._dftype)
    return vR**2.*df.eval(E,L,logSigmaR,logsigmaR2)*2.*numpy.pi/df._gamma #correct

def _vmomentsurfaceIntegrand(vR,vT,R,df,logSigmaR,logsigmaR2,sigmaR1,gamma,
                             n,m):
    """Internal function that is the integrand for the velocity moment times
    surface mass integration"""
    E,L= _vRpvTpRToEL(vR,vT,R,df._beta,sigmaR1,gamma,df._dftype)
    return vR**n*vT**m*df.eval(E,L,logSigmaR,logsigmaR2)*2.*numpy.pi/df._gamma #correct

def _vmomentderivsurfaceIntegrand(vR,vT,R,df,logSigmaR,logsigmaR2,sigmaR1,
                                  gamma,n,m,deriv):
    """Internal function that is the integrand for the derivative of velocity 
    moment times surface mass integration"""
    E,L= _vRpvTpRToEL(vR,vT,R,df._beta,sigmaR1,gamma,df._dftype)
    if deriv.lower() == 'r':
        return vR**n*vT**m*df.eval(E,L,logSigmaR,logsigmaR2)*2.*numpy.pi/df._gamma*df._dlnfdR(R,vR*sigmaR1,vT*sigmaR1/gamma) #correct
    else:
        return 0.

def _vRpvTpRToEL(vR,vT,R,beta,sigmaR1,gamma,dftype='dehnen'):
    """Internal function that calculates E and L given velocities normalized by the velocity dispersion"""
    vR*= sigmaR1
    vT*= sigmaR1/gamma
    return vRvTRToEL(vR,vT,R,beta,dftype)

def _oned_intFunc(x,twodfunc,gfun,hfun,tol,args):
    """Internal function for bovy_dblquad"""
    thisargs= copy.deepcopy(args)
    thisargs.insert(0,x)
    return integrate.romberg(twodfunc,gfun(x),hfun(x),args=thisargs,tol=tol)

def bovy_dblquad(func, a, b, gfun, hfun, args=(), tol=1.48e-08):
    """
    NAME:
       bovy_dblquad
    PURPOSE:
       like scipy.integrate's dblquad, but using Romberg integration for the one-d integrals and using tol
    INPUT:
       same as scipy.integrate.dblquad except for tol and epsrel,epsabs
    OUTPUT:
       value
    HISTORY:
       2010-03-11 - Written - Bpvy (NYU)
    """
    return integrate.romberg(_oned_intFunc,a,b,args=(func,gfun,hfun,tol,args),tol=tol)


class DFcorrection(object):
    """Class that contains the corrections necessary to reach
    exponential profiles"""
    def __init__(self,**kwargs):
        """
        NAME:
           __init__
        PURPOSE:
           initialize the corrections: set them, load them, or calculate
           and save them
        OPTIONAL INPUTS:
           corrections - if Set, these are the corrections and they should
                         be used as such
           npoints - number of points from 0 to Rmax
           rmax - correct up to this radius (/ro) (default: 5)
           savedir - save the corrections in this directory
           surfaceSigmaProfile - target surfacemass and sigma_R^2 instance
           beta - power-law index of the rotation curve (when calculating)
           dftype - classname of the DF
           niter - number of iterations to perform to calculate the corrections
           interp_k - 'k' keyword to give to InterpolatedUnivariateSpline
        OUTPUT:
        HISTORY:
           2010-03-10 - Written - Bovy (NYU)
        """
        if not 'surfaceSigmaProfile' in kwargs:
            raise DFcorrectionError("surfaceSigmaProfile not given")
        else:
            self._surfaceSigmaProfile= kwargs['surfaceSigmaProfile']
        self._rmax= kwargs.get('rmax',5.)
        self._niter= kwargs.get('niter',20)
        if not 'npoints' in kwargs:
            if 'corrections' in kwargs:
                self._npoints= kwargs['corrections'].shape[0]
            else: #pragma: no cover
                self._npoints= 151 #would take too long to cover
        else:
            self._npoints= kwargs['npoints']
        self._dftype= kwargs.get('dftype',dehnendf)
        self._beta= kwargs.get('beta',0.)
        self._rs= numpy.linspace(_RMIN,self._rmax,self._npoints)
        self._interp_k= kwargs.get('interp_k',_INTERPDEGREE)
        if 'corrections' in kwargs:
            self._corrections= kwargs['corrections']
            if not len(self._corrections) == self._npoints:
                raise DFcorrectionError("Number of corrections has to be equal to the number of points npoints")
        else:
            self._savedir= kwargs.get('savedir',_CORRECTIONSDIR)
            self._savefilename= self._createSavefilename(self._niter)
            if os.path.exists(self._savefilename):
                savefile= open(self._savefilename,'rb')
                self._corrections= numpy.array(pickle.load(savefile))
                savefile.close()
            else: #Calculate the corrections
                self._corrections= self._calc_corrections()
        #Interpolation; smoothly go to zero
        interpRs= numpy.append(self._rs,2.*self._rmax)
        self._surfaceInterpolate= interpolate.InterpolatedUnivariateSpline(interpRs,
                                                       numpylog(numpy.append(self._corrections[:,0],1.)),
                                                       k=self._interp_k)
        self._sigma2Interpolate= interpolate.InterpolatedUnivariateSpline(interpRs,
                                                      numpylog(numpy.append(self._corrections[:,1],1.)),
                                                      k=self._interp_k)
        #Interpolation for R < _RMIN
        surfaceInterpolateSmallR= interpolate.UnivariateSpline(interpRs[0:_INTERPDEGREE+2],numpylog(self._corrections[0:_INTERPDEGREE+2,0]),k=_INTERPDEGREE)
        self._surfaceDerivSmallR= surfaceInterpolateSmallR.derivatives(interpRs[0])[1]
        sigma2InterpolateSmallR= interpolate.UnivariateSpline(interpRs[0:_INTERPDEGREE+2],numpylog(self._corrections[0:_INTERPDEGREE+2,1]),k=_INTERPDEGREE)
        self._sigma2DerivSmallR= sigma2InterpolateSmallR.derivatives(interpRs[0])[1]
        return None

    def _createSavefilename(self,niter):
        #Form surfaceSigmaProfile string
        sspFormat= self._surfaceSigmaProfile.formatStringParams()
        sspString= ''
        for format in sspFormat:
            sspString+= format+'_'
        return os.path.join(self._savedir,'dfcorrection_'+
                            self._dftype.__name__+'_'+
                            self._surfaceSigmaProfile.__class__.__name__+'_'+
                            sspString % self._surfaceSigmaProfile.outputParams()+
                            '%6.4f_%i_%6.4f_%i.sav'
                            % (self._beta,self._npoints,self._rmax,niter))

    def correct(self,R,log=False):
        """
        NAME:
           correct
        PURPOSE:
           calculate the correction in Sigma and sigma2 at R
        INPUT:
           R - Galactocentric radius(/ro)
           log - if True, return the log of the correction
        OUTPUT:
           [Sigma correction, sigma2 correction]
        HISTORY:
           2010-03-10 - Written - Bovy (NYU)
        """
        if isinstance(R,numpy.ndarray):
            out= numpy.empty((2,len(R)))
            #R < _RMIN
            rmin_indx= (R < _RMIN)
            if numpy.sum(rmin_indx) > 0:
                out[0,rmin_indx]= numpylog(self._corrections[0,0])\
                                  +self._surfaceDerivSmallR*(R[rmin_indx]-_RMIN)
                out[1,rmin_indx]= numpylog(self._corrections[0,1])\
                                  +self._sigma2DerivSmallR*(R[rmin_indx]-_RMIN)
            #R > 2rmax
            rmax_indx= (R > (2.*self._rmax))
            if numpy.sum(rmax_indx) > 0:
                out[:,rmax_indx]= 0.
            #'normal' R
            r_indx= (R >= _RMIN)*(R <= (2.*self._rmax))
            if numpy.sum(r_indx) > 0:
                out[0,r_indx]= self._surfaceInterpolate(R[r_indx])
                out[1,r_indx]= self._sigma2Interpolate(R[r_indx])
            if log: return out
            else: return numpy.exp(out)
        if R < _RMIN:
            out= numpy.array([numpylog(self._corrections[0,0])+self._surfaceDerivSmallR*(R-_RMIN),
                           numpylog(self._corrections[0,1])+self._sigma2DerivSmallR*(R-_RMIN)])
        elif R > (2.*self._rmax):
            out= numpy.array([0.,0.])
        else:
            if _SCIPY_VERSION >= _SCIPY_VERSION_BREAK:
                out= numpy.array([self._surfaceInterpolate(R),
                               self._sigma2Interpolate(R)])
            else: #pragma: no cover
                out= numpy.array([self._surfaceInterpolate(R)[0],
                               self._sigma2Interpolate(R)[0]])
        if log:
            return out
        else:
            return numpy.exp(out)
            

    def derivLogcorrect(self,R):
        """
        NAME:
           derivLogcorrect
        PURPOSE:
           calculate the derivative of the log of the correction in Sigma 
           and sigma2 at R
        INPUT:
           R - Galactocentric radius(/ro)
        OUTPUT:
           [d log(Sigma correction)/dR, d log(sigma2 correction)/dR]
        HISTORY:
           2010-03-10 - Written - Bovy (NYU)
        """
        if R < _RMIN:
            out= numpy.array([self._surfaceDerivSmallR,
                           self._sigma2DerivSmallR])
        elif R > (2.*self._rmax):
            out= numpy.array([0.,0.])
        else:
            if _SCIPY_VERSION >= _SCIPY_VERSION_BREAK:
                out= numpy.array([self._surfaceInterpolate(R,nu=1),
                               self._sigma2Interpolate(R,nu=1)])
            else: #pragma: no cover
                out= numpy.array([self._surfaceInterpolate(R,nu=1)[0],
                               self._sigma2Interpolate(R,nu=1)[0]])
        return out
            

    def _calc_corrections(self):
        """Internal function that calculates the corrections"""     
        searchIter= self._niter-1
        while searchIter > 0:
            trySavefilename= self._createSavefilename(searchIter)
            if os.path.exists(trySavefilename):
                trySavefile= open(trySavefilename,'rb')
                corrections= numpy.array(pickle.load(trySavefile))
                trySavefile.close()
                break
            else:
                searchIter-= 1
        if searchIter == 0:
            corrections= numpy.ones((self._npoints,2))
        for ii in range(searchIter,self._niter):
            if ii == 0:
                currentDF= self._dftype(surfaceSigma=self._surfaceSigmaProfile,
                                        beta=self._beta)
            else:
                currentDF= self._dftype(surfaceSigma=self._surfaceSigmaProfile,
                                        beta=self._beta,
                                        corrections=corrections,
                                        npoints=self._npoints,
                                        rmax=self._rmax,
                                        savedir=self._savedir,
                                        interp_k=self._interp_k)
            newcorrections= numpy.zeros((self._npoints,2))
            for jj in range(self._npoints):
                thisSurface= currentDF.surfacemass(self._rs[jj],
                                                   use_physical=False)
                newcorrections[jj,0]= currentDF.targetSurfacemass(self._rs[jj],use_physical=False)/thisSurface
                newcorrections[jj,1]= currentDF.targetSigma2(self._rs[jj],use_physical=False)*thisSurface\
                    /currentDF.sigma2surfacemass(self._rs[jj],
                                                 use_physical=False)
                #print(jj, newcorrections[jj,:])
            corrections*= newcorrections
        #Save
        picklethis= []
        for arr in list(corrections):
            picklethis.append([float(a) for a in arr])
        save_pickles(self._savefilename,picklethis) #We pickle a list for platform-independence)
        return corrections
    
class DFcorrectionError(Exception):
    def __init__(self, value):
        self.value = value
    def __str__(self):
        return repr(self.value)

def vRvTRToEL(vR,vT,R,beta,dftype='dehnen'):
    """
    NAME:
       vRvTRToEL
    PURPOSE:
       calculate the energy and angular momentum
    INPUT:
       vR - radial velocity
       vT - tangential velocity
       R - Galactocentric radius
    OUTPUT:
    HISTORY:
       2010-03-10 - Written - Bovy (NYU)
    """
    if dftype == 'schwarzschild':
        # Compute E in the epicycle approximation
        gamma= numpy.sqrt(2./(1.+beta))
        L= R*vT
        if beta == 0.:
            xL= L
        else: #non-flat rotation curve
            xL= L**(1./(beta+1.))   
        return (0.5*vR**2.+0.5*gamma**2.*(vT-R**beta)**2.
                +xL**(2.*beta)/2.+axipotential(xL,beta=beta),
                L)
    else:
        return (axipotential(R,beta)+0.5*vR**2.+0.5*vT**2.,vT*R)

def axipotential(R,beta=0.):
    """
    NAME:
       axipotential
    PURPOSE:
       return the axisymmetric potential at R/Ro
    INPUT:
       R - Galactocentric radius
       beta - rotation curve power-law
    OUTPUT:
       Pot(R)/vo**2.
    HISTORY:
       2010-03-01 - Written - Bovy (NYU)
    """
    if beta == 0.:
        if numpy.any(R == 0.):
            out= numpy.empty(R.shape)
            out[R == 0.]= numpylog(_RMIN)
            out[R != 0.]= numpylog(R[R != 0.])
            return out
        else:
            return numpylog(R)
    else: #non-flat rotation curve
        return R**(2.*beta)/2./beta

def _ars_hx(x,args):
    """
    NAME:
       _ars_hx
    PURPOSE:
       h(x) for ARS sampling of the input surfacemass profile
    INPUT:
       x - R(/ro)
       args= (surfaceSigma, dfcorr)
          surfaceSigma - surfaceSigmaProfile instance
          dfcorr - DFcorrection instance
    OUTPUT:
       log(x)+log surface(x) + log(correction)
    HISTORY:
       2010-07-11 - Written - Bovy (NYU)
    """
    surfaceSigma, dfcorr= args
    if dfcorr is None:
        return numpylog(x)+surfaceSigma.surfacemass(x,log=True)
    else:
        return numpylog(x)+surfaceSigma.surfacemass(x,log=True)+dfcorr.correct(x)[0]

def _ars_hpx(x,args):
    """
    NAME:
       _ars_hpx
    PURPOSE:
       h'(x) for ARS sampling of the input surfacemass profile
    INPUT:
       x - R(/ro)
       args= (surfaceSigma, dfcorr)
          surfaceSigma - surfaceSigmaProfile instance
          dfcorr - DFcorrection instance
    OUTPUT:
       derivative of log(x)+log surface(x) + log(correction) wrt x
    HISTORY:
       2010-07-11 - Written - Bovy (NYU)
    """
    surfaceSigma, dfcorr= args
    if dfcorr is None:
        return 1./x+surfaceSigma.surfacemassDerivative(x,log=True)
    else:
        return 1./x+surfaceSigma.surfacemassDerivative(x,log=True)+dfcorr.derivLogcorrect(x)[0]

def _kappa(R,beta):
    """Internal function to give kappa(r)"""
    return numpy.sqrt(2.*(1.+beta))*R**(beta-1)

def _dlToRphi(d,l):
    """Convert d and l to R and phi, l is in radians"""
    R= numpy.sqrt(1.+d**2.-2.*d*numpy.cos(l))
    if R == 0.:
        R+= 0.0001
        d+= 0.0001
    if 1./numpy.cos(l) < d and numpy.cos(l) > 0.:
        theta= numpy.pi-numpy.arcsin(d/R*numpy.sin(l))
    else:
        theta= numpy.arcsin(d/R*numpy.sin(l))
    return (R,theta)
    
def _vtmaxEq(vT,R,diskdf):
    """Equation to solve to find the max vT at R"""
    #Calculate a bunch of stuff that we need
    if diskdf._beta == 0.:
        E= vT**2./2.+numpylog(R)
        xE= numpy.exp(E-.5)
        OE= xE**-1.
        LCE= xE
        dxEdvT= xE*vT
    else: #non-flat rotation curve
        E= vT**2./2.+1./2./diskdf._beta*R**(2.*diskdf._beta)
        xE= (2.*E/(1.+1./diskdf._beta))**(1./2./diskdf._beta)
        OE= xE**(diskdf._beta-1.)
        LCE= xE**(diskdf._beta+1.)
        dxEdvT= xE/2./diskdf._beta/E*vT
    L= R*vT
    sigma2xE= diskdf._surfaceSigmaProfile.sigma2(xE,log=False)
    return OE*R/sigma2xE+\
        (diskdf._surfaceSigmaProfile.surfacemassDerivative(xE,log=True)\
             -(1.+OE*(L-LCE)/sigma2xE)*diskdf._surfaceSigmaProfile.sigma2Derivative(xE,log=True)\
             +(L-LCE)/sigma2xE*(diskdf._beta-1.)*xE**(diskdf._beta-2.)\
             -OE*(diskdf._beta+1.)/sigma2xE*xE**diskdf._beta)\
             *dxEdvT

def _marginalizeVperpIntegrandSinAlphaLarge(vR,df,R,sinalpha,cotalpha,
                                            vlos,vcirc,sigma):
    return df(*vRvTRToEL(vR*sigma,cotalpha*vR*sigma+vlos/sinalpha+vcirc,
                        R,df._beta,df._dftype))

def _marginalizeVperpIntegrandSinAlphaSmall(vT,df,R,cosalpha,tanalpha,
                                            vlos,vcirc,sigma):
    return df(*vRvTRToEL(tanalpha*vT*sigma-vlos/cosalpha,vT*sigma+vcirc,
                        R,df._beta,df._dftype))
<|MERGE_RESOLUTION|>--- conflicted
+++ resolved
@@ -20,23 +20,6 @@
 import copy
 import os, os.path
 import pickle
-<<<<<<< HEAD
-import math
-import numpy as nu
-import scipy as sc
-import scipy.integrate as integrate
-import scipy.interpolate as interpolate
-from scipy import stats
-from scipy import optimize
-from .surfaceSigmaProfile import *
-from galpy.orbit import Orbit
-from galpy.util.bovy_ars import bovy_ars
-from galpy.util import save_pickles
-from galpy.util.bovy_conversion import physical_conversion, \
-    potential_physical_input, _APY_UNITS, surfdens_in_msolpc2
-from galpy.potential import PowerSphericalPotential
-from galpy.actionAngle import actionAngleAdiabatic
-=======
 import numpy
 import scipy
 numpylog= numpy.lib.scimath.log # somehow, this code produces log(negative), which scipy (now numpy.lib.scimath.log) implements as log(|negative|) + i pi while numpy gives NaN and we want the scipy behavior; not sure where the log(negative) comes from though! I think it's for sigma=0 DFs (this test fails with numpy.log) where the DF eval has a log(~zero) that can be slightly negative because of numerical precision issues
@@ -48,8 +31,7 @@
 from ..util.bovy_conversion import physical_conversion, \
     potential_physical_input, _APY_UNITS, surfdens_in_msolpc2
 from ..potential import PowerSphericalPotential
-from ..actionAngle import actionAngleAdiabatic, actionAngleAxi
->>>>>>> b5f12be5
+from ..actionAngle import actionAngleAdiabatic
 from .df import df, _APY_LOADED
 if _APY_LOADED:
     from astropy import units
@@ -1497,20 +1479,10 @@
             xE= numpy.exp(E-.5)
         else: #non-flat rotation curve                                      
             xE= (2.*E/(1.+1./self._beta))**(1./2./self._beta)
-<<<<<<< HEAD
         _,_,rperi,rap= self._aA.EccZmaxRperiRap(\
-            xE,nu.sqrt(2.*(E-self._psp(xE))-L**2./xE**2.),L/xE,0.,0.)
+            xE,numpy.sqrt(2.*(E-self._psp(xE))-L**2./xE**2.),L/xE,0.,0.)
         return (self._aA._aAS.actionsFreqs(xE,0.,L/xE,0.,0.)[3][0],
                 rap[0],rperi[0])
-=======
-        rperi,rap= self._aA.calcRapRperi(xE,0.,L/xE,0.,0.)
-        #Replace the above w/
-        aA= actionAngleAxi(xE,0.,L/xE,
-                           pot=PowerSphericalPotential(normalize=1.,
-                                                       alpha=2.-2.*self._beta).toPlanar())
-        TR= aA.TR()
-        return (2.*numpy.pi/TR,rap,rperi)
->>>>>>> b5f12be5
 
     def sample(self,n=1,rrange=None,returnROrbit=True,returnOrbit=False,
                nphi=1.,los=None,losdeg=True,nsigma=None,maxd=None,target=True):
