# Make sure to set configuration, needs to be before any galpy imports
import pytest
from galpy.util import config
config.__config__.set('astropy','astropy-units','True')
import numpy
from astropy import units, constants
sdf_sanders15= None #so we can set this up and then use in other tests
sdf_sanders15_nou= None #so we can set this up and then use in other tests

def test_orbit_setup_radec_basic():
    from galpy.orbit import Orbit
    o= Orbit([10.*units.deg,-20.*units.deg,3.*units.kpc,
              -3.*units.mas/units.yr,2.*units.mas/units.yr,
              130.*units.km/units.s],radec=True)
    assert numpy.fabs(o.ra(quantity=False)-10.) < 10.**-8., 'Orbit initialization with RA as Quantity does not work as expected'
    assert numpy.fabs(o.dec(quantity=False)+20.) < 10.**-8., 'Orbit initialization with Dec as Quantity does not work as expected'
    assert numpy.fabs(o.dist(quantity=False)-3.) < 10.**-8., 'Orbit initialization with distance as Quantity does not work as expected'
    assert numpy.fabs(o.pmra(quantity=False)+3.) < 10.**-8., 'Orbit initialization with pmra as Quantity does not work as expected'
    assert numpy.fabs(o.pmdec(quantity=False)-2.) < 10.**-8., 'Orbit initialization with pmdec as Quantity does not work as expected'
    assert numpy.fabs(o.vlos(quantity=False)-130.) < 10.**-8., 'Orbit initialization with vlos as Quantity does not work as expected'
    return None

def test_orbit_setup_radec_oddunits():
    from galpy.orbit import Orbit
    o= Orbit([1.*units.rad,-0.25*units.rad,3000.*units.lyr,
              -3.*units.mas/units.s,2.*units.mas/units.kyr,
              130.*units.pc/units.Myr],radec=True)
    assert numpy.fabs(o.ra(quantity=False)-1./numpy.pi*180.) < 10.**-8., 'Orbit initialization with RA as Quantity does not work as expected'
    assert numpy.fabs(o.dec(quantity=False)+.25/numpy.pi*180.) < 10.**-8., 'Orbit initialization with Dec as Quantity does not work as expected'
    assert numpy.fabs(o.dist(quantity=False)-3./3.26156) < 10.**-5., 'Orbit initialization with distance as Quantity does not work as expected'
    assert numpy.fabs((o.pmra(quantity=False)+3.*units.yr.to(units.s))/o.pmra(quantity=False)) < 10.**-8., 'Orbit initialization with pmra as Quantity does not work as expected'
    assert numpy.fabs((o.pmdec(quantity=False)-2./10.**3.)/o.pmdec(quantity=False)) < 10.**-4., 'Orbit initialization with pmdec as Quantity does not work as expected'
    assert numpy.fabs(o.vlos(quantity=False)-130./1.0227121655399913) < 10.**-5., 'Orbit initialization with vlos as Quantity does not work as expected'
    return None

def test_orbit_setup_radec_uvw():
    from galpy.orbit import Orbit
    o= Orbit([1.*units.rad,-0.25*units.rad,3000.*units.pc,
              -30.*units.km/units.s,20.*units.km/units.s,
              130.*units.km/units.s],radec=True,uvw=True)
    assert numpy.fabs(o.ra(quantity=False)-1./numpy.pi*180.) < 10.**-8., 'Orbit initialization with RA as Quantity does not work as expected'
    assert numpy.fabs(o.dec(quantity=False)+.25/numpy.pi*180.) < 10.**-8., 'Orbit initialization with Dec as Quantity does not work as expected'
    assert numpy.fabs(o.dist(quantity=False)-3.) < 10.**-8., 'Orbit initialization with distance as Quantity does not work as expected'
    assert numpy.fabs(o.U(quantity=False)+30.) < 10.**-8., 'Orbit initialization with U as Quantity does not work as expected'
    assert numpy.fabs(o.V(quantity=False)-20.) < 10.**-8., 'Orbit initialization with V as Quantity does not work as expected'
    assert numpy.fabs(o.W(quantity=False)-130.) < 10.**-8., 'Orbit initialization with W as Quantity does not work as expected'
    return None

def test_orbit_setup_radec_uvw_oddunits():
    from galpy.orbit import Orbit
    o= Orbit([1.*units.rad,-0.25*units.rad,3000.*units.pc,
              -30.*units.pc/units.Myr,20.*units.pc/units.Myr,
              130.*units.pc/units.Myr],radec=True,uvw=True)
    assert numpy.fabs(o.ra(quantity=False)-1./numpy.pi*180.) < 10.**-8., 'Orbit initialization with RA as Quantity does not work as expected'
    assert numpy.fabs(o.dec(quantity=False)+.25/numpy.pi*180.) < 10.**-8., 'Orbit initialization with Dec as Quantity does not work as expected'
    assert numpy.fabs(o.dist(quantity=False)-3.) < 10.**-8., 'Orbit initialization with distance as Quantity does not work as expected'
    assert numpy.fabs(o.U(quantity=False)+30./1.0227121655399913) < 10.**-5., 'Orbit initialization with U as Quantity does not work as expected'
    assert numpy.fabs(o.V(quantity=False)-20./1.0227121655399913) < 10.**-5., 'Orbit initialization with V as Quantity does not work as expected'
    assert numpy.fabs(o.W(quantity=False)-130./1.0227121655399913) < 10.**-5., 'Orbit initialization with W as Quantity does not work as expected'
    return None

def test_orbit_setup_lb_basic():
    from galpy.orbit import Orbit
    o= Orbit([10.*units.deg,-20.*units.deg,3.*units.kpc,
              -3.*units.mas/units.yr,2.*units.mas/units.yr,
              130.*units.km/units.s],lb=True)
    assert numpy.fabs(o.ll(quantity=False)-10.) < 10.**-8., 'Orbit initialization with ll as Quantity does not work as expected'
    assert numpy.fabs(o.bb(quantity=False)+20.) < 10.**-8., 'Orbit initialization with bb as Quantity does not work as expected'
    assert numpy.fabs(o.dist(quantity=False)-3.) < 10.**-8., 'Orbit initialization with distance as Quantity does not work as expected'
    assert numpy.fabs(o.pmll(quantity=False)+3.) < 10.**-8., 'Orbit initialization with pmra as Quantity does not work as expected'
    assert numpy.fabs(o.pmbb(quantity=False)-2.) < 10.**-8., 'Orbit initialization with pmdec as Quantity does not work as expected'
    assert numpy.fabs(o.vlos(quantity=False)-130.) < 10.**-8., 'Orbit initialization with vlos as Quantity does not work as expected'
    return None

def test_orbit_setup_lb_oddunits():
    from galpy.orbit import Orbit
    o= Orbit([1.*units.rad,-0.25*units.rad,3000.*units.lyr,
              -3.*units.mas/units.s,2.*units.mas/units.kyr,
              130.*units.pc/units.Myr],lb=True)
    assert numpy.fabs(o.ll(quantity=False)-1./numpy.pi*180.) < 10.**-8., 'Orbit initialization with ll as Quantity does not work as expected'
    assert numpy.fabs(o.bb(quantity=False)+.25/numpy.pi*180.) < 10.**-8., 'Orbit initialization with bb as Quantity does not work as expected'
    assert numpy.fabs(o.dist(quantity=False)-3./3.26156) < 10.**-5., 'Orbit initialization with distance as Quantity does not work as expected'
    assert numpy.fabs((o.pmll(quantity=False)+3.*units.yr.to(units.s))/o.pmll(quantity=False)) < 10.**-8., 'Orbit initialization with pmll as Quantity does not work as expected'
    assert numpy.fabs((o.pmbb(quantity=False)-2./10.**3.)/o.pmbb(quantity=False)) < 10.**-4., 'Orbit initialization with pmbb as Quantity does not work as expected'
    assert numpy.fabs(o.vlos(quantity=False)-130./1.0227121655399913) < 10.**-5., 'Orbit initialization with vlos as Quantity does not work as expected'
    return None

def test_orbit_setup_lb_uvw():
    from galpy.orbit import Orbit
    o= Orbit([1.*units.rad,-0.25*units.rad,3000.*units.pc,
              -30.*units.km/units.s,20.*units.km/units.s,
              130.*units.km/units.s],lb=True,uvw=True)
    assert numpy.fabs(o.ll(quantity=False)-1./numpy.pi*180.) < 10.**-8., 'Orbit initialization with ll as Quantity does not work as expected'
    assert numpy.fabs(o.bb(quantity=False)+.25/numpy.pi*180.) < 10.**-8., 'Orbit initialization with bb as Quantity does not work as expected'
    assert numpy.fabs(o.dist(quantity=False)-3.) < 10.**-8., 'Orbit initialization with distance as Quantity does not work as expected'
    assert numpy.fabs(o.U(quantity=False)+30.) < 10.**-8., 'Orbit initialization with pmll as Quantity does not work as expected'
    assert numpy.fabs(o.V(quantity=False)-20.) < 10.**-8., 'Orbit initialization with pmbb as Quantity does not work as expected'
    assert numpy.fabs(o.W(quantity=False)-130.) < 10.**-8., 'Orbit initialization with W as Quantity does not work as expected'
    return None

def test_orbit_setup_lb_uvw_oddunits():
    from galpy.orbit import Orbit
    o= Orbit([1.*units.rad,-0.25*units.rad,3000.*units.pc,
              -30.*units.pc/units.Myr,20.*units.pc/units.Myr,
              130.*units.pc/units.Myr],lb=True,uvw=True)
    assert numpy.fabs(o.ll(quantity=False)-1./numpy.pi*180.) < 10.**-8., 'Orbit initialization with ll as Quantity does not work as expected'
    assert numpy.fabs(o.bb(quantity=False)+.25/numpy.pi*180.) < 10.**-8., 'Orbit initialization with bb as Quantity does not work as expected'
    assert numpy.fabs(o.dist(quantity=False)-3.) < 10.**-8., 'Orbit initialization with distance as Quantity does not work as expected'
    assert numpy.fabs(o.U(quantity=False)+30./1.0227121655399913) < 10.**-5., 'Orbit initialization with U as Quantity does not work as expected'
    assert numpy.fabs(o.V(quantity=False)-20./1.0227121655399913) < 10.**-5., 'Orbit initialization with V as Quantity does not work as expected'
    assert numpy.fabs(o.W(quantity=False)-130./1.0227121655399913) < 10.**-5., 'Orbit initialization with W as Quantity does not work as expected'
    return None

def test_orbit_setup_vxvv_fullorbit():
    from galpy.orbit import Orbit
    o= Orbit([10.*units.kpc,-20.*units.km/units.s,210.*units.km/units.s,
              500.*units.pc,-12.*units.km/units.s,45.*units.deg])
    assert numpy.fabs(o.R(use_physical=False)*o._ro-10.) < 10.**-8., 'Orbit initialization with vxvv as Quantity does not work as expected for FullOrbit'
    assert numpy.fabs(o.vR(use_physical=False)*o._vo+20.) < 10.**-8., 'Orbit initialization with vxvv as Quantity does not work as expected for FullOrbit'
    assert numpy.fabs(o.vT(use_physical=False)*o._vo-210.) < 10.**-8., 'Orbit initialization with vxvv as Quantity does not work as expected for FullOrbit'
    assert numpy.fabs(o.z(use_physical=False)*o._ro-0.5) < 10.**-8., 'Orbit initialization with vxvv as Quantity does not work as expected for FullOrbit'
    assert numpy.fabs(o.vz(use_physical=False)*o._vo+12) < 10.**-8., 'Orbit initialization with vxvv as Quantity does not work as expected for FullOrbit'
    assert numpy.fabs(o.phi(use_physical=False)-45./180.*numpy.pi) < 10.**-8., 'Orbit initialization with vxvv as Quantity does not work as expected for FullOrbit'
    return None

def test_orbit_setup_vxvv_rzorbit():
    from galpy.orbit import Orbit
    o= Orbit([10000.*units.lyr,-20.*units.km/units.s,210.*units.km/units.s,
              500.*units.pc,-12.*units.pc/units.Myr])
    assert numpy.fabs(o.R(use_physical=False)*o._ro-10./3.26156) < 10.**-5., 'Orbit initialization with vxvv as Quantity does not work as expected for RZOrbit'
    assert numpy.fabs(o.vR(use_physical=False)*o._vo+20.) < 10.**-8., 'Orbit initialization with vxvv as Quantity does not work as expected for RZOrbit'
    assert numpy.fabs(o.vT(use_physical=False)*o._vo-210.) < 10.**-8., 'Orbit initialization with vxvv as Quantity does not work as expected for RZOrbit'
    assert numpy.fabs(o.z(use_physical=False)*o._ro-0.5) < 10.**-8., 'Orbit initialization with vxvv as Quantity does not work as expected for RZOrbit'
    assert numpy.fabs(o.vz(use_physical=False)*o._vo+12./1.0227121655399913) < 10.**-5., 'Orbit initialization with vxvv as Quantity does not work as expected for RZOrbit'
    return None

def test_orbit_setup_vxvv_planarorbit():
    from galpy.orbit import Orbit
    o= Orbit([10000.*units.lyr,-20.*units.km/units.s,210.*units.km/units.s,
              3.*units.rad])
    assert numpy.fabs(o.R(use_physical=False)*o._ro-10./3.26156) < 10.**-5., 'Orbit initialization with vxvv as Quantity does not work as expected for RZOrbit'
    assert numpy.fabs(o.vR(use_physical=False)*o._vo+20.) < 10.**-8., 'Orbit initialization with vxvv as Quantity does not work as expected for RZOrbit'
    assert numpy.fabs(o.vT(use_physical=False)*o._vo-210.) < 10.**-8., 'Orbit initialization with vxvv as Quantity does not work as expected for RZOrbit'
    assert numpy.fabs(o.phi(use_physical=False)-3.) < 10.**-8., 'Orbit initialization with vxvv as Quantity does not work as expected for FullOrbit'
    return None

def test_orbit_setup_vxvv_planarrorbit():
    from galpy.orbit import Orbit
    o= Orbit([7.*units.kpc,-2.*units.km/units.s,210.*units.km/units.s],
             ro=10.,vo=150.)
    assert numpy.fabs(o.R(use_physical=False)*o._ro-7.) < 10.**-8., 'Orbit initialization with vxvv as Quantity does not work as expected for RZOrbit'
    assert numpy.fabs(o.vR(use_physical=False)*o._vo+2.) < 10.**-8., 'Orbit initialization with vxvv as Quantity does not work as expected for RZOrbit'
    assert numpy.fabs(o.vT(use_physical=False)*o._vo-210.) < 10.**-8., 'Orbit initialization with vxvv as Quantity does not work as expected for RZOrbit'
    return None

def test_orbit_setup_vxvv_linearorbit():
    from galpy.orbit import Orbit
    o= Orbit([7.*units.kpc,-21.*units.pc/units.Myr])
    assert numpy.fabs(o.x(use_physical=False)*o._ro-7.) < 10.**-8., 'Orbit initialization with vxvv as Quantity does not work as expected for RZOrbit'
    assert numpy.fabs(o.vx(use_physical=False)*o._vo+21./1.0227121655399913) < 10.**-5., 'Orbit initialization with vxvv as Quantity does not work as expected for RZOrbit'
    return None

def test_orbit_setup_solarmotion():
    from galpy.orbit import Orbit
    o= Orbit([1.,0.1,1.1,0.2,0.1,0.],
             solarmotion=units.Quantity([13.,25.,8.],unit=units.km/units.s))
    assert numpy.fabs(o._orb._solarmotion[0]-13.) < 10.**-8., 'solarmotion in Orbit setup as Quantity does not work as expected'
    assert numpy.fabs(o._orb._solarmotion[1]-25.) < 10.**-8., 'solarmotion in Orbit setup as Quantity does not work as expected'
    assert numpy.fabs(o._orb._solarmotion[2]-8.) < 10.**-8., 'solarmotion in Orbit setup as Quantity does not work as expected'
    return None

def test_orbit_setup_solarmotion_oddunits():
    from galpy.orbit import Orbit
    o= Orbit([1.,0.1,1.1,0.2,0.1,0.],
             solarmotion=units.Quantity([13.,25.,8.],unit=units.kpc/units.Gyr))
    assert numpy.fabs(o._orb._solarmotion[0]-13./1.0227121655399913) < 10.**-5., 'solarmotion in Orbit setup as Quantity does not work as expected'
    assert numpy.fabs(o._orb._solarmotion[1]-25./1.0227121655399913) < 10.**-5., 'solarmotion in Orbit setup as Quantity does not work as expected'
    assert numpy.fabs(o._orb._solarmotion[2]-8./1.0227121655399913) < 10.**-5., 'solarmotion in Orbit setup as Quantity does not work as expected'
    return None

def test_orbit_setup_roAsQuantity():
    from galpy.orbit import Orbit
    o= Orbit([1.,0.1,1.1,0.2,0.1,0.],ro=11*units.kpc)
    assert numpy.fabs(o._ro-11.) < 10.**-10., 'ro in Orbit setup as Quantity does not work as expected'
    assert numpy.fabs(o._orb._ro-11.) < 10.**-10., 'ro in Orbit setup as Quantity does not work as expected'
    return None

def test_orbit_setup_roAsQuantity_oddunits():
    from galpy.orbit import Orbit
    o= Orbit([1.,0.1,1.1,0.2,0.1,0.],ro=11*units.lyr)
    assert numpy.fabs(o._ro-11.*units.lyr.to(units.kpc)) < 10.**-10., 'ro in Orbit setup as Quantity does not work as expected'
    assert numpy.fabs(o._orb._ro-11.*units.lyr.to(units.kpc)) < 10.**-10., 'ro in Orbit setup as Quantity does not work as expected'
    return None

def test_orbit_setup_voAsQuantity():
    from galpy.orbit import Orbit
    o= Orbit([1.,0.1,1.1,0.2,0.1,0.],vo=210*units.km/units.s)
    assert numpy.fabs(o._vo-210.) < 10.**-10., 'vo in Orbit setup as Quantity does not work as expected'
    assert numpy.fabs(o._orb._vo-210.) < 10.**-10., 'vo in Orbit setup as Quantity does not work as expected'
    return None

def test_orbit_setup_voAsQuantity_oddunits():
    from galpy.orbit import Orbit
    o= Orbit([1.,0.1,1.1,0.2,0.1,0.],vo=210*units.pc/units.Myr)
    assert numpy.fabs(o._vo-210.*(units.pc/units.Myr).to(units.km/units.s)) < 10.**-10., 'vo in Orbit setup as Quantity does not work as expected'
    assert numpy.fabs(o._orb._vo-210.*(units.pc/units.Myr).to(units.km/units.s)) < 10.**-10., 'vo in Orbit setup as Quantity does not work as expected'
    return None

def test_orbit_setup_zoAsQuantity():
    from galpy.orbit import Orbit
    o= Orbit([1.,0.1,1.1,0.2,0.1,0.],zo=12*units.pc)
    assert numpy.fabs(o._orb._zo-0.012) < 10.**-10., 'zo in Orbit setup as Quantity does not work as expected'
    return None

def test_orbit_setup_zoAsQuantity_oddunits():
    from galpy.orbit import Orbit
    o= Orbit([1.,0.1,1.1,0.2,0.1,0.],zo=13*units.lyr)
    assert numpy.fabs(o._orb._zo-13.*units.lyr.to(units.kpc)) < 10.**-10., 'zo in Orbit setup as Quantity does not work as expected'
    return None

def test_orbit_method_returntype_scalar():
    from galpy.orbit import Orbit
    o= Orbit([10.*units.kpc,-20.*units.km/units.s,210.*units.km/units.s,
              500.*units.pc,-12.*units.km/units.s,45.*units.deg])
    from galpy.potential import MWPotential2014
    assert isinstance(o.E(pot=MWPotential2014),units.Quantity), 'Orbit method E does not return Quantity when it should'
    assert isinstance(o.ER(pot=MWPotential2014),units.Quantity), 'Orbit method ER does not return Quantity when it should'
    assert isinstance(o.Ez(pot=MWPotential2014),units.Quantity), 'Orbit method Ez does not return Quantity when it should'
    assert isinstance(o.Jacobi(pot=MWPotential2014),units.Quantity), 'Orbit method Jacobi does not return Quantity when it should'
    assert isinstance(o.L(),units.Quantity), 'Orbit method L does not return Quantity when it should'
    assert isinstance(o.rap(pot=MWPotential2014,analytic=True),units.Quantity), 'Orbit method rap does not return Quantity when it should'
    assert isinstance(o.rperi(pot=MWPotential2014,analytic=True),units.Quantity), 'Orbit method rperi does not return Quantity when it should'
    assert isinstance(o.zmax(pot=MWPotential2014,analytic=True),units.Quantity), 'Orbit method zmax does not return Quantity when it should'
    assert isinstance(o.jr(pot=MWPotential2014,type='staeckel',delta=0.5),units.Quantity), 'Orbit method jr does not return Quantity when it should'
    assert isinstance(o.jp(pot=MWPotential2014,type='staeckel',delta=0.5),units.Quantity), 'Orbit method jp does not return Quantity when it should'
    assert isinstance(o.jz(pot=MWPotential2014,type='staeckel',delta=0.5),units.Quantity), 'Orbit method jz does not return Quantity when it should'
    assert isinstance(o.wr(pot=MWPotential2014,type='staeckel',delta=0.5),units.Quantity), 'Orbit method wr does not return Quantity when it should'
    assert isinstance(o.wp(pot=MWPotential2014,type='staeckel',delta=0.5),units.Quantity), 'Orbit method wp does not return Quantity when it should'
    assert isinstance(o.wz(pot=MWPotential2014,type='staeckel',delta=0.5),units.Quantity), 'Orbit method wz does not return Quantity when it should'
    assert isinstance(o.Tr(pot=MWPotential2014,type='staeckel',delta=0.5),units.Quantity), 'Orbit method Tr does not return Quantity when it should'
    assert isinstance(o.Tp(pot=MWPotential2014,type='staeckel',delta=0.5),units.Quantity), 'Orbit method Tp does not return Quantity when it should'
    assert isinstance(o.Tz(pot=MWPotential2014,type='staeckel',delta=0.5),units.Quantity), 'Orbit method Tz does not return Quantity when it should'
    assert isinstance(o.Or(pot=MWPotential2014,type='staeckel',delta=0.5),units.Quantity), 'Orbit method Or does not return Quantity when it should'
    assert isinstance(o.Op(pot=MWPotential2014,type='staeckel',delta=0.5),units.Quantity), 'Orbit method Op does not return Quantity when it should'
    assert isinstance(o.Oz(pot=MWPotential2014,type='staeckel',delta=0.5),units.Quantity), 'Orbit method Oz does not return Quantity when it should'
    assert isinstance(o.time(),units.Quantity), 'Orbit method time does not return Quantity when it should'
    assert isinstance(o.R(),units.Quantity), 'Orbit method R does not return Quantity when it should'
    assert isinstance(o.r(),units.Quantity), 'Orbit method r does not return Quantity when it should'
    assert isinstance(o.vR(),units.Quantity), 'Orbit method vR does not return Quantity when it should'
    assert isinstance(o.vT(),units.Quantity), 'Orbit method vT does not return Quantity when it should'
    assert isinstance(o.z(),units.Quantity), 'Orbit method z does not return Quantity when it should'
    assert isinstance(o.vz(),units.Quantity), 'Orbit method vz does not return Quantity when it should'
    assert isinstance(o.phi(),units.Quantity), 'Orbit method phi does not return Quantity when it should'
    assert isinstance(o.vphi(),units.Quantity), 'Orbit method vphi does not return Quantity when it should'
    assert isinstance(o.x(),units.Quantity), 'Orbit method x does not return Quantity when it should'
    assert isinstance(o.y(),units.Quantity), 'Orbit method y does not return Quantity when it should'
    assert isinstance(o.vx(),units.Quantity), 'Orbit method vx does not return Quantity when it should'
    assert isinstance(o.vy(),units.Quantity), 'Orbit method vy does not return Quantity when it should'
    assert isinstance(o.ra(),units.Quantity), 'Orbit method ra does not return Quantity when it should'
    assert isinstance(o.dec(),units.Quantity), 'Orbit method dec does not return Quantity when it should'
    assert isinstance(o.ll(),units.Quantity), 'Orbit method ll does not return Quantity when it should'
    assert isinstance(o.bb(),units.Quantity), 'Orbit method bb does not return Quantity when it should'
    assert isinstance(o.dist(),units.Quantity), 'Orbit method dist does not return Quantity when it should'
    assert isinstance(o.pmra(),units.Quantity), 'Orbit method pmra does not return Quantity when it should'
    assert isinstance(o.pmdec(),units.Quantity), 'Orbit method pmdec does not return Quantity when it should'
    assert isinstance(o.pmll(),units.Quantity), 'Orbit method pmll does not return Quantity when it should'
    assert isinstance(o.pmbb(),units.Quantity), 'Orbit method pmbb does not return Quantity when it should'
    assert isinstance(o.vlos(),units.Quantity), 'Orbit method vlos does not return Quantity when it should'
    assert isinstance(o.vra(),units.Quantity), 'Orbit method vra does not return Quantity when it should'
    assert isinstance(o.vdec(),units.Quantity), 'Orbit method vdec does not return Quantity when it should'
    assert isinstance(o.vll(),units.Quantity), 'Orbit method vll does not return Quantity when it should'
    assert isinstance(o.vbb(),units.Quantity), 'Orbit method vbb does not return Quantity when it should'
    assert isinstance(o.helioX(),units.Quantity), 'Orbit method helioX does not return Quantity when it should'
    assert isinstance(o.helioY(),units.Quantity), 'Orbit method helioY does not return Quantity when it should'
    assert isinstance(o.helioZ(),units.Quantity), 'Orbit method helioZ does not return Quantity when it should'
    assert isinstance(o.U(),units.Quantity), 'Orbit method U does not return Quantity when it should'
    assert isinstance(o.V(),units.Quantity), 'Orbit method V does not return Quantity when it should'
    assert isinstance(o.W(),units.Quantity), 'Orbit method W does not return Quantity when it should'
    return None

def test_orbit_method_returntype():
    from galpy.orbit import Orbit
    o= Orbit([10.*units.kpc,-20.*units.km/units.s,210.*units.km/units.s,
              500.*units.pc,-12.*units.km/units.s,45.*units.deg])
    from galpy.potential import MWPotential2014
    ts= numpy.linspace(0.,6.,1001)
    o.integrate(ts,MWPotential2014)
    assert isinstance(o.E(ts),units.Quantity), 'Orbit method E does not return Quantity when it should'
    assert isinstance(o.ER(ts),units.Quantity), 'Orbit method ER does not return Quantity when it should'
    assert isinstance(o.Ez(ts),units.Quantity), 'Orbit method Ez does not return Quantity when it should'
    assert isinstance(o.Jacobi(ts),units.Quantity), 'Orbit method Jacobi does not return Quantity when it should'
    assert isinstance(o.L(ts),units.Quantity), 'Orbit method L does not return Quantity when it should'
    assert isinstance(o.time(ts),units.Quantity), 'Orbit method time does not return Quantity when it should'
    assert isinstance(o.R(ts),units.Quantity), 'Orbit method R does not return Quantity when it should'
    assert isinstance(o.r(ts),units.Quantity), 'Orbit method r does not return Quantity when it should'
    assert isinstance(o.vR(ts),units.Quantity), 'Orbit method vR does not return Quantity when it should'
    assert isinstance(o.vT(ts),units.Quantity), 'Orbit method vT does not return Quantity when it should'
    assert isinstance(o.z(ts),units.Quantity), 'Orbit method z does not return Quantity when it should'
    assert isinstance(o.vz(ts),units.Quantity), 'Orbit method vz does not return Quantity when it should'
    assert isinstance(o.phi(ts),units.Quantity), 'Orbit method phi does not return Quantity when it should'
    assert isinstance(o.vphi(ts),units.Quantity), 'Orbit method vphi does not return Quantity when it should'
    assert isinstance(o.x(ts),units.Quantity), 'Orbit method x does not return Quantity when it should'
    assert isinstance(o.y(ts),units.Quantity), 'Orbit method y does not return Quantity when it should'
    assert isinstance(o.vx(ts),units.Quantity), 'Orbit method vx does not return Quantity when it should'
    assert isinstance(o.vy(ts),units.Quantity), 'Orbit method vy does not return Quantity when it should'
    assert isinstance(o.ra(ts),units.Quantity), 'Orbit method ra does not return Quantity when it should'
    assert isinstance(o.dec(ts),units.Quantity), 'Orbit method dec does not return Quantity when it should'
    assert isinstance(o.ll(ts),units.Quantity), 'Orbit method ll does not return Quantity when it should'
    assert isinstance(o.bb(ts),units.Quantity), 'Orbit method bb does not return Quantity when it should'
    assert isinstance(o.dist(ts),units.Quantity), 'Orbit method dist does not return Quantity when it should'
    assert isinstance(o.pmra(ts),units.Quantity), 'Orbit method pmra does not return Quantity when it should'
    assert isinstance(o.pmdec(ts),units.Quantity), 'Orbit method pmdec does not return Quantity when it should'
    assert isinstance(o.pmll(ts),units.Quantity), 'Orbit method pmll does not return Quantity when it should'
    assert isinstance(o.pmbb(ts),units.Quantity), 'Orbit method pmbb does not return Quantity when it should'
    assert isinstance(o.vlos(ts),units.Quantity), 'Orbit method vlos does not return Quantity when it should'
    assert isinstance(o.vra(ts),units.Quantity), 'Orbit method vra does not return Quantity when it should'
    assert isinstance(o.vdec(ts),units.Quantity), 'Orbit method vdec does not return Quantity when it should'
    assert isinstance(o.vll(ts),units.Quantity), 'Orbit method vll does not return Quantity when it should'
    assert isinstance(o.vbb(ts),units.Quantity), 'Orbit method vbb does not return Quantity when it should'
    assert isinstance(o.helioX(ts),units.Quantity), 'Orbit method helioX does not return Quantity when it should'
    assert isinstance(o.helioY(ts),units.Quantity), 'Orbit method helioY does not return Quantity when it should'
    assert isinstance(o.helioZ(ts),units.Quantity), 'Orbit method helioZ does not return Quantity when it should'
    assert isinstance(o.U(ts),units.Quantity), 'Orbit method U does not return Quantity when it should'
    assert isinstance(o.V(ts),units.Quantity), 'Orbit method V does not return Quantity when it should'
    assert isinstance(o.W(ts),units.Quantity), 'Orbit method W does not return Quantity when it should'
    return None

def test_orbit_method_returnunit():
    from galpy.orbit import Orbit
    o= Orbit([10.*units.kpc,-20.*units.km/units.s,210.*units.km/units.s,
              500.*units.pc,-12.*units.km/units.s,45.*units.deg])
    from galpy.potential import MWPotential2014
    try:
        o.E(pot=MWPotential2014).to(units.km**2/units.s**2)
    except units.UnitConversionError:
        raise AssertionError('Orbit method E does not return Quantity with the right units')
    try:
        o.ER(pot=MWPotential2014).to(units.km**2/units.s**2)
    except units.UnitConversionError:
        raise AssertionError('Orbit method ER does not return Quantity with the right units')
    try:
        o.Ez(pot=MWPotential2014).to(units.km**2/units.s**2)
    except units.UnitConversionError:
        raise AssertionError('Orbit method Ez does not return Quantity with the right units')
    try:
        o.Jacobi(pot=MWPotential2014).to(units.km**2/units.s**2)
    except units.UnitConversionError:
        raise AssertionError('Orbit method Jacobi does not return Quantity with the right units')
    try:
        o.L().to(units.km**2/units.s)
    except units.UnitConversionError:
        raise AssertionError('Orbit method L does not return Quantity with the right units')
    try:
        o.rap(pot=MWPotential2014,analytic=True).to(units.kpc)
    except units.UnitConversionError:
        raise AssertionError('Orbit method rap does not return Quantity with the right units')
    try:
        o.rperi(pot=MWPotential2014,analytic=True).to(units.kpc)
    except units.UnitConversionError:
        raise AssertionError('Orbit method rperi does not return Quantity with the right units')
    try:
        o.zmax(pot=MWPotential2014,analytic=True).to(units.kpc)
    except units.UnitConversionError:
        raise AssertionError('Orbit method zmax does not return Quantity with the right units')
    try:
        o.jr(pot=MWPotential2014,type='staeckel',delta=0.5).to(units.km**2/units.s)
    except units.UnitConversionError:
        raise AssertionError('Orbit method jr does not return Quantity with the right units')
    try:
        o.jp(pot=MWPotential2014,type='staeckel',delta=0.5).to(units.km**2/units.s)
    except units.UnitConversionError:
        raise AssertionError('Orbit method jp does not return Quantity with the right units')
    try:
        o.jz(pot=MWPotential2014,type='staeckel',delta=0.5).to(units.km**2/units.s)
    except units.UnitConversionError:
        raise AssertionError('Orbit method jz does not return Quantity with the right units')
    try:
        o.wr(pot=MWPotential2014,type='staeckel',delta=0.5).to(units.rad)
    except units.UnitConversionError:
        raise AssertionError('Orbit method wr does not return Quantity with the right units')
    try:
        o.wp(pot=MWPotential2014,type='staeckel',delta=0.5).to(units.rad)
    except units.UnitConversionError:
        raise AssertionError('Orbit method wp does not return Quantity with the right units')
    try:
        o.wz(pot=MWPotential2014,type='staeckel',delta=0.5).to(units.rad)
    except units.UnitConversionError:
        raise AssertionError('Orbit method wz does not return Quantity with the right units')
    try:
        o.Tr(pot=MWPotential2014,type='staeckel',delta=0.5).to(units.yr)
    except units.UnitConversionError:
        raise AssertionError('Orbit method Tr does not return Quantity with the right units')
    try:
        o.Tp(pot=MWPotential2014,type='staeckel',delta=0.5).to(units.yr)
    except units.UnitConversionError:
        raise AssertionError('Orbit method Tp does not return Quantity with the right units')
    try:
        o.Tz(pot=MWPotential2014,type='staeckel',delta=0.5).to(units.yr)
    except units.UnitConversionError:
        raise AssertionError('Orbit method Tz does not return Quantity with the right units')
    try:
        o.Or(pot=MWPotential2014,type='staeckel',delta=0.5).to(1/units.yr)
    except units.UnitConversionError:
        raise AssertionError('Orbit method Or does not return Quantity with the right units')
    try:
        o.Op(pot=MWPotential2014,type='staeckel',delta=0.5).to(1/units.yr)
    except units.UnitConversionError:
        raise AssertionError('Orbit method Op does not return Quantity with the right units')
    try:
        o.Oz(pot=MWPotential2014,type='staeckel',delta=0.5).to(1/units.yr)
    except units.UnitConversionError:
        raise AssertionError('Orbit method Oz does not return Quantity with the right units')
    try:
        o.time().to(units.yr)
    except units.UnitConversionError:
        raise AssertionError('Orbit method time does not return Quantity with the right units')
    try:
        o.R().to(units.pc)
    except units.UnitConversionError:
        raise AssertionError('Orbit method R does not return Quantity with the right units')
    try:
        o.r().to(units.pc)
    except units.UnitConversionError:
        raise AssertionError('Orbit method r does not return Quantity with the right units')
    try:
        o.vR().to(units.km/units.s)
    except units.UnitConversionError:
        raise AssertionError('Orbit method vR does not return Quantity with the right units')
    try:
        o.vT().to(units.km/units.s)
    except units.UnitConversionError:
        raise AssertionError('Orbit method vT does not return Quantity with the right units')
    try:
        o.z().to(units.pc)
    except units.UnitConversionError:
        raise AssertionError('Orbit method z does not return Quantity with the right units')
    try:
        o.vz().to(units.km/units.s)
    except units.UnitConversionError:
        raise AssertionError('Orbit method vz does not return Quantity with the right units')
    try:
        o.phi().to(units.deg)
    except units.UnitConversionError:
        raise AssertionError('Orbit method phi does not return Quantity with the right units')
    try:
        o.vphi().to(units.km/units.s)
    except units.UnitConversionError:
        raise AssertionError('Orbit method vphi does not return Quantity with the right units')
    try:
        o.x().to(units.pc)
    except units.UnitConversionError:
        raise AssertionError('Orbit method x does not return Quantity with the right units')
    try:
        o.y().to(units.pc)
    except units.UnitConversionError:
        raise AssertionError('Orbit method y does not return Quantity with the right units')
    try:
        o.vx().to(units.km/units.s)
    except units.UnitConversionError:
        raise AssertionError('Orbit method vx does not return Quantity with the right units')
    try:
        o.vy().to(units.km/units.s)
    except units.UnitConversionError:
        raise AssertionError('Orbit method vy does not return Quantity with the right units')
    try:
        o.ra().to(units.rad)
    except units.UnitConversionError:
        raise AssertionError('Orbit method ra does not return Quantity with the right units')
    try:
        o.dec().to(units.rad)
    except units.UnitConversionError:
        raise AssertionError('Orbit method dec does not return Quantity with the right units')
    try:
        o.ll().to(units.rad)
    except units.UnitConversionError:
        raise AssertionError('Orbit method ll does not return Quantity with the right units')
    try:
        o.bb().to(units.rad)
    except units.UnitConversionError:
        raise AssertionError('Orbit method bb does not return Quantity with the right units')
    try:
        o.dist().to(units.kpc)
    except units.UnitConversionError:
        raise AssertionError('Orbit method dist does not return Quantity with the right units')
    try:
        o.pmra().to(units.mas/units.yr)
    except units.UnitConversionError:
        raise AssertionError('Orbit method pmra does not return Quantity with the right units')
    try:
        o.pmdec().to(units.mas/units.yr)
    except units.UnitConversionError:
        raise AssertionError('Orbit method pmdec does not return Quantity with the right units')
    try:
        o.pmll().to(units.mas/units.yr)
    except units.UnitConversionError:
        raise AssertionError('Orbit method pmll does not return Quantity with the right units')
    try:
        o.pmbb().to(units.mas/units.yr)
    except units.UnitConversionError:
        raise AssertionError('Orbit method pmbb does not return Quantity with the right units')
    try:
        o.vlos().to(units.km/units.s)
    except units.UnitConversionError:
        raise AssertionError('Orbit method vlos does not return Quantity with the right units')
    try:
        o.vra().to(units.km/units.s)
    except units.UnitConversionError:
        raise AssertionError('Orbit method vra does not return Quantity with the right units')
    try:
        o.vdec().to(units.km/units.s)
    except units.UnitConversionError:
        raise AssertionError('Orbit method vdec does not return Quantity with the right units')
    try:
        o.vll().to(units.km/units.s)
    except units.UnitConversionError:
        raise AssertionError('Orbit method vll does not return Quantity with the right units')
    try:
        o.vbb().to(units.km/units.s)
    except units.UnitConversionError:
        raise AssertionError('Orbit method vbb does not return Quantity with the right units')
    try:
        o.helioX().to(units.pc)
    except units.UnitConversionError:
        raise AssertionError('Orbit method helioX does not return Quantity with the right units')
    try:
        o.helioY().to(units.pc)
    except units.UnitConversionError:
        raise AssertionError('Orbit method helioY does not return Quantity with the right units')
    try:
        o.helioZ().to(units.pc)
    except units.UnitConversionError:
        raise AssertionError('Orbit method helioZ does not return Quantity with the right units')
    try:
        o.U().to(units.km/units.s)
    except units.UnitConversionError:
        raise AssertionError('Orbit method U does not return Quantity with the right units')
    try:
        o.V().to(units.km/units.s)
    except units.UnitConversionError:
        raise AssertionError('Orbit method V does not return Quantity with the right units')
    try:
        o.W().to(units.km/units.s)
    except units.UnitConversionError:
        raise AssertionError('Orbit method W does not return Quantity with the right units')
    return None

def test_orbit_method_value():
    from galpy.orbit import Orbit
    from galpy.potential import MWPotential2014
    from galpy.util import bovy_conversion
    o= Orbit([10.*units.kpc,-20.*units.km/units.s,210.*units.km/units.s,
              500.*units.pc,-12.*units.km/units.s,45.*units.deg])
    oc= o()
    oc.turn_physical_off()
    assert numpy.fabs(o.E(pot=MWPotential2014).to(units.km**2/units.s**2).value-oc.E(pot=MWPotential2014)*o._vo**2.) < 10.**-8., 'Orbit method E does not return the correct value as Quantity'
    assert numpy.fabs(o.ER(pot=MWPotential2014).to(units.km**2/units.s**2).value-oc.ER(pot=MWPotential2014)*o._vo**2.) < 10.**-8., 'Orbit method ER does not return the correct value as Quantity'
    assert numpy.fabs(o.Ez(pot=MWPotential2014).to(units.km**2/units.s**2).value-oc.Ez(pot=MWPotential2014)*o._vo**2.) < 10.**-8., 'Orbit method Ez does not return the correct value as Quantity'
    assert numpy.fabs(o.Jacobi(pot=MWPotential2014).to(units.km**2/units.s**2).value-oc.Jacobi(pot=MWPotential2014)*o._vo**2.) < 10.**-8., 'Orbit method Jacobi does not return the correct value as Quantity'
    assert numpy.all(numpy.fabs(o.L(pot=MWPotential2014).to(units.km/units.s*units.kpc).value-oc.L(pot=MWPotential2014)*o._ro*o._vo) < 10.**-8.), 'Orbit method L does not return the correct value as Quantity'
    assert numpy.fabs(o.rap(pot=MWPotential2014,analytic=True).to(units.kpc).value-oc.rap(pot=MWPotential2014,analytic=True)*o._ro) < 10.**-8., 'Orbit method rap does not return the correct value as Quantity'
    assert numpy.fabs(o.rperi(pot=MWPotential2014,analytic=True).to(units.kpc).value-oc.rperi(pot=MWPotential2014,analytic=True)*o._ro) < 10.**-8., 'Orbit method rperi does not return the correct value as Quantity'
    assert numpy.fabs(o.zmax(pot=MWPotential2014,analytic=True).to(units.kpc).value-oc.zmax(pot=MWPotential2014,analytic=True)*o._ro) < 10.**-8., 'Orbit method zmax does not return the correct value as Quantity'
    assert numpy.fabs(o.jr(pot=MWPotential2014,type='staeckel',delta=0.5).to(units.km/units.s*units.kpc).value-oc.jr(pot=MWPotential2014,type='staeckel',delta=0.5)*o._ro*o._vo) < 10.**-8., 'Orbit method jr does not return the correct value as Quantity'
    assert numpy.fabs(o.jp(pot=MWPotential2014,type='staeckel',delta=4.*units.kpc).to(units.km/units.s*units.kpc).value-oc.jp(pot=MWPotential2014,type='staeckel',delta=0.5)*o._ro*o._vo) < 10.**-8., 'Orbit method jp does not return the correct value as Quantity'
    assert numpy.fabs(o.jz(pot=MWPotential2014,type='isochroneapprox',b=0.8*8.*units.kpc).to(units.km/units.s*units.kpc).value-oc.jz(pot=MWPotential2014,type='isochroneapprox',b=0.8)*o._ro*o._vo) < 10.**-8., 'Orbit method jz does not return the correct value as Quantity'
    assert numpy.fabs(o.wr(pot=MWPotential2014,type='staeckel',delta=0.5).to(units.rad).value-oc.wr(pot=MWPotential2014,type='staeckel',delta=0.5)) < 10.**-8., 'Orbit method wr does not return the correct value as Quantity'
    assert numpy.fabs(o.wp(pot=MWPotential2014,type='staeckel',delta=0.5).to(units.rad).value-oc.wp(pot=MWPotential2014,type='staeckel',delta=0.5)) < 10.**-8., 'Orbit method wp does not return the correct value as Quantity'
    assert numpy.fabs(o.wz(pot=MWPotential2014,type='staeckel',delta=0.5).to(units.rad).value-oc.wz(pot=MWPotential2014,type='staeckel',delta=0.5)) < 10.**-8., 'Orbit method wz does not return the correct value as Quantity'
    assert numpy.fabs(o.Tr(pot=MWPotential2014,type='staeckel',delta=0.5).to(units.Gyr).value-oc.Tr(pot=MWPotential2014,type='staeckel',delta=0.5)*bovy_conversion.time_in_Gyr(o._vo,o._ro)) < 10.**-8., 'Orbit method Tr does not return the correct value as Quantity'
    assert numpy.fabs(o.Tp(pot=MWPotential2014,type='staeckel',delta=0.5).to(units.Gyr).value-oc.Tp(pot=MWPotential2014,type='staeckel',delta=0.5)*bovy_conversion.time_in_Gyr(o._vo,o._ro)) < 10.**-8., 'Orbit method Tp does not return the correct value as Quantity'
    assert numpy.fabs(o.Tz(pot=MWPotential2014,type='staeckel',delta=0.5).to(units.Gyr).value-oc.Tz(pot=MWPotential2014,type='staeckel',delta=0.5)*bovy_conversion.time_in_Gyr(o._vo,o._ro)) < 10.**-8., 'Orbit method Tz does not return the correct value as Quantity'
    assert numpy.fabs(o.Or(pot=MWPotential2014,type='staeckel',delta=0.5).to(1/units.Gyr).value-oc.Or(pot=MWPotential2014,type='staeckel',delta=0.5)*bovy_conversion.freq_in_Gyr(o._vo,o._ro)) < 10.**-8., 'Orbit method Or does not return the correct value as Quantity'
    assert numpy.fabs(o.Op(pot=MWPotential2014,type='staeckel',delta=0.5).to(1/units.Gyr).value-oc.Op(pot=MWPotential2014,type='staeckel',delta=0.5)*bovy_conversion.freq_in_Gyr(o._vo,o._ro)) < 10.**-8., 'Opbit method Or does not return the correct value as Quantity'
    assert numpy.fabs(o.Oz(pot=MWPotential2014,type='staeckel',delta=0.5).to(1/units.Gyr).value-oc.Oz(pot=MWPotential2014,type='staeckel',delta=0.5)*bovy_conversion.freq_in_Gyr(o._vo,o._ro)) < 10.**-8., 'Ozbit method Or does not return the correct value as Quantity'
    assert numpy.fabs(o.time().to(units.Gyr).value-oc.time()*bovy_conversion.time_in_Gyr(o._vo,o._ro)) < 10.**-8., 'Orbit method time does not return the correct value as Quantity'
    assert numpy.fabs(o.R().to(units.kpc).value-oc.R()*o._ro) < 10.**-8., 'Orbit method R does not return the correct value as Quantity'
    assert numpy.fabs(o.r().to(units.kpc).value-oc.r()*o._ro) < 10.**-8., 'Orbit method r does not return the correct value as Quantity'
    assert numpy.fabs(o.vR().to(units.km/units.s).value-oc.vR()*o._vo) < 10.**-8., 'Orbit method vR does not return the correct value as Quantity'
    assert numpy.fabs(o.vT().to(units.km/units.s).value-oc.vT()*o._vo) < 10.**-8., 'Orbit method vT does not return the correct value as Quantity'
    assert numpy.fabs(o.z().to(units.kpc).value-oc.z()*o._ro) < 10.**-8., 'Orbit method z does not return the correct value as Quantity'
    assert numpy.fabs(o.vz().to(units.km/units.s).value-oc.vz()*o._vo) < 10.**-8., 'Orbit method vz does not return the correct value as Quantity'
    assert numpy.fabs(o.phi().to(units.rad).value-oc.phi()) < 10.**-8., 'Orbit method phi does not return the correct value as Quantity'
    assert numpy.fabs(o.vphi().to(units.km/units.s).value-oc.vphi()*o._vo) < 10.**-8., 'Orbit method vphi does not return the correct value as Quantity'
    assert numpy.fabs(o.x().to(units.kpc).value-oc.x()*o._ro) < 10.**-8., 'Orbit method x does not return the correct value as Quantity'
    assert numpy.fabs(o.y().to(units.kpc).value-oc.y()*o._ro) < 10.**-8., 'Orbit method y does not return the correct value as Quantity'
    assert numpy.fabs(o.vx().to(units.km/units.s).value-oc.vx()*o._vo) < 10.**-8., 'Orbit method vx does not return the correct value as Quantity'
    assert numpy.fabs(o.vy().to(units.km/units.s).value-oc.vy()*o._vo) < 10.**-8., 'Orbit method vy does not return the correct value as Quantity'
    assert numpy.fabs(o.ra().to(units.deg).value-oc.ra(quantity=False)) < 10.**-8., 'Orbit method ra does not return the correct value as Quantity'
    assert numpy.fabs(o.dec().to(units.deg).value-oc.dec(quantity=False)) < 10.**-8., 'Orbit method dec does not return the correct value as Quantity'
    assert numpy.fabs(o.ll().to(units.deg).value-oc.ll(quantity=False)) < 10.**-8., 'Orbit method ll does not return the correct value as Quantity'
    assert numpy.fabs(o.bb().to(units.deg).value-oc.bb(quantity=False)) < 10.**-8., 'Orbit method bb does not return the correct value as Quantity'
    assert numpy.fabs(o.dist().to(units.kpc).value-oc.dist(quantity=False)) < 10.**-8., 'Orbit method dist does not return the correct value as Quantity'
    assert numpy.fabs(o.pmra().to(units.mas/units.yr).value-oc.pmra(quantity=False)) < 10.**-8., 'Orbit method pmra does not return the correct value as Quantity'
    assert numpy.fabs(o.pmdec().to(units.mas/units.yr).value-oc.pmdec(quantity=False)) < 10.**-8., 'Orbit method pmdec does not return the correct value as Quantity'
    assert numpy.fabs(o.pmll().to(units.mas/units.yr).value-oc.pmll(quantity=False)) < 10.**-8., 'Orbit method pmll does not return the correct value as Quantity'
    assert numpy.fabs(o.pmbb().to(units.mas/units.yr).value-oc.pmbb(quantity=False)) < 10.**-8., 'Orbit method pmbb does not return the correct value as Quantity'
    assert numpy.fabs(o.vlos().to(units.km/units.s).value-oc.vlos(quantity=False)) < 10.**-8., 'Orbit method vlos does not return the correct value as Quantity'
    assert numpy.fabs(o.vra().to(units.km/units.s).value-oc.vra(quantity=False)) < 10.**-8., 'Orbit method vra does not return the correct value as Quantity'
    assert numpy.fabs(o.vdec().to(units.km/units.s).value-oc.vdec(quantity=False)) < 10.**-8., 'Orbit method vdec does not return the correct value as Quantity'
    assert numpy.fabs(o.vll().to(units.km/units.s).value-oc.vll(quantity=False)) < 10.**-8., 'Orbit method vll does not return the correct value as Quantity'
    assert numpy.fabs(o.vbb().to(units.km/units.s).value-oc.vbb(quantity=False)) < 10.**-8., 'Orbit method vbb does not return the correct value as Quantity'
    assert numpy.fabs(o.helioX().to(units.kpc).value-oc.helioX(quantity=False)) < 10.**-8., 'Orbit method helioX does not return the correct value as Quantity'
    assert numpy.fabs(o.helioY().to(units.kpc).value-oc.helioY(quantity=False)) < 10.**-8., 'Orbit method helioY does not return the correct value as Quantity'
    assert numpy.fabs(o.helioZ().to(units.kpc).value-oc.helioZ(quantity=False)) < 10.**-8., 'Orbit method helioZ does not return the correct value as Quantity'
    assert numpy.fabs(o.U().to(units.km/units.s).value-oc.U(quantity=False)) < 10.**-8., 'Orbit method U does not return the correct value as Quantity'
    assert numpy.fabs(o.V().to(units.km/units.s).value-oc.V(quantity=False)) < 10.**-8., 'Orbit method V does not return the correct value as Quantity'
    assert numpy.fabs(o.W().to(units.km/units.s).value-oc.W(quantity=False)) < 10.**-8., 'Orbit method W does not return the correct value as Quantity'
    return None

def test_orbit_method_value_turnquantityoff():
    from galpy.orbit import Orbit
    from galpy.potential import MWPotential2014
    from galpy.util import bovy_conversion
    o= Orbit([10.*units.kpc,-20.*units.km/units.s,210.*units.km/units.s,
              500.*units.pc,-12.*units.km/units.s,45.*units.deg])
    oc= o()
    oc.turn_physical_off()
    assert numpy.fabs(o.E(pot=MWPotential2014,quantity=False)-oc.E(pot=MWPotential2014)*o._vo**2.) < 10.**-8., 'Orbit method E does not return the correct value when Quantity turned off'
    assert numpy.fabs(o.ER(pot=MWPotential2014,quantity=False)-oc.ER(pot=MWPotential2014)*o._vo**2.) < 10.**-8., 'Orbit method ER does not return the correct value when Quantity turned off'
    assert numpy.fabs(o.Ez(pot=MWPotential2014,quantity=False)-oc.Ez(pot=MWPotential2014)*o._vo**2.) < 10.**-8., 'Orbit method Ez does not return the correct value when Quantity turned off'
    assert numpy.fabs(o.Jacobi(pot=MWPotential2014,quantity=False)-oc.Jacobi(pot=MWPotential2014)*o._vo**2.) < 10.**-8., 'Orbit method Jacobi does not return the correct value when Quantity turned off'
    assert numpy.all(numpy.fabs(o.L(pot=MWPotential2014,quantity=False)-oc.L(pot=MWPotential2014)*o._ro*o._vo) < 10.**-8.), 'Orbit method L does not return the correct value when Quantity turned off'
    assert numpy.fabs(o.rap(pot=MWPotential2014,analytic=True,quantity=False)-oc.rap(pot=MWPotential2014,analytic=True)*o._ro) < 10.**-8., 'Orbit method rap does not return the correct value when Quantity turned off'
    assert numpy.fabs(o.rperi(pot=MWPotential2014,analytic=True,quantity=False)-oc.rperi(pot=MWPotential2014,analytic=True)*o._ro) < 10.**-8., 'Orbit method rperi does not return the correct value when Quantity turned off'
    assert numpy.fabs(o.zmax(pot=MWPotential2014,analytic=True,quantity=False)-oc.zmax(pot=MWPotential2014,analytic=True)*o._ro) < 10.**-8., 'Orbit method zmax does not return the correct value when Quantity turned off'
    assert numpy.fabs(o.jr(pot=MWPotential2014,type='staeckel',delta=0.5,quantity=False)-oc.jr(pot=MWPotential2014,type='staeckel',delta=0.5)*o._ro*o._vo) < 10.**-8., 'Orbit method jr does not return the correct value when Quantity turned off'
    assert numpy.fabs(o.jp(pot=MWPotential2014,type='staeckel',delta=4.*units.kpc,quantity=False)-oc.jp(pot=MWPotential2014,type='staeckel',delta=0.5)*o._ro*o._vo) < 10.**-8., 'Orbit method jp does not return the correct value when Quantity turned off'
    assert numpy.fabs(o.jz(pot=MWPotential2014,type='isochroneapprox',b=0.8*8.*units.kpc,quantity=False)-oc.jz(pot=MWPotential2014,type='isochroneapprox',b=0.8)*o._ro*o._vo) < 10.**-8., 'Orbit method jz does not return the correct value when Quantity turned off'
    assert numpy.fabs(o.wr(pot=MWPotential2014,type='staeckel',delta=0.5,quantity=False)-oc.wr(pot=MWPotential2014,type='staeckel',delta=0.5)) < 10.**-8., 'Orbit method wr does not return the correct value when Quantity turned off'
    assert numpy.fabs(o.wp(pot=MWPotential2014,type='staeckel',delta=0.5,quantity=False)-oc.wp(pot=MWPotential2014,type='staeckel',delta=0.5)) < 10.**-8., 'Orbit method wp does not return the correct value when Quantity turned off'
    assert numpy.fabs(o.wz(pot=MWPotential2014,type='staeckel',delta=0.5,quantity=False)-oc.wz(pot=MWPotential2014,type='staeckel',delta=0.5)) < 10.**-8., 'Orbit method wz does not return the correct value when Quantity turned off'
    assert numpy.fabs(o.Tr(pot=MWPotential2014,type='staeckel',delta=0.5,quantity=False)-oc.Tr(pot=MWPotential2014,type='staeckel',delta=0.5)*bovy_conversion.time_in_Gyr(o._vo,o._ro)) < 10.**-8., 'Orbit method Tr does not return the correct value when Quantity turned off'
    assert numpy.fabs(o.Tp(pot=MWPotential2014,type='staeckel',delta=0.5,quantity=False)-oc.Tp(pot=MWPotential2014,type='staeckel',delta=0.5)*bovy_conversion.time_in_Gyr(o._vo,o._ro)) < 10.**-8., 'Orbit method Tp does not return the correct value when Quantity turned off'
    assert numpy.fabs(o.Tz(pot=MWPotential2014,type='staeckel',delta=0.5,quantity=False)-oc.Tz(pot=MWPotential2014,type='staeckel',delta=0.5)*bovy_conversion.time_in_Gyr(o._vo,o._ro)) < 10.**-8., 'Orbit method Tz does not return the correct value when Quantity turned off'
    assert numpy.fabs(o.Or(pot=MWPotential2014,type='staeckel',delta=0.5,quantity=False)-oc.Or(pot=MWPotential2014,type='staeckel',delta=0.5)*bovy_conversion.freq_in_Gyr(o._vo,o._ro)) < 10.**-8., 'Orbit method Or does not return the correct value when Quantity turned off'
    assert numpy.fabs(o.Op(pot=MWPotential2014,type='staeckel',delta=0.5,quantity=False)-oc.Op(pot=MWPotential2014,type='staeckel',delta=0.5)*bovy_conversion.freq_in_Gyr(o._vo,o._ro)) < 10.**-8., 'Opbit method Or does not return the correct value when Quantity turned off'
    assert numpy.fabs(o.Oz(pot=MWPotential2014,type='staeckel',delta=0.5,quantity=False)-oc.Oz(pot=MWPotential2014,type='staeckel',delta=0.5)*bovy_conversion.freq_in_Gyr(o._vo,o._ro)) < 10.**-8., 'Ozbit method Or does not return the correct value when Quantity turned off'
    assert numpy.fabs(o.time(quantity=False)-oc.time()*bovy_conversion.time_in_Gyr(o._vo,o._ro)) < 10.**-8., 'Orbit method time does not return the correct value when Quantity turned off'
    assert numpy.fabs(o.R(quantity=False)-oc.R()*o._ro) < 10.**-8., 'Orbit method R does not return the correct value when Quantity turned off'
    assert numpy.fabs(o.r(quantity=False)-oc.r()*o._ro) < 10.**-8., 'Orbit method r does not return the correct value when Quantity turned off'
    assert numpy.fabs(o.vR(quantity=False)-oc.vR()*o._vo) < 10.**-8., 'Orbit method vR does not return the correct value when Quantity turned off'
    assert numpy.fabs(o.vT(quantity=False)-oc.vT()*o._vo) < 10.**-8., 'Orbit method vT does not return the correct value when Quantity turned off'
    assert numpy.fabs(o.z(quantity=False)-oc.z()*o._ro) < 10.**-8., 'Orbit method z does not return the correct value when Quantity turned off'
    assert numpy.fabs(o.vz(quantity=False)-oc.vz()*o._vo) < 10.**-8., 'Orbit method vz does not return the correct value when Quantity turned off'
    assert numpy.fabs(o.phi(quantity=False)-oc.phi()) < 10.**-8., 'Orbit method phi does not return the correct value when Quantity turned off'
    assert numpy.fabs(o.vphi(quantity=False)-oc.vphi()*o._vo) < 10.**-8., 'Orbit method vphi does not return the correct value when Quantity turned off'
    assert numpy.fabs(o.x(quantity=False)-oc.x()*o._ro) < 10.**-8., 'Orbit method x does not return the correct value when Quantity turned off'
    assert numpy.fabs(o.y(quantity=False)-oc.y()*o._ro) < 10.**-8., 'Orbit method y does not return the correct value when Quantity turned off'
    assert numpy.fabs(o.vx(quantity=False)-oc.vx()*o._vo) < 10.**-8., 'Orbit method vx does not return the correct value when Quantity turned off'
    assert numpy.fabs(o.vy(quantity=False)-oc.vy()*o._vo) < 10.**-8., 'Orbit method vy does not return the correct value when Quantity turned off'
    return None

def test_integrate_timeAsQuantity():
    from galpy.orbit import Orbit
    from galpy.potential import MWPotential
    from galpy.util import bovy_conversion
    import copy
    ro, vo= 8., 200.
    o= Orbit([10.*units.kpc,-20.*units.km/units.s,210.*units.km/units.s,
              500.*units.pc,-12.*units.km/units.s,45.*units.deg],
             ro=ro,vo=vo)
    oc= o()
    ts_nounits= numpy.linspace(0.,1.,1001)
    ts= units.Quantity(copy.copy(ts_nounits),unit=units.Gyr)
    ts_nounits/= bovy_conversion.time_in_Gyr(vo,ro)
    # Integrate both with Quantity time and with unitless time
    o.integrate(ts,MWPotential)
    oc.integrate(ts_nounits,MWPotential)
    assert numpy.all(numpy.fabs(o.x(ts)-oc.x(ts_nounits)).value < 10.**-8.), 'Orbit integrated with times specified as Quantity does not agree with Orbit integrated with time specified as array'
    assert numpy.all(numpy.fabs(o.y(ts)-oc.y(ts_nounits)).value < 10.**-8.), 'Orbit integrated with times specified as Quantity does not agree with Orbit integrated with time specified as array'
    assert numpy.all(numpy.fabs(o.z(ts)-oc.z(ts_nounits)).value < 10.**-8.), 'Orbit integrated with times specified as Quantity does not agree with Orbit integrated with time specified as array'
    assert numpy.all(numpy.fabs(o.vx(ts)-oc.vx(ts_nounits)).value < 10.**-8.), 'Orbit integrated with times specified as Quantity does not agree with Orbit integrated with time specified as array'
    assert numpy.all(numpy.fabs(o.vy(ts)-oc.vy(ts_nounits)).value < 10.**-8.), 'Orbit integrated with times specified as Quantity does not agree with Orbit integrated with time specified as array'
    assert numpy.all(numpy.fabs(o.vz(ts)-oc.vz(ts_nounits)).value < 10.**-8.), 'Orbit integrated with times specified as Quantity does not agree with Orbit integrated with time specified as array'
    return None

def test_integrate_timeAsQuantity_Myr():
    from galpy.orbit import Orbit
    from galpy.potential import MWPotential
    from galpy.util import bovy_conversion
    import copy
    ro, vo= 8., 200.
    o= Orbit([10.*units.kpc,-20.*units.km/units.s,210.*units.km/units.s,
              500.*units.pc,-12.*units.km/units.s,45.*units.deg],
             ro=ro,vo=vo)
    oc= o()
    ts_nounits= numpy.linspace(0.,1000.,1001)
    ts= units.Quantity(copy.copy(ts_nounits),unit=units.Myr)
    ts_nounits/= bovy_conversion.time_in_Gyr(vo,ro)*1000.
    # Integrate both with Quantity time and with unitless time
    o.integrate(ts,MWPotential)
    oc.integrate(ts_nounits,MWPotential)
    assert numpy.all(numpy.fabs(o.x(ts)-oc.x(ts_nounits)).value < 10.**-8.), 'Orbit integrated with times specified as Quantity does not agree with Orbit integrated with time specified as array'
    assert numpy.all(numpy.fabs(o.y(ts)-oc.y(ts_nounits)).value < 10.**-8.), 'Orbit integrated with times specified as Quantity does not agree with Orbit integrated with time specified as array'
    assert numpy.all(numpy.fabs(o.z(ts)-oc.z(ts_nounits)).value < 10.**-8.), 'Orbit integrated with times specified as Quantity does not agree with Orbit integrated with time specified as array'
    assert numpy.all(numpy.fabs(o.vx(ts)-oc.vx(ts_nounits)).value < 10.**-8.), 'Orbit integrated with times specified as Quantity does not agree with Orbit integrated with time specified as array'
    assert numpy.all(numpy.fabs(o.vy(ts)-oc.vy(ts_nounits)).value < 10.**-8.), 'Orbit integrated with times specified as Quantity does not agree with Orbit integrated with time specified as array'
    assert numpy.all(numpy.fabs(o.vz(ts)-oc.vz(ts_nounits)).value < 10.**-8.), 'Orbit integrated with times specified as Quantity does not agree with Orbit integrated with time specified as array'
    return None

def test_integrate_dtimeAsQuantity():
    from galpy.orbit import Orbit
    from galpy.potential import MWPotential
    from galpy.util import bovy_conversion
    import copy
    ro, vo= 8., 200.
    o= Orbit([10.*units.kpc,-20.*units.km/units.s,210.*units.km/units.s,
              500.*units.pc,-12.*units.km/units.s,45.*units.deg],
             ro=ro,vo=vo)
    oc= o()
    ts_nounits= numpy.linspace(0.,1.,1001)
    dt_nounits= (ts_nounits[1]-ts_nounits[0])/10.
    ts= units.Quantity(copy.copy(ts_nounits),unit=units.Gyr)
    dt= dt_nounits*units.Gyr
    ts_nounits/= bovy_conversion.time_in_Gyr(vo,ro)
    dt_nounits/= bovy_conversion.time_in_Gyr(vo,ro)
    # Integrate both with Quantity time and with unitless time
    o.integrate(ts,MWPotential,dt=dt)
    oc.integrate(ts_nounits,MWPotential,dt=dt_nounits)
    assert numpy.all(numpy.fabs(o.x(ts)-oc.x(ts_nounits)).value < 10.**-8.), 'Orbit integrated with times specified as Quantity does not agree with Orbit integrated with time specified as array'
    assert numpy.all(numpy.fabs(o.y(ts)-oc.y(ts_nounits)).value < 10.**-8.), 'Orbit integrated with times specified as Quantity does not agree with Orbit integrated with time specified as array'
    assert numpy.all(numpy.fabs(o.z(ts)-oc.z(ts_nounits)).value < 10.**-8.), 'Orbit integrated with times specified as Quantity does not agree with Orbit integrated with time specified as array'
    assert numpy.all(numpy.fabs(o.vx(ts)-oc.vx(ts_nounits)).value < 10.**-8.), 'Orbit integrated with times specified as Quantity does not agree with Orbit integrated with time specified as array'
    assert numpy.all(numpy.fabs(o.vy(ts)-oc.vy(ts_nounits)).value < 10.**-8.), 'Orbit integrated with times specified as Quantity does not agree with Orbit integrated with time specified as array'
    assert numpy.all(numpy.fabs(o.vz(ts)-oc.vz(ts_nounits)).value < 10.**-8.), 'Orbit integrated with times specified as Quantity does not agree with Orbit integrated with time specified as array'
    return None

def test_integrate_dxdv_timeAsQuantity():
    from galpy.orbit import Orbit
    from galpy.potential import MWPotential
    from galpy.util import bovy_conversion
    import copy
    ro, vo= 8., 200.
    o= Orbit([10.*units.kpc,-20.*units.km/units.s,210.*units.km/units.s,
              45.*units.deg],
             ro=ro,vo=vo)
    oc= o()
    ts_nounits= numpy.linspace(0.,1.,1001)
    ts= units.Quantity(copy.copy(ts_nounits),unit=units.Gyr)
    ts_nounits/= bovy_conversion.time_in_Gyr(vo,ro)
    # Integrate both with Quantity time and with unitless time
    o.integrate_dxdv([1.,0.3,0.4,0.2],ts,MWPotential,
                     rectIn=True,rectOut=True)
    oc.integrate_dxdv([1.,0.3,0.4,0.2],ts_nounits,MWPotential,
                      rectIn=True,rectOut=True)
    dx= o.getOrbit_dxdv()
    dxc= oc.getOrbit_dxdv()
    assert numpy.all(numpy.fabs(dx-dxc) < 10.**-8.), 'Orbit integrated_dxdv with times specified as Quantity does not agree with Orbit integrated_dxdv with time specified as array'
    return None

def test_integrate_dxdv_timeAsQuantity_Myr():
    from galpy.orbit import Orbit
    from galpy.potential import MWPotential
    from galpy.util import bovy_conversion
    import copy
    ro, vo= 8., 200.
    o= Orbit([10.*units.kpc,-20.*units.km/units.s,210.*units.km/units.s,
              45.*units.deg],
             ro=ro,vo=vo)
    oc= o()
    ts_nounits= numpy.linspace(0.,1.,1001)
    ts= units.Quantity(copy.copy(ts_nounits),unit=units.Myr)
    ts_nounits/= bovy_conversion.time_in_Gyr(vo,ro)*1000.
    # Integrate both with Quantity time and with unitless time
    o.integrate_dxdv([1.,0.3,0.4,0.2],ts,MWPotential,
                     rectIn=True,rectOut=True)
    oc.integrate_dxdv([1.,0.3,0.4,0.2],ts_nounits,MWPotential,
                      rectIn=True,rectOut=True)
    dx= o.getOrbit_dxdv()
    dxc= oc.getOrbit_dxdv()
    assert numpy.all(numpy.fabs(dx-dxc) < 10.**-8.), 'Orbit integrated_dxdv with times specified as Quantity does not agree with Orbit integrated_dxdv with time specified as array'
    return None

def test_orbit_inconsistentPotentialUnits_error():
    from galpy.orbit import Orbit
    from galpy.potential import IsochronePotential
    ro, vo= 9., 220.
    o= Orbit([10.*units.kpc,-20.*units.km/units.s,210.*units.km/units.s,
              45.*units.deg],ro=ro,vo=vo)
    ts= numpy.linspace(0.,10.,1001)*units.Gyr
    # single, ro wrong
    pot= IsochronePotential(normalize=1.,ro=7.,vo=220.)
    with pytest.raises(AssertionError) as excinfo:
        o.integrate(ts,pot)
    # list, ro wrong
    pot= IsochronePotential(normalize=1.,ro=7.,vo=220.)
    with pytest.raises(AssertionError) as excinfo:
        o.integrate(ts,[pot])
    # single, vo wrong
    pot= IsochronePotential(normalize=1.,ro=9.,vo=250.)
    with pytest.raises(AssertionError) as excinfo:
        o.integrate(ts,pot)
    # list, vo wrong
    pot= IsochronePotential(normalize=1.,ro=9.,vo=250.)
    with pytest.raises(AssertionError) as excinfo:
        o.integrate(ts,[pot])
    return None

def test_change_ro_config():
    from galpy.orbit import Orbit
    from galpy.util import config
    o= Orbit([10.*units.kpc,-20.*units.km/units.s,210.*units.km/units.s,
              45.*units.deg])
    assert numpy.fabs(o._ro-8.) < 10.**-10., 'Default ro value not as expected'
    assert numpy.fabs(o._orb._ro-8.) < 10.**-10., 'Default ro value not as expected'
    # Change value
    newro= 9.
    config.set_ro(newro)
    o= Orbit([10.*units.kpc,-20.*units.km/units.s,210.*units.km/units.s,
              45.*units.deg])
    assert numpy.fabs(o._ro-newro) < 10.**-10., 'Default ro value not as expected'
    assert numpy.fabs(o._orb._ro-newro) < 10.**-10., 'Default ro value not as expected'
    # Change value as Quantity
    newro= 9.*units.kpc
    config.set_ro(newro)
    o= Orbit([10.*units.kpc,-20.*units.km/units.s,210.*units.km/units.s,
              45.*units.deg])
    assert numpy.fabs(o._ro-newro.value) < 10.**-10., 'Default ro value not as expected'
    assert numpy.fabs(o._orb._ro-newro.value) < 10.**-10., 'Default ro value not as expected'
    # Back to default
    config.set_ro(8.)
    return None

def test_change_vo_config():
    from galpy.orbit import Orbit
    from galpy.util import config
    o= Orbit([10.*units.kpc,-20.*units.km/units.s,210.*units.km/units.s,
              45.*units.deg])
    assert numpy.fabs(o._vo-220.) < 10.**-10., 'Default ro value not as expected'
    assert numpy.fabs(o._orb._vo-220.) < 10.**-10., 'Default ro value not as expected'
    # Change value
    newvo= 250.
    config.set_vo(newvo)
    o= Orbit([10.*units.kpc,-20.*units.km/units.s,210.*units.km/units.s,
              45.*units.deg])
    assert numpy.fabs(o._vo-newvo) < 10.**-10., 'Default ro value not as expected'
    assert numpy.fabs(o._orb._vo-newvo) < 10.**-10., 'Default ro value not as expected'
    # Change value as Quantity
    newvo= 250.*units.km/units.s
    config.set_vo(newvo)
    o= Orbit([10.*units.kpc,-20.*units.km/units.s,210.*units.km/units.s,
              45.*units.deg])
    assert numpy.fabs(o._vo-newvo.value) < 10.**-10., 'Default ro value not as expected'
    assert numpy.fabs(o._orb._vo-newvo.value) < 10.**-10., 'Default ro value not as expected'
    # Back to default
    config.set_vo(220.)
    return None

def test_potential_method_returntype():
    from galpy.potential import PlummerPotential
    pot= PlummerPotential(normalize=True,ro=8.,vo=220.)
    assert isinstance(pot(1.1,0.1),units.Quantity), 'Potential method __call__ does not return Quantity when it should'
    assert isinstance(pot.Rforce(1.1,0.1),units.Quantity), 'Potential method Rforce does not return Quantity when it should'
    assert isinstance(pot.rforce(1.1,0.1),units.Quantity), 'Potential method rforce does not return Quantity when it should'
    assert isinstance(pot.zforce(1.1,0.1),units.Quantity), 'Potential method zforce does not return Quantity when it should'
    assert isinstance(pot.phiforce(1.1,0.1),units.Quantity), 'Potential method phiforce does not return Quantity when it should'
    assert isinstance(pot.dens(1.1,0.1),units.Quantity), 'Potential method dens does not return Quantity when it should'
    assert isinstance(pot.mass(1.1,0.1),units.Quantity), 'Potential method mass does not return Quantity when it should'
    assert isinstance(pot.R2deriv(1.1,0.1),units.Quantity), 'Potential method R2deriv does not return Quantity when it should'
    assert isinstance(pot.z2deriv(1.1,0.1),units.Quantity), 'Potential method z2deriv does not return Quantity when it should'
    assert isinstance(pot.Rzderiv(1.1,0.1),units.Quantity), 'Potential method Rzderiv does not return Quantity when it should'
    assert isinstance(pot.Rphideriv(1.1,0.1),units.Quantity), 'Potential method Rphideriv does not return Quantity when it should'
    assert isinstance(pot.phi2deriv(1.1,0.1),units.Quantity), 'Potential method phi2deriv does not return Quantity when it should'
    assert isinstance(pot.flattening(1.1,0.1),units.Quantity), 'Potential method flattening does not return Quantity when it should'
    assert isinstance(pot.vcirc(1.1),units.Quantity), 'Potential method vcirc does not return Quantity when it should'
    assert isinstance(pot.dvcircdR(1.1),units.Quantity), 'Potential method dvcircdR does not return Quantity when it should'
    assert isinstance(pot.omegac(1.1),units.Quantity), 'Potential method omegac does not return Quantity when it should'
    assert isinstance(pot.epifreq(1.1),units.Quantity), 'Potential method epifreq does not return Quantity when it should'
    assert isinstance(pot.verticalfreq(1.1),units.Quantity), 'Potential method verticalfreq does not return Quantity when it should'
    assert pot.lindbladR(0.9) is None, 'Potential method lindbladR does not return None, even when it should return a Quantity, when it should'
    assert isinstance(pot.lindbladR(0.9,m='corot'),units.Quantity), 'Potential method lindbladR does not return Quantity when it should'
    assert isinstance(pot.vesc(1.3),units.Quantity), 'Potential method vesc does not return Quantity when it should'
    assert isinstance(pot.rl(1.3),units.Quantity), 'Potential method rl does not return Quantity when it should'
    assert isinstance(pot.vterm(45.),units.Quantity), 'Potential method vterm does not return Quantity when it should'
    assert isinstance(pot.rtide(1.,0.,M=1.),units.Quantity), 'Potential method rtide does not return Quantity when it should'
    assert isinstance(pot.ttensor(1.,0.),units.Quantity), 'Potential method ttensor does not return Quantity when it should'
    assert isinstance(pot.ttensor(1.,0.,eigenval=True),units.Quantity), 'Potential method ttensor does not return Quantity when it should'
    return None

def test_dissipativeforce_method_returntype():
    from galpy.potential import ChandrasekharDynamicalFrictionForce
    pot= ChandrasekharDynamicalFrictionForce(\
        GMs=0.1,rhm=1.2/8.,ro=8.,vo=220.)
    assert isinstance(pot.phiforce(1.1,0.1,phi=2.,v=[0.1,1.2,0.3]),units.Quantity), 'Potential method phiforce does not return Quantity when it should'
    assert isinstance(pot.Rforce(1.1,0.1,phi=2.,v=[0.1,1.2,0.3]),units.Quantity), 'Potential method Rforce does not return Quantity when it should'
    assert isinstance(pot.zforce(1.1,0.1,phi=2.,v=[0.1,1.2,0.3]),units.Quantity), 'Potential method zforce does not return Quantity when it should'
    return None

def test_planarPotential_method_returntype():
    from galpy.potential import PlummerPotential
    pot= PlummerPotential(normalize=True,ro=8.,vo=220.).toPlanar()
    assert isinstance(pot(1.1),units.Quantity), 'Potential method __call__ does not return Quantity when it should'
    assert isinstance(pot.Rforce(1.1),units.Quantity), 'Potential method Rforce does not return Quantity when it should'
    assert isinstance(pot.phiforce(1.1),units.Quantity), 'Potential method phiforce does not return Quantity when it should'
    assert isinstance(pot.R2deriv(1.1),units.Quantity), 'Potential method R2deriv does not return Quantity when it should'
    assert isinstance(pot.Rphideriv(1.1),units.Quantity), 'Potential method Rphideriv does not return Quantity when it should'
    assert isinstance(pot.phi2deriv(1.1),units.Quantity), 'Potential method phi2deriv does not return Quantity when it should'
    assert isinstance(pot.vcirc(1.1),units.Quantity), 'Potential method vcirc does not return Quantity when it should'
    assert isinstance(pot.omegac(1.1),units.Quantity), 'Potential method omegac does not return Quantity when it should'
    assert isinstance(pot.epifreq(1.1),units.Quantity), 'Potential method epifreq does not return Quantity when it should'
    assert pot.lindbladR(0.9) is None, 'Potential method lindbladR does not return None, even when it should return a Quantity, when it should'
    assert isinstance(pot.lindbladR(0.9,m='corot'),units.Quantity), 'Potential method lindbladR does not return Quantity when it should'
    assert isinstance(pot.vesc(1.3),units.Quantity), 'Potential method vesc does not return Quantity when it should'
    return None

def test_linearPotential_method_returntype():
    from galpy.potential import PlummerPotential
    pot= PlummerPotential(normalize=True,ro=8.,vo=220.).toVertical(1.1)
    assert isinstance(pot(1.1),units.Quantity), 'Potential method __call__ does not return Quantity when it should'
    assert isinstance(pot.force(1.1),units.Quantity), 'Potential method Rforce does not return Quantity when it should'
    return None

def test_potential_method_returnunit():
    from galpy.potential import PlummerPotential
    pot= PlummerPotential(normalize=True,ro=8.,vo=220.)
    try:
        pot(1.1,0.1).to(units.km**2/units.s**2)
    except units.UnitConversionError:
        raise AssertionError('Potential method __call__ does not return Quantity with the right units')
    try:
        pot.Rforce(1.1,0.1).to(units.km/units.s**2)
    except units.UnitConversionError:
        raise AssertionError('Potential method Rforce does not return Quantity with the right units')
    try:
        pot.rforce(1.1,0.1).to(units.km/units.s**2)
    except units.UnitConversionError:
        raise AssertionError('Potential method rforce does not return Quantity with the right units')
    try:
        pot.zforce(1.1,0.1).to(units.km/units.s**2)
    except units.UnitConversionError:
        raise AssertionError('Potential method zforce does not return Quantity with the right units')
    try:
        pot.phiforce(1.1,0.1).to(units.km/units.s**2)
    except units.UnitConversionError:
        raise AssertionError('Potential method phiforce does not return Quantity with the right units')
    try:
        pot.dens(1.1,0.1).to(units.kg/units.m**3)
    except units.UnitConversionError:
        raise AssertionError('Potential method dens does not return Quantity with the right units')
    try:
        pot.mass(1.1,0.1).to(units.kg)
    except units.UnitConversionError:
        raise AssertionError('Potential method mass does not return Quantity with the right units')
    try:
        pot.R2deriv(1.1,0.1).to(1/units.s**2)
    except units.UnitConversionError:
        raise AssertionError('Potential method R2deriv does not return Quantity with the right units')
    try:
        pot.z2deriv(1.1,0.1).to(1/units.s**2)
    except units.UnitConversionError:
        raise AssertionError('Potential method z2deriv does not return Quantity with the right units')
    try:
        pot.Rzderiv(1.1,0.1).to(1/units.s**2)
    except units.UnitConversionError:
        raise AssertionError('Potential method Rzderiv does not return Quantity with the right units')
    try:
        pot.phi2deriv(1.1,0.1).to(1/units.s**2)
    except units.UnitConversionError:
        raise AssertionError('Potential method phi2deriv does not return Quantity with the right units')
    try:
        pot.Rphideriv(1.1,0.1).to(1/units.s**2)
    except units.UnitConversionError:
        raise AssertionError('Potential method Rphideriv does not return Quantity with the right units')
    try:
        pot.flattening(1.1,0.1).to(units.dimensionless_unscaled)
    except units.UnitConversionError:
        raise AssertionError('Potential method flattening does not return Quantity with the right units')
    try:
        pot.vcirc(1.1).to(units.km/units.s)
    except units.UnitConversionError:
        raise AssertionError('Potential method vcirc does not return Quantity with the right units')
    try:
        pot.dvcircdR(1.1).to(1./units.s)
    except units.UnitConversionError:
        raise AssertionError('Potential method dvcircdR does not return Quantity with the right units')
    try:
        pot.omegac(1.1).to(1./units.s)
    except units.UnitConversionError:
        raise AssertionError('Potential method omegac does not return Quantity with the right units')
    try:
        pot.epifreq(1.1).to(1./units.s)
    except units.UnitConversionError:
        raise AssertionError('Potential method epifreq does not return Quantity with the right units')
    try:
        pot.verticalfreq(1.1).to(1./units.s)
    except units.UnitConversionError:
        raise AssertionError('Potential method verticalfreq does not return Quantity with the right units')
    try:
        pot.lindbladR(0.9,m='corot').to(units.km)
    except units.UnitConversionError:
        raise AssertionError('Potential method lindbladR does not return Quantity with the right units')
    try:
        pot.vesc(1.3).to(units.km/units.s)
    except units.UnitConversionError:
        raise AssertionError('Potential method vesc does not return Quantity with the right units')
    try:
        pot.rl(1.3).to(units.km)
    except units.UnitConversionError:
        raise AssertionError('Potential method rl does not return Quantity with the right units')
    try:
        pot.vterm(45.).to(units.km/units.s)
    except units.UnitConversionError:
        raise AssertionError('Potential method vterm does not return Quantity with the right units')
    try:
        pot.rtide(1.,0.,M=1.).to(units.kpc)
    except units.UnitConversionError:
        raise AssertionError('Potential method rtide does not return Quantity with the right units')
    try:
        pot.ttensor(1.,0.).to(1/units.s**2)
    except units.UnitConversionError:
        raise AssertionError('Potential method ttensor does not return Quantity with the right units')
    try:
        pot.ttensor(1.,0.,eigenval=True).to(1/units.s**2)
    except units.UnitConversionError:
        raise AssertionError('Potential method ttensor does not return Quantity with the right units')
    return None

def test_planarPotential_method_returnunit():
    from galpy.potential import PlummerPotential
    pot= PlummerPotential(normalize=True,ro=8.,vo=220.).toPlanar()
    try:
        pot(1.1).to(units.km**2/units.s**2)
    except units.UnitConversionError:
        raise AssertionError('Potential method __call__ does not return Quantity with the right units')
    try:
        pot.Rforce(1.1).to(units.km/units.s**2)
    except units.UnitConversionError:
        raise AssertionError('Potential method Rforce does not return Quantity with the right units')
    try:
        pot.phiforce(1.1).to(units.km/units.s**2)
    except units.UnitConversionError:
        raise AssertionError('Potential method phiforce does not return Quantity with the right units')
    try:
        pot.R2deriv(1.1).to(1/units.s**2)
    except units.UnitConversionError:
        raise AssertionError('Potential method R2deriv does not return Quantity with the right units')
    try:
        pot.phi2deriv(1.1).to(1/units.s**2)
    except units.UnitConversionError:
        raise AssertionError('Potential method phi2deriv does not return Quantity with the right units')
    try:
        pot.Rphideriv(1.1).to(1/units.s**2)
    except units.UnitConversionError:
        raise AssertionError('Potential method Rphideriv does not return Quantity with the right units')
    try:
        pot.vcirc(1.1).to(units.km/units.s)
    except units.UnitConversionError:
        raise AssertionError('Potential method vcirc does not return Quantity with the right units')
    try:
        pot.omegac(1.1).to(1./units.s)
    except units.UnitConversionError:
        raise AssertionError('Potential method omegac does not return Quantity with the right units')
    try:
        pot.epifreq(1.1).to(1./units.s)
    except units.UnitConversionError:
        raise AssertionError('Potential method epifreq does not return Quantity with the right units')
    try:
        pot.lindbladR(0.9,m='corot').to(units.km)
    except units.UnitConversionError:
        raise AssertionError('Potential method lindbladR does not return Quantity with the right units')
    try:
        pot.vesc(1.3).to(units.km/units.s)
    except units.UnitConversionError:
        raise AssertionError('Potential method vesc does not return Quantity with the right units')
    return None

def test_linearPotential_method_returnunit():
    from galpy.potential import PlummerPotential
    pot= PlummerPotential(normalize=True,ro=8.,vo=220.).toVertical(1.1)
    try:
        pot(1.1).to(units.km**2/units.s**2)
    except units.UnitConversionError:
        raise AssertionError('Potential method __call__ does not return Quantity with the right units')
    try:
        pot.force(1.1).to(units.km/units.s**2)
    except units.UnitConversionError:
        raise AssertionError('Potential method force does not return Quantity with the right units')
    return None

def test_potential_method_value():
    from galpy.potential import PlummerPotential
    from galpy.util import bovy_conversion
    ro, vo= 8., 220.
    pot= PlummerPotential(normalize=True,ro=ro,vo=vo)
    potu= PlummerPotential(normalize=True)
    assert numpy.fabs(pot(1.1,0.1).to(units.km**2/units.s**2).value-potu(1.1,0.1)*vo**2.) < 10.**-8., 'Potential method __call__ does not return the correct value as Quantity'
    assert numpy.fabs(pot.Rforce(1.1,0.1).to(units.km/units.s**2).value*10.**13.-potu.Rforce(1.1,0.1)*bovy_conversion.force_in_10m13kms2(vo,ro)) < 10.**-4., 'Potential method Rforce does not return the correct value as Quantity'
    assert numpy.fabs(pot.rforce(1.1,0.1).to(units.km/units.s**2).value*10.**13.-potu.rforce(1.1,0.1)*bovy_conversion.force_in_10m13kms2(vo,ro)) < 10.**-4., 'Potential method rforce does not return the correct value as Quantity'
    assert numpy.fabs(pot.zforce(1.1,0.1).to(units.km/units.s**2).value*10.**13.-potu.zforce(1.1,0.1)*bovy_conversion.force_in_10m13kms2(vo,ro)) < 10.**-4., 'Potential method zforce does not return the correct value as Quantity'
    assert numpy.fabs(pot.phiforce(1.1,0.1).to(units.km/units.s**2).value*10.**13.-potu.phiforce(1.1,0.1)*bovy_conversion.force_in_10m13kms2(vo,ro)) < 10.**-4., 'Potential method phiforce does not return the correct value as Quantity'
    assert numpy.fabs(pot.dens(1.1,0.1).to(units.Msun/units.pc**3).value-potu.dens(1.1,0.1)*bovy_conversion.dens_in_msolpc3(vo,ro)) < 10.**-8., 'Potential method dens does not return the correct value as Quantity'
    assert numpy.fabs(pot.mass(1.1,0.1).to(units.Msun).value/10.**10.-potu.mass(1.1,0.1)*bovy_conversion.mass_in_1010msol(vo,ro)) < 10.**-8., 'Potential method mass does not return the correct value as Quantity'
    assert numpy.fabs(pot.R2deriv(1.1,0.1).to(units.km**2/units.s**2./units.kpc**2).value-potu.R2deriv(1.1,0.1)*vo**2./ro**2.) < 10.**-8., 'Potential method R2deriv does not return the correct value as Quantity'
    assert numpy.fabs(pot.z2deriv(1.1,0.1).to(units.km**2/units.s**2./units.kpc**2).value-potu.z2deriv(1.1,0.1)*vo**2./ro**2.) < 10.**-8., 'Potential method z2deriv does not return the correct value as Quantity'
    assert numpy.fabs(pot.Rzderiv(1.1,0.1).to(units.km**2/units.s**2./units.kpc**2).value-potu.Rzderiv(1.1,0.1)*vo**2./ro**2.) < 10.**-8., 'Potential method Rzderiv does not return the correct value as Quantity'
    assert numpy.fabs(pot.Rphideriv(1.1,0.1).to(units.km**2/units.s**2./units.kpc**2).value-potu.Rphideriv(1.1,0.1)*vo**2./ro**2.) < 10.**-8., 'Potential method Rphideriv does not return the correct value as Quantity'
    assert numpy.fabs(pot.phi2deriv(1.1,0.1).to(units.km**2/units.s**2./units.kpc**2).value-potu.phi2deriv(1.1,0.1)*vo**2./ro**2.) < 10.**-8., 'Potential method phi2deriv does not return the correct value as Quantity'
    assert numpy.fabs(pot.flattening(1.1,0.1).value-potu.flattening(1.1,0.1)) < 10.**-8., 'Potential method flattening does not return the correct value as Quantity'
    assert numpy.fabs(pot.vcirc(1.1).to(units.km/units.s).value-potu.vcirc(1.1)*vo) < 10.**-8., 'Potential method vcirc does not return the correct value as Quantity'
    assert numpy.fabs(pot.dvcircdR(1.1).to(units.km/units.s/units.kpc).value-potu.dvcircdR(1.1)*vo/ro) < 10.**-8., 'Potential method dvcircdR does not return the correct value as Quantity'
    assert numpy.fabs(pot.omegac(1.1).to(units.km/units.s/units.kpc).value-potu.omegac(1.1)*vo/ro) < 10.**-8., 'Potential method omegac does not return the correct value as Quantity'
    assert numpy.fabs(pot.epifreq(1.1).to(units.km/units.s/units.kpc).value-potu.epifreq(1.1)*vo/ro) < 10.**-8., 'Potential method epifreq does not return the correct value as Quantity'
    assert numpy.fabs(pot.verticalfreq(1.1).to(units.km/units.s/units.kpc).value-potu.verticalfreq(1.1)*vo/ro) < 10.**-8., 'Potential method verticalfreq does not return the correct value as Quantity'
    assert numpy.fabs(pot.lindbladR(0.9,m='corot').to(units.kpc).value-potu.lindbladR(0.9,m='corot')*ro) < 10.**-8., 'Potential method lindbladR does not return the correct value as Quantity'
    assert numpy.fabs(pot.vesc(1.1).to(units.km/units.s).value-potu.vesc(1.1)*vo) < 10.**-8., 'Potential method vesc does not return the correct value as Quantity'
    assert numpy.fabs(pot.rl(1.1).to(units.kpc).value-potu.rl(1.1)*ro) < 10.**-8., 'Potential method rl does not return the correct value as Quantity'
    assert numpy.fabs(pot.vterm(45.).to(units.km/units.s).value-potu.vterm(45.)*vo) < 10.**-8., 'Potential method vterm does not return the correct value as Quantity'
    assert numpy.fabs(pot.rtide(1.,0.,M=1.).to(units.kpc).value-potu.rtide(1.,0.,M=1.)*ro) < 10.**-8., 'Potential method rtide does not return the correct value as Quantity'
    assert numpy.all(numpy.fabs(pot.ttensor(1.,0.).to(units.km**2/units.s**2./units.kpc**2).value-potu.ttensor(1.,0.)*vo**2./ro**2.) < 10.**-8.), 'Potential method ttensor does not return the correct value as Quantity'
    assert numpy.all(numpy.fabs(pot.ttensor(1.,0.,eigenval=True).to(units.km**2/units.s**2./units.kpc**2).value-potu.ttensor(1.,0.,eigenval=True)*vo**2./ro**2.) < 10.**-8.), 'Potential method ttensor does not return the correct value as Quantity'
    return None

def test_planarPotential_method_value():
    from galpy.potential import PlummerPotential
    from galpy.util import bovy_conversion
    ro, vo= 8., 220.
    pot= PlummerPotential(normalize=True,ro=ro,vo=vo).toPlanar()
    potu= PlummerPotential(normalize=True).toPlanar()
    assert numpy.fabs(pot(1.1).to(units.km**2/units.s**2).value-potu(1.1)*vo**2.) < 10.**-8., 'Potential method __call__ does not return the correct value as Quantity'
    assert numpy.fabs(pot.Rforce(1.1).to(units.km/units.s**2).value*10.**13.-potu.Rforce(1.1)*bovy_conversion.force_in_10m13kms2(vo,ro)) < 10.**-4., 'Potential method Rforce does not return the correct value as Quantity'
    assert numpy.fabs(pot.phiforce(1.1).to(units.km/units.s**2).value*10.**13.-potu.phiforce(1.1)*bovy_conversion.force_in_10m13kms2(vo,ro)) < 10.**-4., 'Potential method phiforce does not return the correct value as Quantity'
    assert numpy.fabs(pot.R2deriv(1.1).to(units.km**2/units.s**2./units.kpc**2).value-potu.R2deriv(1.1)*vo**2./ro**2.) < 10.**-8., 'Potential method R2deriv does not return the correct value as Quantity'
    assert numpy.fabs(pot.Rphideriv(1.1).to(units.km**2/units.s**2./units.kpc**2).value-potu.Rphideriv(1.1)*vo**2./ro**2.) < 10.**-8., 'Potential method Rphideriv does not return the correct value as Quantity'
    assert numpy.fabs(pot.phi2deriv(1.1).to(units.km**2/units.s**2./units.kpc**2).value-potu.phi2deriv(1.1)*vo**2./ro**2.) < 10.**-8., 'Potential method phi2deriv does not return the correct value as Quantity'
    assert numpy.fabs(pot.vcirc(1.1).to(units.km/units.s).value-potu.vcirc(1.1)*vo) < 10.**-8., 'Potential method vcirc does not return the correct value as Quantity'
    assert numpy.fabs(pot.omegac(1.1).to(units.km/units.s/units.kpc).value-potu.omegac(1.1)*vo/ro) < 10.**-8., 'Potential method omegac does not return the correct value as Quantity'
    assert numpy.fabs(pot.epifreq(1.1).to(units.km/units.s/units.kpc).value-potu.epifreq(1.1)*vo/ro) < 10.**-8., 'Potential method epifreq does not return the correct value as Quantity'
    assert numpy.fabs(pot.vesc(1.1).to(units.km/units.s).value-potu.vesc(1.1)*vo) < 10.**-8., 'Potential method vesc does not return the correct value as Quantity'
    return None

def test_linearPotential_method_value():
    from galpy.potential import PlummerPotential
    from galpy.util import bovy_conversion
    ro, vo= 8., 220.
    pot= PlummerPotential(normalize=True,ro=ro,vo=vo).toVertical(1.1)
    potu= PlummerPotential(normalize=True).toVertical(1.1)
    assert numpy.fabs(pot(1.1).to(units.km**2/units.s**2).value-potu(1.1)*vo**2.) < 10.**-8., 'Potential method __call__ does not return the correct value as Quantity'
    assert numpy.fabs(pot.force(1.1).to(units.km/units.s**2).value*10.**13.-potu.force(1.1)*bovy_conversion.force_in_10m13kms2(vo,ro)) < 10.**-4., 'Potential method force does not return the correct value as Quantity'
    return None

def test_potential_function_returntype():
    from galpy.potential import PlummerPotential
    from galpy import potential
    pot= [PlummerPotential(normalize=True,ro=8.,vo=220.)]
    assert isinstance(potential.evaluatePotentials(pot,1.1,0.1),units.Quantity), 'Potential function __call__ does not return Quantity when it should'
    assert isinstance(potential.evaluateRforces(pot,1.1,0.1),units.Quantity), 'Potential function Rforce does not return Quantity when it should'
    assert isinstance(potential.evaluaterforces(pot,1.1,0.1),units.Quantity), 'Potential function rforce does not return Quantity when it should'
    assert isinstance(potential.evaluatezforces(pot,1.1,0.1),units.Quantity), 'Potential function zforce does not return Quantity when it should'
    assert isinstance(potential.evaluatephiforces(pot,1.1,0.1),units.Quantity), 'Potential function phiforce does not return Quantity when it should'
    assert isinstance(potential.evaluateDensities(pot,1.1,0.1),units.Quantity), 'Potential function dens does not return Quantity when it should'
    assert isinstance(potential.evaluateR2derivs(pot,1.1,0.1),units.Quantity), 'Potential function R2deriv does not return Quantity when it should'
    assert isinstance(potential.evaluatez2derivs(pot,1.1,0.1),units.Quantity), 'Potential function z2deriv does not return Quantity when it should'
    assert isinstance(potential.evaluateRzderivs(pot,1.1,0.1),units.Quantity), 'Potential function Rzderiv does not return Quantity when it should'
    assert isinstance(potential.flattening(pot,1.1,0.1),units.Quantity), 'Potential function flattening does not return Quantity when it should'
    assert isinstance(potential.vcirc(pot,1.1),units.Quantity), 'Potential function vcirc does not return Quantity when it should'
    assert isinstance(potential.dvcircdR(pot,1.1),units.Quantity), 'Potential function dvcircdR does not return Quantity when it should'
    assert isinstance(potential.omegac(pot,1.1),units.Quantity), 'Potential function omegac does not return Quantity when it should'
    assert isinstance(potential.epifreq(pot,1.1),units.Quantity), 'Potential function epifreq does not return Quantity when it should'
    assert isinstance(potential.verticalfreq(pot,1.1),units.Quantity), 'Potential function verticalfreq does not return Quantity when it should'
    assert potential.lindbladR(pot,0.9) is None, 'Potential function lindbladR does not return None, even when it should return a Quantity, when it should'
    assert isinstance(potential.lindbladR(pot,0.9,m='corot'),units.Quantity), 'Potential function lindbladR does not return Quantity when it should'
    assert isinstance(potential.vesc(pot,1.3),units.Quantity), 'Potential function vesc does not return Quantity when it should'
    assert isinstance(potential.rl(pot,1.3),units.Quantity), 'Potential function rl does not return Quantity when it should'
    assert isinstance(potential.vterm(pot,45.),units.Quantity), 'Potential function vterm does not return Quantity when it should'
    assert isinstance(potential.rtide(pot,1.,0.,M=1.),units.Quantity), 'Potential function rtide does not return Quantity when it should'
    assert isinstance(potential.ttensor(pot,1.,0.),units.Quantity), 'Potential function ttensor does not return Quantity when it should'
    assert isinstance(potential.ttensor(pot,1.,0.,eigenval=True),units.Quantity), 'Potential function ttensor does not return Quantity when it should'
    return None

def test_planarPotential_function_returntype():
    from galpy.potential import PlummerPotential
    from galpy import potential
    pot= [PlummerPotential(normalize=True,ro=8.,vo=220.).toPlanar()]
    assert isinstance(potential.evaluateplanarPotentials(pot,1.1),units.Quantity), 'Potential function __call__ does not return Quantity when it should'
    assert isinstance(potential.evaluateplanarRforces(pot,1.1),units.Quantity), 'Potential function Rforce does not return Quantity when it should'
    assert isinstance(potential.evaluateplanarphiforces(pot,1.1),units.Quantity), 'Potential function phiforce does not return Quantity when it should'
    assert isinstance(potential.evaluateplanarR2derivs(pot,1.1),units.Quantity), 'Potential function R2deriv does not return Quantity when it should'
    assert isinstance(potential.vcirc(pot,1.1),units.Quantity), 'Potential function vcirc does not return Quantity when it should'
    assert isinstance(potential.omegac(pot,1.1),units.Quantity), 'Potential function omegac does not return Quantity when it should'
    assert isinstance(potential.epifreq(pot,1.1),units.Quantity), 'Potential function epifreq does not return Quantity when it should'
    assert potential.lindbladR(pot,0.9) is None, 'Potential function lindbladR does not return None, even when it should return a Quantity, when it should'
    assert isinstance(potential.lindbladR(pot,0.9,m='corot'),units.Quantity), 'Potential function lindbladR does not return Quantity when it should'
    assert isinstance(potential.vesc(pot,1.3),units.Quantity), 'Potential function vesc does not return Quantity when it should'
    return None

def test_linearPotential_function_returntype():
    from galpy.potential import PlummerPotential
    from galpy import potential
    pot= [PlummerPotential(normalize=True,ro=8.,vo=220.).toVertical(1.1)]
    assert isinstance(potential.evaluatelinearPotentials(pot,1.1),units.Quantity), 'Potential function __call__ does not return Quantity when it should'
    assert isinstance(potential.evaluatelinearForces(pot,1.1),units.Quantity), 'Potential function Rforce does not return Quantity when it should'
    return None

def test_potential_function_returnunit():
    from galpy.potential import PlummerPotential
    from galpy import potential
    pot= [PlummerPotential(normalize=True,ro=8.,vo=220.)]
    try:
        potential.evaluatePotentials(pot,1.1,0.1).to(units.km**2/units.s**2)
    except units.UnitConversionError:
        raise AssertionError('Potential function __call__ does not return Quantity with the right units')
    try:
        potential.evaluateRforces(pot,1.1,0.1).to(units.km/units.s**2)
    except units.UnitConversionError:
        raise AssertionError('Potential function Rforce does not return Quantity with the right units')
    try:
        potential.evaluaterforces(pot,1.1,0.1).to(units.km/units.s**2)
    except units.UnitConversionError:
        raise AssertionError('Potential function rforce does not return Quantity with the right units')
    try:
        potential.evaluatezforces(pot,1.1,0.1).to(units.km/units.s**2)
    except units.UnitConversionError:
        raise AssertionError('Potential function zforce does not return Quantity with the right units')
    try:
        potential.evaluatephiforces(pot,1.1,0.1).to(units.km/units.s**2)
    except units.UnitConversionError:
        raise AssertionError('Potential function phiforce does not return Quantity with the right units')
    try:
        potential.evaluateDensities(pot,1.1,0.1).to(units.kg/units.m**3)
    except units.UnitConversionError:
        raise AssertionError('Potential function dens does not return Quantity with the right units')
    try:
        potential.evaluateR2derivs(pot,1.1,0.1).to(1/units.s**2)
    except units.UnitConversionError:
        raise AssertionError('Potential function R2deriv does not return Quantity with the right units')
    try:
        potential.evaluatez2derivs(pot,1.1,0.1).to(1/units.s**2)
    except units.UnitConversionError:
        raise AssertionError('Potential function z2deriv does not return Quantity with the right units')
    try:
        potential.evaluateRzderivs(pot,1.1,0.1).to(1/units.s**2)
    except units.UnitConversionError:
        raise AssertionError('Potential function Rzderiv does not return Quantity with the right units')
    try:
        potential.flattening(pot,1.1,0.1).to(units.dimensionless_unscaled)
    except units.UnitConversionError:
        raise AssertionError('Potential function flattening does not return Quantity with the right units')
    try:
        potential.vcirc(pot,1.1).to(units.km/units.s)
    except units.UnitConversionError:
        raise AssertionError('Potential function vcirc does not return Quantity with the right units')
    try:
        potential.dvcircdR(pot,1.1).to(1./units.s)
    except units.UnitConversionError:
        raise AssertionError('Potential function dvcircdR does not return Quantity with the right units')
    try:
        potential.omegac(pot,1.1).to(1./units.s)
    except units.UnitConversionError:
        raise AssertionError('Potential function omegac does not return Quantity with the right units')
    try:
        potential.epifreq(pot,1.1).to(1./units.s)
    except units.UnitConversionError:
        raise AssertionError('Potential function epifreq does not return Quantity with the right units')
    try:
        potential.verticalfreq(pot,1.1).to(1./units.s)
    except units.UnitConversionError:
        raise AssertionError('Potential function verticalfreq does not return Quantity with the right units')
    try:
        potential.lindbladR(pot,0.9,m='corot').to(units.km)
    except units.UnitConversionError:
        raise AssertionError('Potential function lindbladR does not return Quantity with the right units')
    try:
        potential.vesc(pot,1.3).to(units.km/units.s)
    except units.UnitConversionError:
        raise AssertionError('Potential function vesc does not return Quantity with the right units')
    try:
        potential.rl(pot,1.3).to(units.km)
    except units.UnitConversionError:
        raise AssertionError('Potential function rl does not return Quantity with the right units')
    try:
        potential.vterm(pot,45.).to(units.km/units.s)
    except units.UnitConversionError:
        raise AssertionError('Potential function vterm does not return Quantity with the right units')
    try:
        potential.rtide(pot,1.,0.,M=1.).to(units.kpc)
    except units.UnitConversionError:
        raise AssertionError('Potential function rtide does not return Quantity with the right units')
    try:
        potential.ttensor(pot,1.,0.).to(1/units.s**2)
    except units.UnitConversionError:
        raise AssertionError('Potential function ttensor does not return Quantity with the right units')
    try:
        potential.ttensor(pot,1.,0.,eigenval=True).to(1/units.s**2)
    except units.UnitConversionError:
        raise AssertionError('Potential function ttensor does not return Quantity with the right units')
    return None

def test_planarPotential_function_returnunit():
    from galpy.potential import PlummerPotential, LopsidedDiskPotential
    from galpy import potential
    pot= [PlummerPotential(normalize=True,ro=8.,vo=220.).toPlanar(),
          LopsidedDiskPotential(ro=8.*units.kpc,vo=220.*units.km/units.s)]
    try:
        potential.evaluateplanarPotentials(pot,1.1,phi=0.1).to(units.km**2/units.s**2)
    except units.UnitConversionError:
        raise AssertionError('Potential function __call__ does not return Quantity with the right units')
    try:
        potential.evaluateplanarRforces(pot,1.1,phi=0.1).to(units.km/units.s**2)
    except units.UnitConversionError:
        raise AssertionError('Potential function Rforce does not return Quantity with the right units')
    try:
        potential.evaluateplanarphiforces(pot,1.1,phi=0.1).to(units.km/units.s**2)
    except units.UnitConversionError:
        raise AssertionError('Potential function phiforce does not return Quantity with the right units')
    try:
        potential.evaluateplanarR2derivs(pot,1.1,phi=0.1).to(1/units.s**2)
    except units.UnitConversionError:
        raise AssertionError('Potential function R2deriv does not return Quantity with the right units')
    pot.pop()
    try:
        potential.vcirc(pot,1.1).to(units.km/units.s)
    except units.UnitConversionError:
        raise AssertionError('Potential function vcirc does not return Quantity with the right units')
    try:
        potential.omegac(pot,1.1).to(1./units.s)
    except units.UnitConversionError:
        raise AssertionError('Potential function omegac does not return Quantity with the right units')
    try:
        potential.epifreq(pot,1.1).to(1./units.s)
    except units.UnitConversionError:
        raise AssertionError('Potential function epifreq does not return Quantity with the right units')
    try:
        potential.lindbladR(pot,0.9,m='corot').to(units.km)
    except units.UnitConversionError:
        raise AssertionError('Potential function lindbladR does not return Quantity with the right units')
    try:
        potential.vesc(pot,1.3).to(units.km/units.s)
    except units.UnitConversionError:
        raise AssertionError('Potential function vesc does not return Quantity with the right units')
    return None

def test_linearPotential_function_returnunit():
    from galpy.potential import KGPotential
    from galpy import potential
    pot= [KGPotential(ro=8.*units.kpc,vo=220.*units.km/units.s)]
    try:
        potential.evaluatelinearPotentials(pot,1.1).to(units.km**2/units.s**2)
    except units.UnitConversionError:
        raise AssertionError('Potential function __call__ does not return Quantity with the right units')
    try:
        potential.evaluatelinearForces(pot,1.1).to(units.km/units.s**2)
    except units.UnitConversionError:
        raise AssertionError('Potential function force does not return Quantity with the right units')
    return None

def test_potential_function_value():
    from galpy.potential import PlummerPotential
    from galpy import potential
    from galpy.util import bovy_conversion
    ro, vo= 8., 220.
    pot= [PlummerPotential(normalize=True,ro=ro,vo=vo)]
    potu= [PlummerPotential(normalize=True)]
    assert numpy.fabs(potential.evaluatePotentials(pot,1.1,0.1).to(units.km**2/units.s**2).value-potential.evaluatePotentials(potu,1.1,0.1)*vo**2.) < 10.**-8., 'Potential function __call__ does not return the correct value as Quantity'
    assert numpy.fabs(potential.evaluateRforces(pot,1.1,0.1).to(units.km/units.s**2).value*10.**13.-potential.evaluateRforces(potu,1.1,0.1)*bovy_conversion.force_in_10m13kms2(vo,ro)) < 10.**-4., 'Potential function Rforce does not return the correct value as Quantity'
    assert numpy.fabs(potential.evaluaterforces(pot,1.1,0.1).to(units.km/units.s**2).value*10.**13.-potential.evaluaterforces(potu,1.1,0.1)*bovy_conversion.force_in_10m13kms2(vo,ro)) < 10.**-4., 'Potential function rforce does not return the correct value as Quantity'
    assert numpy.fabs(potential.evaluatezforces(pot,1.1,0.1).to(units.km/units.s**2).value*10.**13.-potential.evaluatezforces(potu,1.1,0.1)*bovy_conversion.force_in_10m13kms2(vo,ro)) < 10.**-4., 'Potential function zforce does not return the correct value as Quantity'
    assert numpy.fabs(potential.evaluatephiforces(pot,1.1,0.1).to(units.km/units.s**2).value*10.**13.-potential.evaluatephiforces(potu,1.1,0.1)*bovy_conversion.force_in_10m13kms2(vo,ro)) < 10.**-4., 'Potential function phiforce does not return the correct value as Quantity'
    assert numpy.fabs(potential.evaluateDensities(pot,1.1,0.1).to(units.Msun/units.pc**3).value-potential.evaluateDensities(potu,1.1,0.1)*bovy_conversion.dens_in_msolpc3(vo,ro)) < 10.**-8., 'Potential function dens does not return the correct value as Quantity'
    assert numpy.fabs(potential.evaluateR2derivs(pot,1.1,0.1).to(units.km**2/units.s**2./units.kpc**2).value-potential.evaluateR2derivs(potu,1.1,0.1)*vo**2./ro**2.) < 10.**-8., 'Potential function R2deriv does not return the correct value as Quantity'
    assert numpy.fabs(potential.evaluatez2derivs(pot,1.1,0.1).to(units.km**2/units.s**2./units.kpc**2).value-potential.evaluatez2derivs(potu,1.1,0.1)*vo**2./ro**2.) < 10.**-8., 'Potential function z2deriv does not return the correct value as Quantity'
    assert numpy.fabs(potential.evaluateRzderivs(pot,1.1,0.1).to(units.km**2/units.s**2./units.kpc**2).value-potential.evaluateRzderivs(potu,1.1,0.1)*vo**2./ro**2.) < 10.**-8., 'Potential function Rzderiv does not return the correct value as Quantity'
    assert numpy.fabs(potential.flattening(pot,1.1,0.1).value-potential.flattening(potu,1.1,0.1)) < 10.**-8., 'Potential function flattening does not return the correct value as Quantity'
    assert numpy.fabs(potential.vcirc(pot,1.1).to(units.km/units.s).value-potential.vcirc(potu,1.1)*vo) < 10.**-8., 'Potential function vcirc does not return the correct value as Quantity'
    assert numpy.fabs(potential.dvcircdR(pot,1.1).to(units.km/units.s/units.kpc).value-potential.dvcircdR(potu,1.1)*vo/ro) < 10.**-8., 'Potential function dvcircdR does not return the correct value as Quantity'
    assert numpy.fabs(potential.omegac(pot,1.1).to(units.km/units.s/units.kpc).value-potential.omegac(potu,1.1)*vo/ro) < 10.**-8., 'Potential function omegac does not return the correct value as Quantity'
    assert numpy.fabs(potential.epifreq(pot,1.1).to(units.km/units.s/units.kpc).value-potential.epifreq(potu,1.1)*vo/ro) < 10.**-8., 'Potential function epifreq does not return the correct value as Quantity'
    assert numpy.fabs(potential.verticalfreq(pot,1.1).to(units.km/units.s/units.kpc).value-potential.verticalfreq(potu,1.1)*vo/ro) < 10.**-8., 'Potential function verticalfreq does not return the correct value as Quantity'
    assert numpy.fabs(potential.lindbladR(pot,0.9,m='corot').to(units.kpc).value-potential.lindbladR(potu,0.9,m='corot')*ro) < 10.**-8., 'Potential function lindbladR does not return the correct value as Quantity'
    assert numpy.fabs(potential.vesc(pot,1.1).to(units.km/units.s).value-potential.vesc(potu,1.1)*vo) < 10.**-8., 'Potential function vesc does not return the correct value as Quantity'
    assert numpy.fabs(potential.rl(pot,1.1).to(units.kpc).value-potential.rl(potu,1.1)*ro) < 10.**-8., 'Potential function rl does not return the correct value as Quantity'
    assert numpy.fabs(potential.vterm(pot,45.).to(units.km/units.s).value-potential.vterm(potu,45.)*vo) < 10.**-8., 'Potential function vterm does not return the correct value as Quantity'
    assert numpy.fabs(potential.rtide(pot,1.,0.,M=1.).to(units.kpc).value-potential.rtide(potu,1.,0.,M=1.)*ro) < 10.**-8., 'Potential function rtide does not return the correct value as Quantity'
    assert numpy.all(numpy.fabs(potential.ttensor(pot,1.,0.).to(units.km**2/units.s**2/units.kpc**2).value-potential.ttensor(potu,1.,0.)*vo**2/ro**2) < 10.**-8.), 'Potential function ttensor does not return the correct value as Quantity'
    assert numpy.all(numpy.fabs(potential.ttensor(pot,1.,0.,eigenval=True).to(units.km**2/units.s**2/units.kpc**2).value-potential.ttensor(potu,1.,0.,eigenval=True)*vo**2/ro**2) < 10.**-8.), 'Potential function ttensor does not return the correct value as Quantity'
    return None

def test_planarPotential_function_value():
    from galpy.potential import PlummerPotential
    from galpy import potential
    from galpy.util import bovy_conversion
    ro, vo= 8., 220.
    pot= [PlummerPotential(normalize=True,ro=ro,vo=vo).toPlanar()]
    potu= [PlummerPotential(normalize=True).toPlanar()]
    assert numpy.fabs(potential.evaluateplanarPotentials(pot,1.1).to(units.km**2/units.s**2).value-potential.evaluateplanarPotentials(potu,1.1)*vo**2.) < 10.**-8., 'Potential function __call__ does not return the correct value as Quantity'
    assert numpy.fabs(potential.evaluateplanarRforces(pot,1.1).to(units.km/units.s**2).value*10.**13.-potential.evaluateplanarRforces(potu,1.1)*bovy_conversion.force_in_10m13kms2(vo,ro)) < 10.**-4., 'Potential function Rforce does not return the correct value as Quantity'
    assert numpy.fabs(potential.evaluateplanarphiforces(pot,1.1).to(units.km/units.s**2).value*10.**13.-potential.evaluateplanarphiforces(potu,1.1)*bovy_conversion.force_in_10m13kms2(vo,ro)) < 10.**-4., 'Potential function phiforce does not return the correct value as Quantity'
    assert numpy.fabs(potential.evaluateplanarR2derivs(pot,1.1).to(units.km**2/units.s**2./units.kpc**2).value-potential.evaluateplanarR2derivs(potu,1.1)*vo**2./ro**2.) < 10.**-8., 'Potential function R2deriv does not return the correct value as Quantity'
    assert numpy.fabs(potential.vcirc(pot,1.1).to(units.km/units.s).value-potential.vcirc(potu,1.1)*vo) < 10.**-8., 'Potential function vcirc does not return the correct value as Quantity'
    assert numpy.fabs(potential.omegac(pot,1.1).to(units.km/units.s/units.kpc).value-potential.omegac(potu,1.1)*vo/ro) < 10.**-8., 'Potential function omegac does not return the correct value as Quantity'
    assert numpy.fabs(potential.epifreq(pot,1.1).to(units.km/units.s/units.kpc).value-potential.epifreq(potu,1.1)*vo/ro) < 10.**-8., 'Potential function epifreq does not return the correct value as Quantity'
    assert numpy.fabs(potential.vesc(pot,1.1).to(units.km/units.s).value-potential.vesc(potu,1.1)*vo) < 10.**-8., 'Potential function vesc does not return the correct value as Quantity'
    return None

def test_linearPotential_function_value():
    from galpy.potential import PlummerPotential
    from galpy import potential
    from galpy.util import bovy_conversion
    ro, vo= 8., 220.
    pot= [PlummerPotential(normalize=True,ro=ro,vo=vo).toVertical(1.1)]
    potu= [PlummerPotential(normalize=True).toVertical(1.1)]
    assert numpy.fabs(potential.evaluatelinearPotentials(pot,1.1).to(units.km**2/units.s**2).value-potential.evaluatelinearPotentials(potu,1.1)*vo**2.) < 10.**-8., 'Potential function __call__ does not return the correct value as Quantity'
    assert numpy.fabs(potential.evaluatelinearForces(pot,1.1).to(units.km/units.s**2).value*10.**13.-potential.evaluatelinearForces(potu,1.1)*bovy_conversion.force_in_10m13kms2(vo,ro)) < 10.**-4., 'Potential function force does not return the correct value as Quantity'
    return None

def test_potential_method_inputAsQuantity():
    from galpy.potential import PlummerPotential
    from galpy.util import bovy_conversion
    ro, vo= 8.*units.kpc, 220.
    pot= PlummerPotential(normalize=True,ro=ro,vo=vo)
    potu= PlummerPotential(normalize=True)
    assert numpy.fabs(pot(1.1*ro,0.1*ro,phi=10.*units.deg,t=10.*units.Gyr,use_physical=False)-potu(1.1,0.1)) < 10.**-8., 'Potential method __call__ does not return the correct value when input is Quantity'
    assert numpy.fabs(pot.Rforce(1.1*ro,0.1*ro,phi=10.*units.deg,t=10.*units.Gyr,use_physical=False)-potu.Rforce(1.1,0.1)) < 10.**-4., 'Potential method Rforce does not return the correct value when input is Quantity'
    # Few more cases for Rforce
    assert numpy.fabs(pot.Rforce(1.1*ro,0.1*ro,phi=10.*units.deg,t=10.*units.Gyr,ro=9.,use_physical=False)-potu.Rforce(1.1*8./9.,0.1*8./9.)) < 10.**-4., 'Potential method Rforce does not return the correct value when input is Quantity'
    assert numpy.fabs(pot.Rforce(1.1*ro,0.1*ro,phi=10.*units.deg,t=10.*units.Gyr,vo=230.,use_physical=False)-potu.Rforce(1.1,0.1)) < 10.**-4., 'Potential method Rforce does not return the correct value when input is Quantity'
    assert numpy.fabs(pot.rforce(1.1*ro,0.1*ro,phi=10.*units.deg,t=10.*units.Gyr,use_physical=False)-potu.rforce(1.1,0.1)) < 10.**-4., 'Potential method rforce does not return the correct value when input is Quantity'
    assert numpy.fabs(pot.zforce(1.1*ro,0.1*ro,phi=10.*units.deg,t=10.*units.Gyr,use_physical=False)-potu.zforce(1.1,0.1)) < 10.**-4., 'Potential method zforce does not return the correct value when input is Quantity'
    assert numpy.fabs(pot.phiforce(1.1*ro,0.1*ro,phi=10.*units.deg,t=10.*units.Gyr,use_physical=False)-potu.phiforce(1.1,0.1)) < 10.**-4., 'Potential method phiforce does not return the correct value when input is Quantity'
    assert numpy.fabs(pot.dens(1.1*ro,0.1*ro,phi=10.*units.deg,t=10.*units.Gyr,use_physical=False)-potu.dens(1.1,0.1)) < 10.**-8., 'Potential method dens does not return the correct value when input is Quantity'
    assert numpy.fabs(pot.mass(1.1*ro,0.1*ro,use_physical=False)-potu.mass(1.1,0.1)) < 10.**-8., 'Potential method mass does not return the correct value when input is Quantity'
    assert numpy.fabs(pot.R2deriv(1.1*ro,0.1*ro,phi=10.*units.deg,t=10.*units.Gyr,use_physical=False)-potu.R2deriv(1.1,0.1)) < 10.**-8., 'Potential method R2deriv does not return the correct value when input is Quantity'
    assert numpy.fabs(pot.z2deriv(1.1*ro,0.1*ro,phi=10.*units.deg,t=10.*units.Gyr,use_physical=False)-potu.z2deriv(1.1,0.1)) < 10.**-8., 'Potential method z2deriv does not return the correct value when input is Quantity'
    assert numpy.fabs(pot.Rzderiv(1.1*ro,0.1*ro,phi=10.*units.deg,t=10.*units.Gyr,use_physical=False)-potu.Rzderiv(1.1,0.1)) < 10.**-8., 'Potential method Rzderiv does not return the correct value when input is Quantity'
    assert numpy.fabs(pot.Rphideriv(1.1*ro,0.1*ro,phi=10.*units.deg,t=10.*units.Gyr,use_physical=False)-potu.Rphideriv(1.1,0.1)) < 10.**-8., 'Potential method Rphideriv does not return the correct value when input is Quantity'
    assert numpy.fabs(pot.phi2deriv(1.1*ro,0.1*ro,phi=10.*units.deg,t=10.*units.Gyr,use_physical=False)-potu.phi2deriv(1.1,0.1)) < 10.**-8., 'Potential method phi2deriv does not return the correct value when input is Quantity'
    assert numpy.fabs(pot.flattening(1.1*ro,0.1*ro,use_physical=False)-potu.flattening(1.1,0.1)) < 10.**-8., 'Potential method flattening does not return the correct value when input is Quantity'
    assert numpy.fabs(pot.vcirc(1.1*ro,use_physical=False)-potu.vcirc(1.1)) < 10.**-8., 'Potential method vcirc does not return the correct value when input is Quantity'
    assert numpy.fabs(pot.dvcircdR(1.1*ro,use_physical=False)-potu.dvcircdR(1.1)) < 10.**-8., 'Potential method dvcircdR does not return the correct value when input is Quantity'
    assert numpy.fabs(pot.omegac(1.1*ro,use_physical=False)-potu.omegac(1.1)) < 10.**-8., 'Potential method omegac does not return the correct value when input is Quantity'
    assert numpy.fabs(pot.epifreq(1.1*ro,use_physical=False)-potu.epifreq(1.1)) < 10.**-8., 'Potential method epifreq does not return the correct value when input is Quantity'
    assert numpy.fabs(pot.verticalfreq(1.1*ro,use_physical=False)-potu.verticalfreq(1.1)) < 10.**-8., 'Potential method verticalfreq does not return the correct value when input is Quantity'
    assert numpy.fabs(pot.vesc(1.1*ro,use_physical=False)-potu.vesc(1.1)) < 10.**-8., 'Potential method vesc does not return the correct value when input is Quantity'
    assert numpy.fabs(pot.lindbladR(0.9*bovy_conversion.freq_in_Gyr(vo,ro.value)/units.Gyr,m='corot',use_physical=False)-potu.lindbladR(0.9,m='corot')) < 10.**-8., 'Potential method lindbladR does not return the correct value when input is Quantity'
    assert numpy.fabs(pot.rl(1.1*vo*ro*units.km/units.s,use_physical=False)-potu.rl(1.1)) < 10.**-8., 'Potential function rl does not return the correct value when input is Quantity'
    assert numpy.fabs(pot.vterm(45.*units.deg,use_physical=False)-potu.vterm(45.)) < 10.**-8., 'Potential function vterm does not return the correct value when input is Quantity'
    assert numpy.fabs(pot.rtide(1.1*ro,0.1*ro,M=10.**9.*units.Msun,use_physical=False)-potu.rtide(1.1,0.1,M=10.**9./bovy_conversion.mass_in_msol(vo,ro.value))) < 10.**-8., 'Potential function rtide does not return the correct value when input is Quantity'
    assert numpy.all(numpy.fabs(pot.ttensor(1.1*ro,0.1*ro,use_physical=False)-potu.ttensor(1.1,0.1)) < 10.**-8.), 'Potential function ttensor does not return the correct value when input is Quantity'
    assert numpy.all(numpy.fabs(pot.ttensor(1.1*ro,0.1*ro,eigenval=True,use_physical=False)-potu.ttensor(1.1,0.1,eigenval=True)) < 10.**-8.), 'Potential function ttensor does not return the correct value when input is Quantity'
    return None

def test_planarPotential_method_inputAsQuantity():
    from galpy.potential import PlummerPotential
    from galpy.util import bovy_conversion
    ro, vo= 8.*units.kpc, 220.
    pot= PlummerPotential(normalize=True,ro=ro,vo=vo)
    # Force planarPotential setup with default
    pot._ro= None
    pot._roSet= False
    pot._vo= None
    pot._voSet= False
    pot= pot.toPlanar()
    potu= PlummerPotential(normalize=True).toPlanar()
    assert numpy.fabs(pot(1.1*ro,use_physical=False)-potu(1.1)) < 10.**-8., 'Potential method __call__ does not return the correct value as Quantity'
    assert numpy.fabs(pot.Rforce(1.1*ro,use_physical=False)-potu.Rforce(1.1)) < 10.**-4., 'Potential method Rforce does not return the correct value as Quantity'
    assert numpy.fabs(pot.phiforce(1.1*ro,use_physical=False)-potu.phiforce(1.1)) < 10.**-4., 'Potential method phiforce does not return the correct value as Quantity'
    assert numpy.fabs(pot.R2deriv(1.1*ro,use_physical=False)-potu.R2deriv(1.1)) < 10.**-8., 'Potential method R2deriv does not return the correct value as Quantity'
    assert numpy.fabs(pot.Rphideriv(1.1*ro,use_physical=False)-potu.Rphideriv(1.1)) < 10.**-8., 'Potential method Rphideriv does not return the correct value as Quantity'
    assert numpy.fabs(pot.phi2deriv(1.1*ro,use_physical=False)-potu.phi2deriv(1.1)) < 10.**-8., 'Potential method phi2deriv does not return the correct value as Quantity'
    assert numpy.fabs(pot.vcirc(1.1*ro,use_physical=False)-potu.vcirc(1.1)) < 10.**-8., 'Potential method vcirc does not return the correct value as Quantity'
    assert numpy.fabs(pot.omegac(1.1*ro,use_physical=False)-potu.omegac(1.1)) < 10.**-8., 'Potential method omegac does not return the correct value as Quantity'
    assert numpy.fabs(pot.epifreq(1.1*ro,use_physical=False)-potu.epifreq(1.1)) < 10.**-8., 'Potential method epifreq does not return the correct value as Quantity'
    assert numpy.fabs(pot.vesc(1.1*ro,use_physical=False)-potu.vesc(1.1)) < 10.**-8., 'Potential method vesc does not return the correct value as Quantity'
    assert numpy.fabs(pot.lindbladR(0.9*bovy_conversion.freq_in_Gyr(vo,ro.value)/units.Gyr,m='corot',use_physical=False)-potu.lindbladR(0.9,m='corot')) < 10.**-8., 'Potential method lindbladR does not return the correct value when input is Quantity'
    return None

def test_linearPotential_method_inputAsQuantity():
    from galpy.potential import PlummerPotential
    from galpy import potential
    ro, vo= 8.*units.kpc, 220.*units.km/units.s
    pot= PlummerPotential(normalize=True,ro=ro,vo=vo)
    # Force linearPotential setup with default
    pot._ro= None
    pot._roSet= False
    pot._vo= None
    pot._voSet= False
    pot= pot.toVertical(1.1)
    potu= potential.RZToverticalPotential(PlummerPotential(normalize=True),
                                          1.1*ro)
    assert numpy.fabs(pot(1.1*ro,use_physical=False)-potu(1.1)) < 10.**-8., 'Potential method __call__ does not return the correct value as Quantity'
    assert numpy.fabs(pot.force(1.1*ro,use_physical=False)-potu.force(1.1)) < 10.**-4., 'Potential method force does not return the correct value as Quantity'
    return None

def test_dissipativeforce_method_inputAsQuantity():
    from galpy.potential import ChandrasekharDynamicalFrictionForce
    from galpy.util import bovy_conversion
    ro, vo= 8.*units.kpc, 220.
    pot= ChandrasekharDynamicalFrictionForce(\
        GMs=0.1,rhm=1.2/8.,ro=ro,vo=vo)
    potu= ChandrasekharDynamicalFrictionForce(\
        GMs=0.1,rhm=1.2/8.)
    assert numpy.fabs(pot.Rforce(1.1*ro,0.1*ro,phi=10.*units.deg,t=10.*units.Gyr,v=numpy.array([10.,200.,-20.])*units.km/units.s,use_physical=False)-potu.Rforce(1.1,0.1,phi=10./180.*numpy.pi,v=numpy.array([10.,200.,-20.])/vo)) < 10.**-4., 'Potential method Rforce does not return the correct value when input is Quantity'
    assert numpy.fabs(pot.zforce(1.1*ro,0.1*ro,phi=10.*units.deg,t=10.*units.Gyr,v=numpy.array([10.,200.,-20.])*units.km/units.s,use_physical=False)-potu.zforce(1.1,0.1,phi=10./180.*numpy.pi,v=numpy.array([10.,200.,-20.])/vo)) < 10.**-4., 'Potential method zforce does not return the correct value when input is Quantity'
    assert numpy.fabs(pot.phiforce(1.1*ro,0.1*ro,phi=10.*units.deg,t=10.*units.Gyr,v=numpy.array([10.,200.,-20.])*units.km/units.s,use_physical=False)-potu.phiforce(1.1,0.1,phi=10./180.*numpy.pi,v=numpy.array([10.,200.,-20.])/vo)) < 10.**-4., 'Potential method phiforce does not return the correct value when input is Quantity'
    return None

def test_potential_function_inputAsQuantity():
    from galpy.potential import PlummerPotential
    from galpy.util import bovy_conversion
    from galpy import potential
    ro, vo= 8.*units.kpc, 220.
    pot= [PlummerPotential(normalize=True,ro=ro,vo=vo)]
    potu= [PlummerPotential(normalize=True)]
    assert numpy.fabs(potential.evaluatePotentials(pot,1.1*ro,0.1*ro,phi=10.*units.deg,t=10.*units.Gyr,use_physical=False)-potential.evaluatePotentials(potu,1.1,0.1)) < 10.**-8., 'Potential function __call__ does not return the correct value when input is Quantity'
    assert numpy.fabs(potential.evaluateRforces(pot,1.1*ro,0.1*ro,phi=10.*units.deg,t=10.*units.Gyr,ro=8.*units.kpc,vo=220.*units.km/units.s,use_physical=False)-potential.evaluateRforces(potu,1.1,0.1)) < 10.**-4., 'Potential function Rforce does not return the correct value when input is Quantity'
    assert numpy.fabs(potential.evaluaterforces(pot,1.1*ro,0.1*ro,phi=10.*units.deg,t=10.*units.Gyr,ro=8.*units.kpc,vo=220.*units.km/units.s,use_physical=False)-potential.evaluaterforces(potu,1.1,0.1)) < 10.**-4., 'Potential function rforce does not return the correct value when input is Quantity'
    assert numpy.fabs(potential.evaluatezforces(pot,1.1*ro,0.1*ro,phi=10.*units.deg,t=10.*units.Gyr,use_physical=False)-potential.evaluatezforces(potu,1.1,0.1)) < 10.**-4., 'Potential function zforce does not return the correct value when input is Quantity'
    assert numpy.fabs(potential.evaluatephiforces(pot,1.1*ro,0.1*ro,phi=10.*units.deg,t=10.*units.Gyr,use_physical=False)-potential.evaluatephiforces(potu,1.1,0.1)) < 10.**-4., 'Potential function phiforce does not return the correct value when input is Quantity'
    assert numpy.fabs(potential.evaluateDensities(pot,1.1*ro,0.1*ro,phi=10.*units.deg,t=10.*units.Gyr,use_physical=False)-potential.evaluateDensities(potu,1.1,0.1)) < 10.**-8., 'Potential function dens does not return the correct value when input is Quantity'
    assert numpy.fabs(potential.evaluateR2derivs(pot,1.1*ro,0.1*ro,phi=10.*units.deg,t=10.*units.Gyr,use_physical=False)-potential.evaluateR2derivs(potu,1.1,0.1)) < 10.**-8., 'Potential function R2deriv does not return the correct value when input is Quantity'
    assert numpy.fabs(potential.evaluatez2derivs(pot,1.1*ro,0.1*ro,phi=10.*units.deg,t=10.*units.Gyr,use_physical=False)-potential.evaluatez2derivs(potu,1.1,0.1)) < 10.**-8., 'Potential function z2deriv does not return the correct value when input is Quantity'
    assert numpy.fabs(potential.evaluateRzderivs(pot,1.1*ro,0.1*ro,phi=10.*units.deg,t=10.*units.Gyr,use_physical=False)-potential.evaluateRzderivs(potu,1.1,0.1)) < 10.**-8., 'Potential function Rzderiv does not return the correct value when input is Quantity'
    assert numpy.fabs(potential.flattening(pot,1.1*ro,0.1*ro,use_physical=False)-potential.flattening(potu,1.1,0.1)) < 10.**-8., 'Potential function flattening does not return the correct value when input is Quantity'
    assert numpy.fabs(potential.vcirc(pot,1.1*ro,use_physical=False)-potential.vcirc(potu,1.1)) < 10.**-8., 'Potential function vcirc does not return the correct value when input is Quantity'
    assert numpy.fabs(potential.dvcircdR(pot,1.1*ro,use_physical=False)-potential.dvcircdR(potu,1.1)) < 10.**-8., 'Potential function dvcircdR does not return the correct value when input is Quantity'
    assert numpy.fabs(potential.omegac(pot,1.1*ro,use_physical=False)-potential.omegac(potu,1.1)) < 10.**-8., 'Potential function omegac does not return the correct value when input is Quantity'
    assert numpy.fabs(potential.epifreq(pot,1.1*ro,use_physical=False)-potential.epifreq(potu,1.1)) < 10.**-8., 'Potential function epifreq does not return the correct value when input is Quantity'
    assert numpy.fabs(potential.verticalfreq(pot,1.1*ro,use_physical=False)-potential.verticalfreq(potu,1.1)) < 10.**-8., 'Potential function verticalfreq does not return the correct value when input is Quantity'
    assert numpy.fabs(potential.vesc(pot,1.1*ro,use_physical=False)-potential.vesc(potu,1.1)) < 10.**-8., 'Potential function vesc does not return the correct value when input is Quantity'
    assert numpy.fabs(potential.lindbladR(pot,0.9*bovy_conversion.freq_in_Gyr(vo,ro.value)/units.Gyr,m='corot',use_physical=False)-potential.lindbladR(potu,0.9,m='corot')) < 10.**-8., 'Potential method lindbladR does not return the correct value when input is Quantity'
    assert numpy.fabs(potential.lindbladR(pot[0],0.9*bovy_conversion.freq_in_Gyr(vo,ro.value)/units.Gyr,m='corot',use_physical=False)-potential.lindbladR(potu,0.9,m='corot')) < 10.**-8., 'Potential method lindbladR does not return the correct value when input is Quantity'
    assert numpy.fabs(potential.rl(pot,1.1*vo*ro*units.km/units.s,use_physical=False)-potential.rl(potu,1.1)) < 10.**-8., 'Potential function rl does not return the correct value when input is Quantity'
    assert numpy.fabs(potential.rl(pot[0],1.1*vo*ro*units.km/units.s,use_physical=False)-potential.rl(potu,1.1)) < 10.**-8., 'Potential function rl does not return the correct value when input is Quantity'
    assert numpy.fabs(potential.vterm(pot,45.*units.deg,use_physical=False)-potential.vterm(potu,45.)) < 10.**-8., 'Potential function vterm does not return the correct value when input is Quantity'
    assert numpy.fabs(potential.rtide(pot,1.1*ro,0.1*ro,M=10.**9.*units.Msun,use_physical=False)-potential.rtide(potu,1.1,0.1,M=10.**9./bovy_conversion.mass_in_msol(vo,ro.value))) < 10.**-8., 'Potential function rtide does not return the correct value when input is Quantity'
    # Test non-list for M as well, bc units done in rtide special, and do GM
    assert numpy.fabs(potential.rtide(pot[0],1.1*ro,0.1*ro,M=constants.G*10.**9.*units.Msun,use_physical=False)-potential.rtide(potu,1.1,0.1,M=10.**9./bovy_conversion.mass_in_msol(vo,ro.value))) < 10.**-8., 'Potential function rtide does not return the correct value when input is Quantity'
    assert numpy.all(numpy.fabs(potential.ttensor(pot,1.1*ro,0.1*ro,use_physical=False)-potential.ttensor(potu,1.1,0.1)) < 10.**-8.), 'Potential function ttensor does not return the correct value when input is Quantity'
    assert numpy.all(numpy.fabs(potential.ttensor(pot,1.1*ro,0.1*ro,eigenval=True,use_physical=False)-potential.ttensor(potu,1.1,0.1,eigenval=True)) < 10.**-8.), 'Potential function ttensor does not return the correct value when input is Quantity'
    return None

def test_dissipativeforce_function_inputAsQuantity():
    from galpy.potential import ChandrasekharDynamicalFrictionForce
    from galpy.util import bovy_conversion
    from galpy import potential
    ro, vo= 8.*units.kpc, 220.
    pot= ChandrasekharDynamicalFrictionForce(\
        GMs=0.1,rhm=1.2/8.,ro=ro,vo=vo)
    potu= ChandrasekharDynamicalFrictionForce(\
        GMs=0.1,rhm=1.2/8.)
    assert numpy.fabs(potential.evaluatezforces(pot,1.1*ro,0.1*ro,phi=10.*units.deg,t=10.*units.Gyr,ro=8.*units.kpc,vo=220.*units.km/units.s,v=numpy.array([10.,200.,-20.])*units.km/units.s,use_physical=False)-potential.evaluatezforces(potu,1.1,0.1,phi=10./180.*numpy.pi,v=numpy.array([10.,200.,-20.])/vo)) < 10.**-4., 'Potential function zforce does not return the correct value when input is Quantity'
    assert numpy.fabs(potential.evaluateRforces(pot,1.1*ro,0.1*ro,phi=10.*units.deg,t=10.*units.Gyr,ro=8.*units.kpc,vo=220.*units.km/units.s,v=numpy.array([10.,200.,-20.])*units.km/units.s,use_physical=False)-potential.evaluateRforces(potu,1.1,0.1,phi=10./180.*numpy.pi,v=numpy.array([10.,200.,-20.])/vo)) < 10.**-4., 'Potential function Rforce does not return the correct value when input is Quantity'
    assert numpy.fabs(potential.evaluatephiforces(pot,1.1*ro,0.1*ro,phi=10.*units.deg,t=10.*units.Gyr,ro=8.*units.kpc,vo=220.*units.km/units.s,v=numpy.array([10.,200.,-20.])*units.km/units.s,use_physical=False)-potential.evaluatephiforces(potu,1.1,0.1,phi=10./180.*numpy.pi,v=numpy.array([10.,200.,-20.])/vo)) < 10.**-4., 'Potential function phiforce does not return the correct value when input is Quantity'
    return None

def test_planarPotential_function_inputAsQuantity():
    from galpy.potential import PlummerPotential
    from galpy import potential
    ro, vo= 8.*units.kpc, 220.
    pot= [PlummerPotential(normalize=True,ro=ro,vo=vo).toPlanar()]
    potu= [PlummerPotential(normalize=True).toPlanar()]
    assert numpy.fabs(potential.evaluateplanarPotentials(pot,1.1*ro,use_physical=False)-potential.evaluateplanarPotentials(potu,1.1)) < 10.**-8., 'Potential function __call__ does not return the correct value as Quantity'
    assert numpy.fabs(potential.evaluateplanarRforces(pot,1.1*ro,use_physical=False)-potential.evaluateplanarRforces(potu,1.1)) < 10.**-4., 'Potential function Rforce does not return the correct value as Quantity'
    assert numpy.fabs(potential.evaluateplanarphiforces(pot,1.1*ro,use_physical=False)-potential.evaluateplanarphiforces(potu,1.1)) < 10.**-4., 'Potential function phiforce does not return the correct value as Quantity'
    assert numpy.fabs(potential.evaluateplanarR2derivs(pot,1.1*ro,use_physical=False)-potential.evaluateplanarR2derivs(potu,1.1)) < 10.**-8., 'Potential function R2deriv does not return the correct value as Quantity'
    assert numpy.fabs(potential.vcirc(pot,1.1*ro,use_physical=False)-potential.vcirc(potu,1.1)) < 10.**-8., 'Potential function vcirc does not return the correct value as Quantity'
    assert numpy.fabs(potential.omegac(pot,1.1*ro,use_physical=False)-potential.omegac(potu,1.1)) < 10.**-8., 'Potential function omegac does not return the correct value as Quantity'
    assert numpy.fabs(potential.epifreq(pot,1.1*ro,use_physical=False)-potential.epifreq(potu,1.1)) < 10.**-8., 'Potential function epifreq does not return the correct value as Quantity'
    assert numpy.fabs(potential.vesc(pot,1.1*ro,use_physical=False)-potential.vesc(potu,1.1)) < 10.**-8., 'Potential function vesc does not return the correct value as Quantity'
    return None

def test_linearPotential_function_inputAsQuantity():
    from galpy.potential import PlummerPotential
    from galpy import potential
    ro, vo= 8.*units.kpc, 220.
    pot= [PlummerPotential(normalize=True,ro=ro,vo=vo).toVertical(1.1*ro)]
    potu= potential.RZToverticalPotential([PlummerPotential(normalize=True)],
                                          1.1*ro)
    assert numpy.fabs(potential.evaluatelinearPotentials(pot,1.1*ro,use_physical=False)-potential.evaluatelinearPotentials(potu,1.1)) < 10.**-8., 'Potential function __call__ does not return the correct value as Quantity'
    assert numpy.fabs(potential.evaluatelinearForces(pot,1.1*ro,use_physical=False)-potential.evaluatelinearForces(potu,1.1)) < 10.**-4., 'Potential function force does not return the correct value as Quantity'
    return None

def test_plotting_inputAsQuantity():
    from galpy.potential import PlummerPotential
    from galpy import potential
    ro, vo= 8.*units.kpc, 220.
    pot= PlummerPotential(normalize=True,ro=ro,vo=vo)
    pot.plot(rmin=1.*units.kpc,rmax=4.*units.kpc,
             zmin=-4.*units.kpc,zmax=4.*units.kpc)
    pot.plotDensity(rmin=1.*units.kpc,rmax=4.*units.kpc,
                    zmin=-4.*units.kpc,zmax=4.*units.kpc)
    potential.plotPotentials(pot,rmin=1.*units.kpc,rmax=4.*units.kpc,
                             zmin=-4.*units.kpc,zmax=4.*units.kpc)
    potential.plotPotentials([pot],rmin=1.*units.kpc,rmax=4.*units.kpc,
                             zmin=-4.*units.kpc,zmax=4.*units.kpc)
    potential.plotDensities(pot,rmin=1.*units.kpc,rmax=4.*units.kpc,
                            zmin=-4.*units.kpc,zmax=4.*units.kpc)
    potential.plotDensities([pot],rmin=1.*units.kpc,rmax=4.*units.kpc,
                             zmin=-4.*units.kpc,zmax=4.*units.kpc)
    # Planar
    plpot= pot.toPlanar()
    plpot.plot(Rrange=[1.*units.kpc,8.*units.kpc],
               xrange=[-4.*units.kpc,4.*units.kpc],
               yrange=[-6.*units.kpc,7.*units.kpc])
    potential.plotplanarPotentials(plpot,
                                   Rrange=[1.*units.kpc,8.*units.kpc],
                                   xrange=[-4.*units.kpc,4.*units.kpc],
                                   yrange=[-6.*units.kpc,7.*units.kpc])
    potential.plotplanarPotentials([plpot],
                                   Rrange=[1.*units.kpc,8.*units.kpc],
                                   xrange=[-4.*units.kpc,4.*units.kpc],
                                   yrange=[-6.*units.kpc,7.*units.kpc])
    # Rotcurve
    pot.plotRotcurve(Rrange=[1.*units.kpc,8.*units.kpc],ro=10.,vo=250.)
    plpot.plotRotcurve(Rrange=[1.*units.kpc,8.*units.kpc],
                       ro=10.*units.kpc,vo=250.*units.km/units.s)
    potential.plotRotcurve(pot,Rrange=[1.*units.kpc,8.*units.kpc])
    potential.plotRotcurve([pot],Rrange=[1.*units.kpc,8.*units.kpc])
    # Escapecurve
    pot.plotEscapecurve(Rrange=[1.*units.kpc,8.*units.kpc],ro=10.,vo=250.)
    plpot.plotEscapecurve(Rrange=[1.*units.kpc,8.*units.kpc],
                          ro=10.*units.kpc,vo=250.*units.km/units.s)
    potential.plotEscapecurve(pot,Rrange=[1.*units.kpc,8.*units.kpc])
    potential.plotEscapecurve([pot],Rrange=[1.*units.kpc,8.*units.kpc])
    return None

def test_potential_ampunits():
    # Test that input units for potential amplitudes behave as expected
    from galpy import potential
    from galpy.util import bovy_conversion
    ro, vo= 9., 210.
    # Burkert
    pot= potential.BurkertPotential(amp=0.1*units.Msun/units.pc**3.,
                                    a=2.,ro=ro,vo=vo)
    # density at r=a should be amp/4
    assert numpy.fabs(pot.dens(2.,0.,use_physical=False)*bovy_conversion.dens_in_msolpc3(vo,ro)-0.1/4.) < 10.**-8., "BurkertPotential w/ amp w/ units does not behave as expected"
    # DoubleExponentialDiskPotential
    pot= potential.DoubleExponentialDiskPotential(\
        amp=0.1*units.Msun/units.pc**3.,hr=2.,hz=0.2,ro=ro,vo=vo)
    # density at zero should be amp
    assert numpy.fabs(pot.dens(0.,0.,use_physical=False)*bovy_conversion.dens_in_msolpc3(vo,ro)-0.1) < 10.**-8., "DoubleExponentialDiskPotential w/ amp w/ units does not behave as expected"
    # TwoPowerSphericalPotential
    pot= potential.TwoPowerSphericalPotential(amp=20.*units.Msun,a=2.,
                                              alpha=1.5,beta=3.5,ro=ro,vo=vo)
    # Check density at r=a
    assert numpy.fabs(pot.dens(2.,0.,use_physical=False)*bovy_conversion.dens_in_msolpc3(vo,ro)-20./4./numpy.pi/8./ro**3./10.**9./4.) < 10.**-8., "TwoPowerSphericalPotential w/ amp w/ units does not behave as expected"
    # TwoPowerSphericalPotential with integer powers
    pot= potential.TwoPowerSphericalPotential(amp=20.*units.Msun,a=2.,
                                              alpha=2.,beta=5.,ro=ro,vo=vo)
    # Check density at r=a
    assert numpy.fabs(pot.dens(2.,0.,use_physical=False)*bovy_conversion.dens_in_msolpc3(vo,ro)-20./4./numpy.pi/8./ro**3./10.**9./8.) < 10.**-8., "TwoPowerSphericalPotential w/ amp w/ units does not behave as expected"
    # JaffePotential
    pot= potential.JaffePotential(amp=20.*units.Msun,a=2.,ro=ro,vo=vo)
    # Check density at r=a
    assert numpy.fabs(pot.dens(2.,0.,use_physical=False)*bovy_conversion.dens_in_msolpc3(vo,ro)-20./4./numpy.pi/8./ro**3./10.**9./4.) < 10.**-8., "JaffePotential w/ amp w/ units does not behave as expected"
    # HernquistPotential
    pot= potential.HernquistPotential(amp=20.*units.Msun,a=2.,ro=ro,vo=vo)
    # Check density at r=a
    assert numpy.fabs(pot.dens(2.,0.,use_physical=False)*bovy_conversion.dens_in_msolpc3(vo,ro)-20./4./numpy.pi/8./ro**3./10.**9./8.) < 10.**-8., "HernquistPotential w/ amp w/ units does not behave as expected"
    # NFWPotential
    pot= potential.NFWPotential(amp=20.*units.Msun,a=2.,ro=ro,vo=vo)
    # Check density at r=a
    assert numpy.fabs(pot.dens(2.,0.,use_physical=False)*bovy_conversion.dens_in_msolpc3(vo,ro)-20./4./numpy.pi/8./ro**3./10.**9./4.) < 10.**-8., "NFWPotential w/ amp w/ units does not behave as expected"
    # TwoPowerTriaxialPotential
    pot= potential.TwoPowerTriaxialPotential(amp=20.*units.Msun,a=2.,
                                             b=0.3,c=1.4,
                                             alpha=1.5,beta=3.5,ro=ro,vo=vo)
    # Check density at r=a
    assert numpy.fabs(pot.dens(2.,0.,use_physical=False)*bovy_conversion.dens_in_msolpc3(vo,ro)-20./4./numpy.pi/8./ro**3./10.**9./4.) < 10.**-8., "TwoPowerTriaxialPotential w/ amp w/ units does not behave as expected"
    # TwoPowerTriaxialPotential with integer powers
    pot= potential.TwoPowerTriaxialPotential(amp=20.*units.Msun,a=2.,
                                             b=0.3,c=1.4,
                                             alpha=2.,beta=5.,ro=ro,vo=vo)
    # Check density at r=a
    assert numpy.fabs(pot.dens(2.,0.,use_physical=False)*bovy_conversion.dens_in_msolpc3(vo,ro)-20./4./numpy.pi/8./ro**3./10.**9./8.) < 10.**-8., "TwoPowerTriaxialPotential w/ amp w/ units does not behave as expected"
    # TriaxialJaffePotential
    pot= potential.TriaxialJaffePotential(amp=20.*units.Msun,a=2.,ro=ro,vo=vo,
                                          b=0.3,c=1.4)
    # Check density at r=a
    assert numpy.fabs(pot.dens(2.,0.,use_physical=False)*bovy_conversion.dens_in_msolpc3(vo,ro)-20./4./numpy.pi/8./ro**3./10.**9./4.) < 10.**-8., "TriaxialJaffePotential w/ amp w/ units does not behave as expected"
    # TriaxialHernquistPotential
    pot= potential.TriaxialHernquistPotential(amp=20.*units.Msun,a=2.,
                                              b=0.4,c=1.4,ro=ro,vo=vo)
    # Check density at r=a
    assert numpy.fabs(pot.dens(2.,0.,use_physical=False)*bovy_conversion.dens_in_msolpc3(vo,ro)-20./4./numpy.pi/8./ro**3./10.**9./8.) < 10.**-8., "TriaxialHernquistPotential w/ amp w/ units does not behave as expected"
    # TriaxialNFWPotential
    pot= potential.TriaxialNFWPotential(amp=20.*units.Msun,a=2.,ro=ro,vo=vo,
                                        b=1.3,c=0.4)
    # Check density at r=a
    assert numpy.fabs(pot.dens(2.,0.,use_physical=False)*bovy_conversion.dens_in_msolpc3(vo,ro)-20./4./numpy.pi/8./ro**3./10.**9./4.) < 10.**-8., "TriaxialNFWPotential w/ amp w/ units does not behave as expected"
    # SCFPotential, default = spherical Hernquist
    pot= potential.SCFPotential(amp=20.*units.Msun,a=2.,ro=ro,vo=vo)
    # Check density at r=a
    assert numpy.fabs(pot.dens(2.,0.,use_physical=False)*bovy_conversion.dens_in_msolpc3(vo,ro)-20./4./numpy.pi/8./ro**3./10.**9./8.) < 10.**-8., "SCFPotential w/ amp w/ units does not behave as expected"
    # FlattenedPowerPotential
    pot= potential.FlattenedPowerPotential(amp=40000.*units.km**2/units.s**2,
                                           r1=1.,q=0.9,alpha=0.5,core=0.,
                                           ro=ro,vo=vo)
    # Check potential
    assert numpy.fabs(pot(2.,1.,use_physical=False)*vo**2.+40000./0.5/(2.**2.+(1./0.9)**2.)**0.25) < 10.**-8., "FlattenedPowerPotential w/ amp w/ units does not behave as expected"
    # IsochronePotential
    pot= potential.IsochronePotential(amp=20.*units.Msun,b=2.,ro=ro,vo=vo)
    # Check potential
    assert numpy.fabs(pot(4.,0.,use_physical=False)*vo**2.+(20.*units.Msun*constants.G).to(units.pc*units.km**2/units.s**2).value/(2.+numpy.sqrt(4.+16.))/ro/1000.) < 10.**-8., "IsochronePotential w/ amp w/ units does not behave as expected"   
    # KeplerPotential
    pot= potential.KeplerPotential(amp=20.*units.Msun,ro=ro,vo=vo)
    # Check mass
    assert numpy.fabs(pot.mass(100.,use_physical=False)*bovy_conversion.mass_in_msol(vo,ro)-20.) < 10.**-8., "KeplerPotential w/ amp w/ units does not behave as expected"   
    # KuzminKutuzovStaeckelPotential
    pot= potential.KuzminKutuzovStaeckelPotential(amp=20.*units.Msun,
                                                  Delta=2.,ro=ro,vo=vo)
    pot_nounits= potential.KuzminKutuzovStaeckelPotential(\
        amp=(20.*units.Msun*constants.G).to(units.kpc*units.km**2/units.s**2).value/ro/vo**2,
        Delta=2.,ro=ro,vo=vo)
    # Check potential
    assert numpy.fabs(pot(4.,0.,use_physical=False)-pot_nounits(4.,0.,use_physical=False)) < 10.**-8., "KuzminKutuzovStaeckelPotential w/ amp w/ units does not behave as expected"   
    # LogarithmicHaloPotential
    pot= potential.LogarithmicHaloPotential(amp=40000*units.km**2/units.s**2,
                                            core=0.,ro=ro,vo=vo)
    # Check potential
    assert numpy.fabs(pot(4.,0.,use_physical=False)*vo**2.-20000*numpy.log(16.)) < 10.**-8., "LogarithmicHaloPotential w/ amp w/ units does not behave as expected"   
    # MiyamotoNagaiPotential
    pot= potential.MiyamotoNagaiPotential(amp=20*units.Msun,
                                          a=2.,b=0.5,ro=ro,vo=vo)
    # Check potential
    assert numpy.fabs(pot(4.,1.,use_physical=False)*vo**2.+(20.*units.Msun*constants.G).to(units.pc*units.km**2/units.s**2).value/numpy.sqrt(16.+(2.+numpy.sqrt(1.+0.25))**2.)/ro/1000.) < 10.**-8., "MiyamotoNagaiPotential( w/ amp w/ units does not behave as expected"   
    # KuzminDiskPotential
    pot= potential.KuzminDiskPotential(amp=20*units.Msun,
                                       a=2.,ro=ro,vo=vo)
    # Check potential
    assert numpy.fabs(pot(4.,1.,use_physical=False)*vo**2.+(20.*units.Msun*constants.G).to(units.pc*units.km**2/units.s**2).value/numpy.sqrt(16.+(2.+1.)**2.)/ro/1000.) < 10.**-8., "KuzminDiskPotential( w/ amp w/ units does not behave as expected"   
    # MN3ExponentialDiskPotential
    pot= potential.MN3ExponentialDiskPotential(\
        amp=0.1*units.Msun/units.pc**3.,hr=2.,hz=0.2,ro=ro,vo=vo)
    # density at hr should be 
    assert numpy.fabs(pot.dens(2.,0.2,use_physical=False)*bovy_conversion.dens_in_msolpc3(vo,ro)-0.1*numpy.exp(-2.)) < 10.**-3., "MN3ExponentialDiskPotential w/ amp w/ units does not behave as expected"
    # PlummerPotential
    pot= potential.PlummerPotential(amp=20*units.Msun,
                                    b=0.5,ro=ro,vo=vo)
    # Check potential
    assert numpy.fabs(pot(4.,0.,use_physical=False)*vo**2.+(20.*units.Msun*constants.G).to(units.pc*units.km**2/units.s**2).value/numpy.sqrt(16.+0.25)/ro/1000.) < 10.**-8., "PlummerPotential w/ amp w/ units does not behave as expected"   
    # PowerSphericalPotential
    pot= potential.PowerSphericalPotential(amp=10.**10.*units.Msun,
                                           r1=1.,alpha=2.,ro=ro,vo=vo)
    # density at r1
    assert numpy.fabs(pot.dens(1.,0.,use_physical=False)*bovy_conversion.dens_in_msolpc3(vo,ro)-10./ro**3.) < 10.**-8., "PowerSphericalPotential w/ amp w/ units does not behave as expected"
    # PowerSphericalPotentialwCutoff
    pot= potential.PowerSphericalPotentialwCutoff(amp=0.1*units.Msun/units.pc**3,
                                           r1=1.,alpha=2.,rc=2.,ro=ro,vo=vo)
    # density at r1
    assert numpy.fabs(pot.dens(1.,0.,use_physical=False)*bovy_conversion.dens_in_msolpc3(vo,ro)-0.1*numpy.exp(-0.25)) < 10.**-8., "PowerSphericalPotentialwCutoff w/ amp w/ units does not behave as expected"
    # PseudoIsothermalPotential
    pot= potential.PseudoIsothermalPotential(amp=10.**10.*units.Msun,
                                             a=2.,ro=ro,vo=vo)
    # density at a
    assert numpy.fabs(pot.dens(2.,0.,use_physical=False)*bovy_conversion.dens_in_msolpc3(vo,ro)-10./4./numpy.pi/8./2./ro**3.) < 10.**-8., "PseudoIsothermalPotential w/ amp w/ units does not behave as expected"
    # RazorThinExponentialDiskPotential
    pot= potential.RazorThinExponentialDiskPotential(amp=40.*units.Msun/units.pc**2,
                                                     hr=2.,ro=ro,vo=vo)
    pot_nounits= potential.RazorThinExponentialDiskPotential(\
        amp=(40.*units.Msun/units.pc**2*constants.G).to(1/units.kpc*units.km**2/units.s**2).value*ro/vo**2,
        hr=2.,ro=ro,vo=vo)
    # Check potential
    assert numpy.fabs(pot(4.,0.,use_physical=False)-pot_nounits(4.,0.,use_physical=False)) < 10.**-8., "RazorThinExponentialDiskPotential w/ amp w/ units does not behave as expected"   
    # SoftenedNeedleBarPotential
    pot= potential.SoftenedNeedleBarPotential(amp=4.*10.**10.*units.Msun,
                                              a=1.,b=2.,c=3.,pa=0.,omegab=0.,
                                              ro=ro,vo=vo)
    pot_nounits= potential.SoftenedNeedleBarPotential(\
        amp=4./bovy_conversion.mass_in_1010msol(vo,ro),
        a=1.,b=2.,c=3.,pa=0.,omegab=0.,ro=ro,vo=vo)
    # Check potential
    assert numpy.fabs(pot(4.,0.,phi=1.,use_physical=False)-pot_nounits(4.,0.,phi=1.,use_physical=False)) < 10.**-8., "SoftenedNeedleBarPotential w/ amp w/ units does not behave as expected"   
    # FerrersPotential
    pot= potential.FerrersPotential(amp=4.*10.**10.*units.Msun,
                                    a=1.,b=2.,c=3.,pa=0.,omegab=0.,
                                    ro=ro,vo=vo)
    pot_nounits= potential.FerrersPotential(\
        amp=4./bovy_conversion.mass_in_1010msol(vo,ro),
        a=1.,b=2.,c=3.,pa=0.,omegab=0.,ro=ro,vo=vo)
    # Check potential
    assert numpy.fabs(pot(4.,0.,phi=1.,use_physical=False)-pot_nounits(4.,0.,phi=1.,use_physical=False)) < 10.**-8., "FerrersPotential w/ amp w/ units does not behave as expected"
    # # SpiralArmsPotential
    # pot= potential.SpiralArmsPotential(amp=0.3*units.Msun / units.pc**3)
    # assert numpy.fabs(pot(1.,0.,phi=1.,use_physical=False)*) < 10.**-8., "SpiralArmsPotential w/ amp w/ units does not behave as expected"
    return None

def test_potential_ampunits_altunits():
    # Test that input units for potential amplitudes behave as expected, alternative where G*M is given
    from galpy import potential
    from galpy.util import bovy_conversion
    ro, vo= 9., 210.
    # Burkert
    pot= potential.BurkertPotential(amp=0.1*units.Msun/units.pc**3.*constants.G,
                                    a=2.,ro=ro,vo=vo)
    # density at r=a should be amp/4
    assert numpy.fabs(pot.dens(2.,0.,use_physical=False)*bovy_conversion.dens_in_msolpc3(vo,ro)-0.1/4.) < 10.**-8., "BurkertPotential w/ amp w/ units does not behave as expected"
    # DoubleExponentialDiskPotential
    pot= potential.DoubleExponentialDiskPotential(\
        amp=0.1*units.Msun/units.pc**3.*constants.G,hr=2.,hz=0.2,ro=ro,vo=vo)
    # density at zero should be amp
    assert numpy.fabs(pot.dens(0.,0.,use_physical=False)*bovy_conversion.dens_in_msolpc3(vo,ro)-0.1) < 10.**-8., "DoubleExponentialDiskPotential w/ amp w/ units does not behave as expected"
    # TwoPowerSphericalPotential
    pot= potential.TwoPowerSphericalPotential(amp=20.*units.Msun*constants.G,a=2.,
                                              alpha=1.5,beta=3.5,ro=ro,vo=vo)
    # Check density at r=a
    assert numpy.fabs(pot.dens(2.,0.,use_physical=False)*bovy_conversion.dens_in_msolpc3(vo,ro)-20./4./numpy.pi/8./ro**3./10.**9./4.) < 10.**-8., "TwoPowerSphericalPotential w/ amp w/ units does not behave as expected"
    # TwoPowerSphericalPotential with integer powers
    pot= potential.TwoPowerSphericalPotential(amp=20.*units.Msun*constants.G,a=2.,
                                              alpha=2.,beta=5.,ro=ro,vo=vo)
    # Check density at r=a
    assert numpy.fabs(pot.dens(2.,0.,use_physical=False)*bovy_conversion.dens_in_msolpc3(vo,ro)-20./4./numpy.pi/8./ro**3./10.**9./8.) < 10.**-8., "TwoPowerSphericalPotential w/ amp w/ units does not behave as expected"
    # JaffePotential
    pot= potential.JaffePotential(amp=20.*units.Msun*constants.G,a=2.,ro=ro,vo=vo)
    # Check density at r=a
    assert numpy.fabs(pot.dens(2.,0.,use_physical=False)*bovy_conversion.dens_in_msolpc3(vo,ro)-20./4./numpy.pi/8./ro**3./10.**9./4.) < 10.**-8., "JaffePotential w/ amp w/ units does not behave as expected"
    # HernquistPotential
    pot= potential.HernquistPotential(amp=20.*units.Msun*constants.G,a=2.,ro=ro,vo=vo)
    # Check density at r=a
    assert numpy.fabs(pot.dens(2.,0.,use_physical=False)*bovy_conversion.dens_in_msolpc3(vo,ro)-20./4./numpy.pi/8./ro**3./10.**9./8.) < 10.**-8., "HernquistPotential w/ amp w/ units does not behave as expected"
    # NFWPotential
    pot= potential.NFWPotential(amp=20.*units.Msun*constants.G,a=2.,ro=ro,vo=vo)
    # Check density at r=a
    assert numpy.fabs(pot.dens(2.,0.,use_physical=False)*bovy_conversion.dens_in_msolpc3(vo,ro)-20./4./numpy.pi/8./ro**3./10.**9./4.) < 10.**-8., "NFWPotential w/ amp w/ units does not behave as expected"
    # SCFPotential, default = Hernquist
    pot= potential.SCFPotential(amp=20.*units.Msun*constants.G,a=2.,ro=ro,vo=vo)
    # Check density at r=a
    assert numpy.fabs(pot.dens(2.,0.,use_physical=False)*bovy_conversion.dens_in_msolpc3(vo,ro)-20./4./numpy.pi/8./ro**3./10.**9./8.) < 10.**-8., "SCFPotential w/ amp w/ units does not behave as expected"
    # TwoPowerTriaxialPotential
    pot= potential.TwoPowerTriaxialPotential(amp=20.*units.Msun*constants.G,a=2.,
                                             b=0.3,c=1.4,
                                              alpha=1.5,beta=3.5,ro=ro,vo=vo)
    # Check density at r=a
    assert numpy.fabs(pot.dens(2.,0.,use_physical=False)*bovy_conversion.dens_in_msolpc3(vo,ro)-20./4./numpy.pi/8./ro**3./10.**9./4.) < 10.**-8., "TwoPowerTriaxialPotential w/ amp w/ units does not behave as expected"
    # TwoPowerTriaxialPotential with integer powers
    pot= potential.TwoPowerTriaxialPotential(amp=20.*units.Msun*constants.G,
                                             a=2.,b=0.5,c=0.3,
                                              alpha=2.,beta=5.,ro=ro,vo=vo)
    # Check density at r=a
    assert numpy.fabs(pot.dens(2.,0.,use_physical=False)*bovy_conversion.dens_in_msolpc3(vo,ro)-20./4./numpy.pi/8./ro**3./10.**9./8.) < 10.**-8., "TwoPowerTriaxialPotential w/ amp w/ units does not behave as expected"
    # TriaxialJaffePotential
    pot= potential.TriaxialJaffePotential(amp=20.*units.Msun*constants.G,a=2.,
                                          b=0.4,c=0.9,ro=ro,vo=vo)
    # Check density at r=a
    assert numpy.fabs(pot.dens(2.,0.,use_physical=False)*bovy_conversion.dens_in_msolpc3(vo,ro)-20./4./numpy.pi/8./ro**3./10.**9./4.) < 10.**-8., "TriaxialJaffePotential w/ amp w/ units does not behave as expected"
    # TriaxialHernquistPotential
    pot= potential.TriaxialHernquistPotential(amp=20.*units.Msun*constants.G,
                                              a=2.,b=1.3,c=0.3,ro=ro,vo=vo)
    # Check density at r=a
    assert numpy.fabs(pot.dens(2.,0.,use_physical=False)*bovy_conversion.dens_in_msolpc3(vo,ro)-20./4./numpy.pi/8./ro**3./10.**9./8.) < 10.**-8., "TriaxialHernquistPotential w/ amp w/ units does not behave as expected"
    # TriaxialNFWPotential
    pot= potential.TriaxialNFWPotential(amp=20.*units.Msun*constants.G,a=2.,
                                        b=1.2,c=0.6,ro=ro,vo=vo)
    # Check density at r=a
    assert numpy.fabs(pot.dens(2.,0.,use_physical=False)*bovy_conversion.dens_in_msolpc3(vo,ro)-20./4./numpy.pi/8./ro**3./10.**9./4.) < 10.**-8., "TriaxialNFWPotential w/ amp w/ units does not behave as expected"
    # IsochronePotential
    pot= potential.IsochronePotential(amp=20.*units.Msun*constants.G,b=2.,ro=ro,vo=vo)
    # Check potential
    assert numpy.fabs(pot(4.,0.,use_physical=False)*vo**2.+(20.*units.Msun*constants.G).to(units.pc*units.km**2/units.s**2).value/(2.+numpy.sqrt(4.+16.))/ro/1000.) < 10.**-8., "IsochronePotential w/ amp w/ units does not behave as expected"   
    # KeplerPotential
    pot= potential.KeplerPotential(amp=20.*units.Msun*constants.G,ro=ro,vo=vo)
    # Check mass
    assert numpy.fabs(pot.mass(100.,use_physical=False)*bovy_conversion.mass_in_msol(vo,ro)-20.) < 10.**-8., "KeplerPotential w/ amp w/ units does not behave as expected"   
    # KuzminKutuzovStaeckelPotential
    pot= potential.KuzminKutuzovStaeckelPotential(amp=20.*units.Msun*constants.G,
                                                  Delta=2.,ro=ro,vo=vo)
    pot_nounits= potential.KuzminKutuzovStaeckelPotential(\
        amp=(20.*units.Msun*constants.G).to(units.kpc*units.km**2/units.s**2).value/ro/vo**2,
        Delta=2.,ro=ro,vo=vo)
    # Check potential
    assert numpy.fabs(pot(4.,0.,use_physical=False)-pot_nounits(4.,0.,use_physical=False)) < 10.**-8., "KuzminKutuzovStaeckelPotential w/ amp w/ units does not behave as expected"   
    # MiyamotoNagaiPotential
    pot= potential.MiyamotoNagaiPotential(amp=20*units.Msun*constants.G,
                                          a=2.,b=0.5,ro=ro,vo=vo)
    # Check potential
    assert numpy.fabs(pot(4.,1.,use_physical=False)*vo**2.+(20.*units.Msun*constants.G).to(units.pc*units.km**2/units.s**2).value/numpy.sqrt(16.+(2.+numpy.sqrt(1.+0.25))**2.)/ro/1000.) < 10.**-8., "MiyamotoNagaiPotential( w/ amp w/ units does not behave as expected"   
    # KuzminDiskPotential
    pot= potential.KuzminDiskPotential(amp=20*units.Msun*constants.G,
                                       a=2.,ro=ro,vo=vo)
    # Check potential
    assert numpy.fabs(pot(4.,1.,use_physical=False)*vo**2.+(20.*units.Msun*constants.G).to(units.pc*units.km**2/units.s**2).value/numpy.sqrt(16.+(2.+1.)**2.)/ro/1000.) < 10.**-8., "KuzminDiskPotential( w/ amp w/ units does not behave as expected"   
    # MN3ExponentialDiskPotential
    pot= potential.MN3ExponentialDiskPotential(\
        amp=0.1*units.Msun*constants.G/units.pc**3.,hr=2.,hz=0.2,ro=ro,vo=vo)
    # density at hr should be 
    assert numpy.fabs(pot.dens(2.,0.2,use_physical=False)*bovy_conversion.dens_in_msolpc3(vo,ro)-0.1*numpy.exp(-2.)) < 10.**-3., "MN3ExponentialDiskPotential w/ amp w/ units does not behave as expected"
    # PlummerPotential
    pot= potential.PlummerPotential(amp=20*units.Msun*constants.G,
                                    b=0.5,ro=ro,vo=vo)
    # Check potential
    assert numpy.fabs(pot(4.,0.,use_physical=False)*vo**2.+(20.*units.Msun*constants.G).to(units.pc*units.km**2/units.s**2).value/numpy.sqrt(16.+0.25)/ro/1000.) < 10.**-8., "PlummerPotential w/ amp w/ units does not behave as expected"   
    # PowerSphericalPotential
    pot= potential.PowerSphericalPotential(amp=10.**10.*units.Msun*constants.G,
                                           r1=1.,alpha=2.,ro=ro,vo=vo)
    # density at r1
    assert numpy.fabs(pot.dens(1.,0.,use_physical=False)*bovy_conversion.dens_in_msolpc3(vo,ro)-10./ro**3.) < 10.**-8., "PowerSphericalPotential w/ amp w/ units does not behave as expected"
    # PowerSphericalPotentialwCutoff
    pot= potential.PowerSphericalPotentialwCutoff(amp=0.1*units.Msun*constants.G/units.pc**3,
                                           r1=1.,alpha=2.,rc=2.,ro=ro,vo=vo)
    # density at r1
    assert numpy.fabs(pot.dens(1.,0.,use_physical=False)*bovy_conversion.dens_in_msolpc3(vo,ro)-0.1*numpy.exp(-0.25)) < 10.**-8., "PowerSphericalPotentialwCutoff w/ amp w/ units does not behave as expected"
    # PseudoIsothermalPotential
    pot= potential.PseudoIsothermalPotential(amp=10.**10.*units.Msun*constants.G,
                                             a=2.,ro=ro,vo=vo)
    # density at a
    assert numpy.fabs(pot.dens(2.,0.,use_physical=False)*bovy_conversion.dens_in_msolpc3(vo,ro)-10./4./numpy.pi/8./2./ro**3.) < 10.**-8., "PseudoIsothermalPotential w/ amp w/ units does not behave as expected"
    # RazorThinExponentialDiskPotential
    pot= potential.RazorThinExponentialDiskPotential(amp=40.*units.Msun*constants.G/units.pc**2,
                                                     hr=2.,ro=ro,vo=vo)
    pot_nounits= potential.RazorThinExponentialDiskPotential(\
        amp=(40.*units.Msun/units.pc**2*constants.G).to(1/units.kpc*units.km**2/units.s**2).value*ro/vo**2,
        hr=2.,ro=ro,vo=vo)
    # Check potential
    assert numpy.fabs(pot(4.,0.,use_physical=False)-pot_nounits(4.,0.,use_physical=False)) < 10.**-8., "RazorThinExponentialDiskPotential w/ amp w/ units does not behave as expected"   
    # SoftenedNeedleBarPotential
    pot= potential.SoftenedNeedleBarPotential(amp=4.*10.**10.*units.Msun*constants.G,
                                              a=1.,b=2.,c=3.,pa=0.,omegab=0.,
                                              ro=ro,vo=vo)
    pot_nounits= potential.SoftenedNeedleBarPotential(\
        amp=4./bovy_conversion.mass_in_1010msol(vo,ro),
        a=1.,b=2.,c=3.,pa=0.,omegab=0.,ro=ro,vo=vo)
    # Check potential
    assert numpy.fabs(pot(4.,0.,phi=1.,use_physical=False)-pot_nounits(4.,0.,phi=1.,use_physical=False)) < 10.**-8., "SoftenedNeedleBarPotential w/ amp w/ units does not behave as expected"   
    # FerrersPotential
    pot= potential.FerrersPotential(amp=4.*10.**10.*units.Msun*constants.G,
                                    a=1.,b=2.,c=3.,pa=0.,omegab=0.,
                                    ro=ro,vo=vo)
    pot_nounits= potential.FerrersPotential(\
        amp=4./bovy_conversion.mass_in_1010msol(vo,ro),
        a=1.,b=2.,c=3.,pa=0.,omegab=0.,ro=ro,vo=vo)
    # Check potential
    assert numpy.fabs(pot(4.,0.,phi=1.,use_physical=False)-pot_nounits(4.,0.,phi=1.,use_physical=False)) < 10.**-8., "FerrersPotential w/ amp w/ units does not behave as expected"   
    return None

def test_potential_ampunits_wrongunits():
    # Test that input units for potential amplitudes behave as expected
    from galpy import potential
    ro, vo= 9., 210.
    # Burkert
    with pytest.raises(units.UnitConversionError) as excinfo:
        potential.BurkertPotential(amp=0.1*units.Msun/units.pc**2.,
                                   a=2.,ro=ro,vo=vo)
    # DoubleExponentialDiskPotential
    with pytest.raises(units.UnitConversionError) as excinfo:
        potential.DoubleExponentialDiskPotential(\
            amp=0.1*units.Msun/units.pc**2.*constants.G,hr=2.,hz=0.2,ro=ro,vo=vo)
    # TwoPowerSphericalPotential
    with pytest.raises(units.UnitConversionError) as excinfo:
        potential.TwoPowerSphericalPotential(amp=20.*units.Msun/units.pc**3,a=2.,
                                             alpha=1.5,beta=3.5,ro=ro,vo=vo)
    # TwoPowerSphericalPotential with integer powers
    with pytest.raises(units.UnitConversionError) as excinfo:
        potential.TwoPowerSphericalPotential(amp=20.*units.Msun/units.pc**3*constants.G,a=2.,
                                                                alpha=2.,beta=5.,ro=ro,vo=vo)
    # JaffePotential
    with pytest.raises(units.UnitConversionError) as excinfo:
        potential.JaffePotential(amp=20.*units.kpc,a=2.,ro=ro,vo=vo)
    # HernquistPotential
    with pytest.raises(units.UnitConversionError) as excinfo:
        potential.HernquistPotential(amp=20.*units.Msun/units.pc**3,a=2.,ro=ro,vo=vo)
    # NFWPotential
    with pytest.raises(units.UnitConversionError) as excinfo:
        potential.NFWPotential(amp=20.*units.km**2/units.s**2,a=2.,ro=ro,vo=vo)
    # SCFPotential, default = Hernquist
    with pytest.raises(units.UnitConversionError) as excinfo:
        potential.SCFPotential(amp=20.*units.Msun/units.pc**3,a=2.,ro=ro,vo=vo)
    # TwoPowerTriaxialPotential
    with pytest.raises(units.UnitConversionError) as excinfo:
        potential.TwoPowerTriaxialPotential(amp=20.*units.Msun/units.pc**3,a=2.,
                                            alpha=1.5,beta=3.5,ro=ro,vo=vo)
    # TriaxialJaffePotential
    with pytest.raises(units.UnitConversionError) as excinfo:
        potential.TriaxialJaffePotential(amp=20.*units.kpc,a=2.,ro=ro,vo=vo)
    # TriaxialHernquistPotential
    with pytest.raises(units.UnitConversionError) as excinfo:
        potential.TriaxialHernquistPotential(amp=20.*units.Msun/units.pc**3,a=2.,ro=ro,vo=vo)
    # TriaxialNFWPotential
    with pytest.raises(units.UnitConversionError) as excinfo:
        potential.TriaxialNFWPotential(amp=20.*units.km**2/units.s**2,a=2.,ro=ro,vo=vo)
    # FlattenedPowerPotential
    with pytest.raises(units.UnitConversionError) as excinfo:
        potential.FlattenedPowerPotential(amp=40000.*units.km**2/units.s,
                                          r1=1.,q=0.9,alpha=0.5,core=0.,
                                          ro=ro,vo=vo)
    # IsochronePotential
    with pytest.raises(units.UnitConversionError) as excinfo:
        potential.IsochronePotential(amp=20.*units.km**2/units.s**2,b=2.,
                                     ro=ro,vo=vo)
    # KeplerPotential
    with pytest.raises(units.UnitConversionError) as excinfo:
        potential.KeplerPotential(amp=20.*units.Msun/units.pc**3,ro=ro,vo=vo)
    # KuzminKutuzovStaeckelPotential
    with pytest.raises(units.UnitConversionError) as excinfo:
        potential.KuzminKutuzovStaeckelPotential(amp=20.*units.Msun/units.pc**2,
                                                 Delta=2.,ro=ro,vo=vo)
    # LogarithmicHaloPotential
    with pytest.raises(units.UnitConversionError) as excinfo:
        potential.LogarithmicHaloPotential(amp=40*units.Msun,
                                           core=0.,ro=ro,vo=vo)
    # MiyamotoNagaiPotential
    with pytest.raises(units.UnitConversionError) as excinfo:
        potential.MiyamotoNagaiPotential(amp=20*units.km**2/units.s**2,
                                         a=2.,b=0.5,ro=ro,vo=vo)
    # KuzminDiskPotential
    with pytest.raises(units.UnitConversionError) as excinfo:
        potential.KuzminDiskPotential(amp=20*units.km**2/units.s**2,
                                      a=2.,ro=ro,vo=vo)
    # MN3ExponentialDiskPotential
    with pytest.raises(units.UnitConversionError) as excinfo:
        potential.MN3ExponentialDiskPotential(\
            amp=0.1*units.Msun*constants.G,hr=2.,hz=0.2,ro=ro,vo=vo)
    # PlummerPotential
    with pytest.raises(units.UnitConversionError) as excinfo:
        potential.PlummerPotential(amp=20*units.km**2/units.s**2,
                                   b=0.5,ro=ro,vo=vo)
    # PowerSphericalPotential
    with pytest.raises(units.UnitConversionError) as excinfo:
        potential.PowerSphericalPotential(amp=10.**10.*units.Msun/units.pc**3,
                                          r1=1.,alpha=2.,ro=ro,vo=vo)
    # PowerSphericalPotentialwCutoff
    with pytest.raises(units.UnitConversionError) as excinfo:
        potential.PowerSphericalPotentialwCutoff(amp=0.1*units.Msun/units.pc**2,
                                                 r1=1.,alpha=2.,rc=2.,
                                                 ro=ro,vo=vo)
    # PseudoIsothermalPotential
    with pytest.raises(units.UnitConversionError) as excinfo:
        potential.PseudoIsothermalPotential(amp=10.**10.*units.Msun/units.pc**3,
                                            a=2.,ro=ro,vo=vo)
    # RazorThinExponentialDiskPotential
    with pytest.raises(units.UnitConversionError) as excinfo:
        potential.RazorThinExponentialDiskPotential(amp=40.*units.Msun/units.pc**3,
                                                     hr=2.,ro=ro,vo=vo)
    # SoftenedNeedleBarPotential
    with pytest.raises(units.UnitConversionError) as excinfo:
        potential.SoftenedNeedleBarPotential(amp=40.*units.Msun/units.pc**2,
                                             a=2.,ro=ro,vo=vo)
    # FerrersPotential
    with pytest.raises(units.UnitConversionError) as excinfo:
        potential.FerrersPotential(amp=40.*units.Msun/units.pc**2,
                                   a=2.,ro=ro,vo=vo)
    # DiskSCFPotential
    with pytest.raises(units.UnitConversionError) as excinfo:
        potential.DiskSCFPotential(amp=40.*units.Msun/units.pc**2)
    # SpiralArmsPotential
    with pytest.raises(units.UnitConversionError) as excinfo:
        potential.SpiralArmsPotential(amp=10**10 * units.Msun)
    return None

def test_potential_paramunits():
    # Test that input units for potential parameters other than the amplitude
    # behave as expected
    from galpy import potential
    from galpy.util import bovy_conversion
    ro, vo= 7., 230.
    # Burkert
    pot= potential.BurkertPotential(amp=0.1*units.Msun/units.pc**3.,
                                    a=2.*units.kpc,ro=ro,vo=vo)
    # density at r=a should be amp/4
    assert numpy.fabs(pot.dens(2./ro,0.,use_physical=False)*bovy_conversion.dens_in_msolpc3(vo,ro)-0.1/4.) < 10.**-8., "BurkertPotential w/ parameters w/ units does not behave as expected"
    # DoubleExponentialDiskPotential
    pot= potential.DoubleExponentialDiskPotential(\
        amp=0.1*units.Msun/units.pc**3.,hr=4.*units.kpc,hz=200.*units.pc,
        ro=ro,vo=vo)
    # density at zero should be amp
    assert numpy.fabs(pot.dens(0.,0.,use_physical=False)*bovy_conversion.dens_in_msolpc3(vo,ro)-0.1) < 10.**-8., "DoubleExponentialDiskPotential w/ parameters w/ units does not behave as expected"
    # density at 1. is...
    assert numpy.fabs(pot.dens(1.,0.1,use_physical=False)*bovy_conversion.dens_in_msolpc3(vo,ro)-0.1*numpy.exp(-1./4.*ro-0.1/0.2*ro)) < 10.**-8., "DoubleExponentialDiskPotential w/ parameters w/ units does not behave as expected"
    # TwoPowerSphericalPotential
    pot= potential.TwoPowerSphericalPotential(amp=20.*units.Msun,
                                              a=10.*units.kpc,
                                              alpha=1.5,beta=3.5,ro=ro,vo=vo)
    # Check density at r=a
    assert numpy.fabs(pot.dens(10./ro,0.,use_physical=False)*bovy_conversion.dens_in_msolpc3(vo,ro)-20./4./numpy.pi/8./ro**3./10.**9./4.) < 10.**-8., "TwoPowerSphericalPotential w/ parameters w/ units does not behave as expected"
    # TwoPowerSphericalPotential with integer powers
    pot= potential.TwoPowerSphericalPotential(amp=20.*units.Msun,
                                              a=12000.*units.lyr,
                                              alpha=2.,
                                              beta=5.,ro=ro,vo=vo)
    # Check density at r=a
    assert numpy.fabs(pot.dens((12000.*units.lyr).to(units.kpc).value/ro,0.,use_physical=False)*bovy_conversion.dens_in_msolpc3(vo,ro)-20./4./numpy.pi/8./ro**3./10.**9./8.) < 10.**-8., "TwoPowerSphericalPotential w/ parameters w/ units does not behave as expected"
    # JaffePotential
    pot= potential.JaffePotential(amp=20.*units.Msun,a=0.02*units.Mpc,
                                  ro=ro,vo=vo)
    # Check density at r=a
    assert numpy.fabs(pot.dens(20./ro,0.,use_physical=False)*bovy_conversion.dens_in_msolpc3(vo,ro)-20./4./numpy.pi/8./ro**3./10.**9./4.) < 10.**-8., "JaffePotential w/ parameters w/ units does not behave as expected"
    # HernquistPotential
    pot= potential.HernquistPotential(amp=20.*units.Msun,a=10.*units.kpc,
                                      ro=ro,vo=vo)
    # Check density at r=a
    assert numpy.fabs(pot.dens(10./ro,0.,use_physical=False)*bovy_conversion.dens_in_msolpc3(vo,ro)-20./4./numpy.pi/8./ro**3./10.**9./8.) < 10.**-8., "HernquistPotential w/ parameters w/ units does not behave as expected"
    # NFWPotential
    pot= potential.NFWPotential(amp=20.*units.Msun,a=15.*units.kpc,ro=ro,vo=vo)
    # Check density at r=a
    assert numpy.fabs(pot.dens(15./ro,0.,use_physical=False)*bovy_conversion.dens_in_msolpc3(vo,ro)-20./4./numpy.pi/8./ro**3./10.**9./4.) < 10.**-8., "NFWPotential w/ parameters w/ units does not behave as expected"
    # SCFPotential, default = Hernquist
    pot= potential.SCFPotential(amp=20.*units.Msun,a=10.*units.kpc,
                                      ro=ro,vo=vo)
    # Check density at r=a
    assert numpy.fabs(pot.dens(10./ro,0.,use_physical=False)*bovy_conversion.dens_in_msolpc3(vo,ro)-20./4./numpy.pi/8./ro**3./10.**9./8.) < 10.**-8., "SCFPotential w/ parameters w/ units does not behave as expected"
    # TwoPowerTriaxialPotential
    pot= potential.TwoPowerTriaxialPotential(amp=20.*units.Msun,
                                              a=10.*units.kpc,
                                              alpha=1.5,beta=3.5,ro=ro,vo=vo)
    # Check density at r=a
    assert numpy.fabs(pot.dens(10./ro,0.,use_physical=False)*bovy_conversion.dens_in_msolpc3(vo,ro)-20./4./numpy.pi/8./ro**3./10.**9./4.) < 10.**-8., "TwoPowerTriaxialPotential w/ parameters w/ units does not behave as expected"
    # TriaxialJaffePotential
    pot= potential.TriaxialJaffePotential(amp=20.*units.Msun,a=0.02*units.Mpc,
                                          b=0.2,c=0.8,
                                          ro=ro,vo=vo)
    # Check density at r=a
    assert numpy.fabs(pot.dens(20./ro,0.,use_physical=False)*bovy_conversion.dens_in_msolpc3(vo,ro)-20./4./numpy.pi/8./ro**3./10.**9./4.) < 10.**-8., "TriaxialJaffePotential w/ parameters w/ units does not behave as expected"
    # TriaxialHernquistPotential
    pot= potential.TriaxialHernquistPotential(amp=20.*units.Msun,
                                              a=10.*units.kpc,b=0.7,c=0.9,
                                              ro=ro,vo=vo)
    # Check density at r=a
    assert numpy.fabs(pot.dens(10./ro,0.,use_physical=False)*bovy_conversion.dens_in_msolpc3(vo,ro)-20./4./numpy.pi/8./ro**3./10.**9./8.) < 10.**-8., "TriaxialHernquistPotential w/ parameters w/ units does not behave as expected"
    # TriaxialNFWPotential
    pot= potential.TriaxialNFWPotential(amp=20.*units.Msun,a=15.*units.kpc,
                                        b=1.3,c=0.2,ro=ro,vo=vo)
    # Check density at r=a
    assert numpy.fabs(pot.dens(15./ro,0.,use_physical=False)*bovy_conversion.dens_in_msolpc3(vo,ro)-20./4./numpy.pi/8./ro**3./10.**9./4.) < 10.**-8., "TriaxialNFWPotential w/ parameters w/ units does not behave as expected"
    # Also do pa
    pot= potential.TriaxialNFWPotential(amp=20.*units.Msun,a=15.*units.kpc,
                                        pa=30.*units.deg,
                                        b=1.3,c=0.2,ro=ro,vo=vo)
    assert numpy.fabs(numpy.arccos(pot._rot[0,0])-30./180.*numpy.pi) < 10.**-8., 'TriaxialNFWPotential w/ parameters w/ units does not behave as expected'
    # FlattenedPowerPotential
    pot= potential.FlattenedPowerPotential(amp=40000.*units.km**2/units.s**2,
                                           r1=10.*units.kpc,
                                           q=0.9,alpha=0.5,core=1.*units.kpc,
                                           ro=ro,vo=vo)
    # Check potential
    assert numpy.fabs(pot(2.,1.,use_physical=False)*vo**2.+40000.*(10./ro)**0.5/0.5/(2.**2.+(1./0.9)**2.+(1./ro)**2.)**0.25) < 10.**-8., "FlattenedPowerPotential w/ parameters w/ units does not behave as expected"
    # IsochronePotential
    pot= potential.IsochronePotential(amp=20.*units.Msun,b=10.*units.kpc,
                                      ro=ro,vo=vo)
    # Check potential
    assert numpy.fabs(pot(4.,0.,use_physical=False)*vo**2.+(20.*units.Msun*constants.G).to(units.pc*units.km**2/units.s**2).value/(10./ro+numpy.sqrt((10./ro)**2.+16.))/ro/1000.) < 10.**-8., "IsochronePotential w/ parameters w/ units does not behave as expected"   
    # KuzminKutuzovStaeckelPotential
    pot= potential.KuzminKutuzovStaeckelPotential(amp=20.*units.Msun,
                                                  Delta=10.*units.kpc,
                                                  ro=ro,vo=vo)
    pot_nounits= potential.KuzminKutuzovStaeckelPotential(\
        amp=(20.*units.Msun*constants.G).to(units.kpc*units.km**2/units.s**2).value/ro/vo**2,
        Delta=10./ro,ro=ro,vo=vo)
    # Check potential
    assert numpy.fabs(pot(4.,0.,use_physical=False)-pot_nounits(4.,0.,use_physical=False)) < 10.**-8., "KuzminKutuzovStaeckelPotential w/ parameters w/ units does not behave as expected"   
    # LogarithmicHaloPotential
    pot= potential.LogarithmicHaloPotential(amp=40000*units.km**2/units.s**2,
                                            core=1.*units.kpc,ro=ro,vo=vo)
    # Check potential
    assert numpy.fabs(pot(4.,0.,use_physical=False)*vo**2.-20000*numpy.log(16.+(1./ro)**2.)) < 10.**-8., "LogarithmicHaloPotential w/ parameters w/ units does not behave as expected"   
    # DehnenBarPotential
    pot= potential.DehnenBarPotential(amp=1.,
                                      omegab=50.*units.km/units.s/units.kpc,
                                      rb=4.*units.kpc,
                                      Af=1290.*units.km**2/units.s**2,
                                      barphi=20.*units.deg,
                                      ro=ro,vo=vo)
    pot_nounits= potential.DehnenBarPotential(amp=1.,
                                              omegab=50.*ro/vo,
                                              rb=4./ro,
                                              Af=1290./vo**2.,
                                              barphi=20./180.*numpy.pi,
                                              ro=ro,vo=vo)
    # Check potential
    assert numpy.fabs(pot(1.5,0.3,phi=0.1,use_physical=False)-pot_nounits(1.5,0.3,phi=0.1,use_physical=False)) < 10.**-8., "DehnenBarPotential w/ parameters w/ units does not behave as expected"   
    # DehnenBarPotential, alternative setup
    pot= potential.DehnenBarPotential(amp=1.,
                                      rolr=8.*units.kpc,
                                      chi=0.8,
                                      alpha=0.02,
                                      beta=0.2,
                                      barphi=20.*units.deg,
                                      ro=ro,vo=vo)
    pot_nounits= potential.DehnenBarPotential(amp=1.,
                                              rolr=8./ro,
                                              chi=0.8,
                                              alpha=0.02,
                                              beta=0.2,
                                              barphi=20./180.*numpy.pi,
                                              ro=ro,vo=vo)
    # Check potential
    assert numpy.fabs(pot(1.5,0.3,phi=0.1,use_physical=False)-pot_nounits(1.5,0.3,phi=0.1,use_physical=False)) < 10.**-8., "DehnenBarPotential w/ parameters w/ units does not behave as expected"   
    # MiyamotoNagaiPotential
    pot= potential.MiyamotoNagaiPotential(amp=20*units.Msun,
                                          a=5.*units.kpc,b=300.*units.pc,
                                          ro=ro,vo=vo)
    # Check potential
    assert numpy.fabs(pot(4.,1.,use_physical=False)*vo**2.+(20.*units.Msun*constants.G).to(units.pc*units.km**2/units.s**2).value/numpy.sqrt(16.+(5./ro+numpy.sqrt(1.+(0.3/ro)**2.))**2.)/ro/1000.) < 10.**-8., "MiyamotoNagaiPotential( w/ parameters w/ units does not behave as expected"   
    # KuzminDiskPotential
    pot= potential.KuzminDiskPotential(amp=20*units.Msun,
                                       a=5.*units.kpc,ro=ro,vo=vo)
    # Check potential
    assert numpy.fabs(pot(4.,1.,use_physical=False)*vo**2.+(20.*units.Msun*constants.G).to(units.pc*units.km**2/units.s**2).value/numpy.sqrt(16.+(5./ro+1.)**2.)/ro/1000.) < 10.**-8., "KuzminDiskPotential( w/ parameters w/ units does not behave as expected"   
    # MN3ExponentialDiskPotential
    pot= potential.MN3ExponentialDiskPotential(\
        amp=0.1*units.Msun/units.pc**3.,hr=6.*units.kpc,hz=300.*units.pc,
        ro=ro,vo=vo)
    # density at hr should be 
    assert numpy.fabs(pot.dens(6./ro,0.3/ro,use_physical=False)*bovy_conversion.dens_in_msolpc3(vo,ro)-0.1*numpy.exp(-2.)) < 10.**-3., "MN3ExponentialDiskPotential w/ parameters w/ units does not behave as expected"
    # MovingObjectPotential
    from galpy.orbit import Orbit
    pot= potential.MovingObjectPotential(Orbit([1.1,0.1,1.1,0.1,0.1,0.3]),
                                         GM=20*units.Msun,
                                         softening_length=5.*units.kpc,
                                         ro=ro,vo=vo)
    pot_nounits= potential.MovingObjectPotential(\
        Orbit([1.1,0.1,1.1,0.1,0.1,0.3]),
        GM=(20*units.Msun*constants.G).to(units.kpc*units.km**2/units.s**2).value/ro/vo**2,
        softening_length=5./ro,ro=ro,vo=vo)
    # Check potential
    assert numpy.fabs(pot(4.,0.1,t=0.,use_physical=False)-pot_nounits(4.,0.1,t=0.,use_physical=False)) < 10.**-8., "PlummerPotential w/ parameters w/ units does not behave as expected"   
    # MovingObjectPotential w/ Orbit w/ units
    from galpy.orbit import Orbit
    pot= potential.MovingObjectPotential(\
        Orbit([1.1*ro*units.kpc,0.1*vo*units.km/units.s,1.1*vo*units.km/units.s,
               0.1*ro*units.kpc,0.1*vo*units.km/units.s,0.3*units.rad]),
                                         GM=20*units.Msun,
                                         softening_length=5.*units.kpc,
                                         ro=ro,vo=vo)
    pot_nounits= potential.MovingObjectPotential(\
        Orbit([1.1,0.1,1.1,0.1,0.1,0.3]),
        GM=(20*units.Msun*constants.G).to(units.kpc*units.km**2/units.s**2).value/ro/vo**2,
        softening_length=5./ro,ro=ro,vo=vo)
    # Check potential
    assert numpy.fabs(pot(4.,0.1,t=0.,use_physical=False)-pot_nounits(4.,0.1,t=0.,use_physical=False)) < 10.**-8., "PlummerPotential w/ parameters w/ units does not behave as expected"   
    # PlummerPotential
    pot= potential.PlummerPotential(amp=20*units.Msun,
                                    b=5.*units.kpc,ro=ro,vo=vo)
    # Check potential
    assert numpy.fabs(pot(4.,0.,use_physical=False)*vo**2.+(20.*units.Msun*constants.G).to(units.pc*units.km**2/units.s**2).value/numpy.sqrt(16.+(5./ro)**2.)/ro/1000.) < 10.**-8., "PlummerPotential w/ parameters w/ units does not behave as expected"   
    # PowerSphericalPotential
    pot= potential.PowerSphericalPotential(amp=10.**10.*units.Msun,
                                           r1=10.*units.kpc,
                                           alpha=2.,ro=ro,vo=vo)
    # density at r1
    assert numpy.fabs(pot.dens(10./ro,0.,use_physical=False)*bovy_conversion.dens_in_msolpc3(vo,ro)-10./ro**3./(10./ro)**3.) < 10.**-8., "PowerSphericalPotential w/ parameters w/ units does not behave as expected"
    # PowerSphericalPotentialwCutoff
    pot= potential.PowerSphericalPotentialwCutoff(amp=0.1*units.Msun/units.pc**3,
                                                  r1=10.*units.kpc,
                                                  alpha=2.,rc=12.*units.kpc,
                                                  ro=ro,vo=vo)
    # density at r1
    assert numpy.fabs(pot.dens(10./ro,0.,use_physical=False)*bovy_conversion.dens_in_msolpc3(vo,ro)-0.1*numpy.exp(-(10./12.)**2.)) < 10.**-8., "PowerSphericalPotentialwCutoff w/ parameters w/ units does not behave as expected"
    # PseudoIsothermalPotential
    pot= potential.PseudoIsothermalPotential(amp=10.**10.*units.Msun,
                                             a=20.*units.kpc,ro=ro,vo=vo)
    # density at a
    assert numpy.fabs(pot.dens(20./ro,0.,use_physical=False)*bovy_conversion.dens_in_msolpc3(vo,ro)-10./4./numpy.pi/(20./ro)**3./2./ro**3.) < 10.**-8., "PseudoIsothermalPotential w/ parameters w/ units does not behave as expected"
    # RazorThinExponentialDiskPotential
    pot= potential.RazorThinExponentialDiskPotential(amp=40.*units.Msun/units.pc**2,
                                                     hr=10.*units.kpc,
                                                     ro=ro,vo=vo)
    pot_nounits= potential.RazorThinExponentialDiskPotential(\
        amp=(40.*units.Msun/units.pc**2*constants.G).to(1/units.kpc*units.km**2/units.s**2).value*ro/vo**2,
        hr=10./ro,ro=ro,vo=vo)
    # Check potential
    assert numpy.fabs(pot(4.,0.,use_physical=False)-pot_nounits(4.,0.,use_physical=False)) < 10.**-8., "RazorThinExponentialDiskPotential w/ parameters w/ units does not behave as expected"   
    # SoftenedNeedleBarPotential
    pot= potential.SoftenedNeedleBarPotential(amp=4.*10.**10.*units.Msun,
                                              a=10.*units.kpc,
                                              b=2.*units.kpc,
                                              c=3.*units.kpc,
                                              pa=10.*units.deg,
                                              omegab=20.*units.km/units.s/units.kpc,
                                              ro=ro,vo=vo)
    pot_nounits= potential.SoftenedNeedleBarPotential(\
        amp=4.*10.**10.*units.Msun,
        a=10./ro,
        b=2./ro,
        c=3./ro,
        pa=10./180.*numpy.pi,
        omegab=20./bovy_conversion.freq_in_kmskpc(vo,ro),
        ro=ro,vo=vo)
    # Check potential
    assert numpy.fabs(pot(4.,0.,phi=1.,use_physical=False)-pot_nounits(4.,0.,phi=1.,use_physical=False)) < 10.**-8., "SoftenedNeedleBarPotential w/ amp w/ units does not behave as expected"   
    # FerrersPotential
    pot= potential.FerrersPotential(amp=4.*10.**10.*units.Msun,
                                    a=10.*units.kpc,
                                    b=2.,
                                    c=3.,
                                    pa=10.*units.deg,
                                    omegab=20.*units.km/units.s/units.kpc,
                                    ro=ro,vo=vo)
    pot_nounits= potential.FerrersPotential(\
        amp=4.*10.**10.*units.Msun,
        a=10./ro,
        b=2.,
        c=3.,
        pa=10./180.*numpy.pi,
        omegab=20./bovy_conversion.freq_in_kmskpc(vo,ro),
        ro=ro,vo=vo)
    # Check potential
    assert numpy.fabs(pot(4.,0.,phi=1.,use_physical=False)-pot_nounits(4.,0.,phi=1.,use_physical=False)) < 10.**-8., "FerrersPotential w/ amp w/ units does not behave as expected"   
    # DiskSCFPotential
    pot= potential.DiskSCFPotential(dens=lambda R,z: 1.,# doesn't matter
                                    Sigma=[{'type':'exp','h':1./3.,'amp':1.},
                                             {'type':'expwhole','h':1./3.,
                                              'amp':1.,'Rhole':0.5}],
                                    hz=[{'type':'exp','h':1./27.},
                                          {'type':'sech2','h':1./27.}],
                                    a=8.*units.kpc,N=2,L=2,ro=ro,vo=vo)
    pot_nounits= potential.DiskSCFPotential(dens=lambda R,z: 1.,# doesn't matter
                                    Sigma=[{'type':'exp','h':1./3.,'amp':1.},
                                             {'type':'expwhole','h':1./3.,
                                              'amp':1.,'Rhole':0.5}],
                                    hz=[{'type':'exp','h':1./27.},
                                          {'type':'sech2','h':1./27.}],
                                    a=8./ro,N=2,L=2,ro=ro,vo=vo)
    # Check potential
    assert numpy.fabs(pot(4.,0.,phi=1.,use_physical=False)-pot_nounits(4.,0.,phi=1.,use_physical=False)) < 10.**-8., "DiskSCFPotential w/ a w/ units does not behave as expected"
    # SpiralArmsPotential
    pot = potential.SpiralArmsPotential(amp=1, ro=ro, vo=vo,
                 N=2, alpha=13*units.deg, r_ref=0.8*units.kpc, phi_ref=90.*units.deg, Rs=8*units.kpc, H=0.1*units.kpc, omega=20.*units.km/units.s/units.kpc, Cs=[1])
    pot_nounits = potential.SpiralArmsPotential(amp=1, ro=ro, vo=vo,
                 N=2, alpha=13*numpy.pi/180., r_ref=0.8/ro, phi_ref=numpy.pi/2, Rs=8./ro, H=0.1/ro, omega=20./bovy_conversion.freq_in_kmskpc(vo,ro), Cs=[1])
    # Check potential
    assert numpy.fabs(pot(1.5, 0.3, phi=0.1, use_physical=False) - pot_nounits(1.5, 0.3, phi=0.1,
                                                                               use_physical=False)) < 10. ** -8., "SpiralArmsPotential w/ parameters w/ units does not behave as expected"
    # DehnenSmoothWrapperPotential
    dpn= potential.DehnenBarPotential(tform=-100.,tsteady=1.)
    pot= potential.DehnenSmoothWrapperPotential(pot=dpn,
                                                tform=-1.*units.Gyr,
                                                tsteady=3.*units.Gyr,
                                                ro=ro,vo=vo)
    pot_nounits= potential.DehnenSmoothWrapperPotential(pot=dpn,
                                                        tform=-1./bovy_conversion.time_in_Gyr(vo,ro),
                                                        tsteady=3./bovy_conversion.time_in_Gyr(vo,ro))
    # Check potential
    assert numpy.fabs(pot(1.5,0.3,phi=0.1,use_physical=False)-pot_nounits(1.5,0.3,phi=0.1,use_physical=False)) < 10.**-8., "DehnenSmoothWrapperPotential w/ parameters w/ units does not behave as expected"   
    # SolidBodyRotationWrapperPotential
    spn= potential.SpiralArmsPotential(omega=0.,phi_ref=0.)
    pot= potential.SolidBodyRotationWrapperPotential(pot=spn,\
                           omega=20.*units.km/units.s/units.kpc,
                           pa=30.*units.deg,ro=ro,vo=vo)
    pot_nounits= potential.SolidBodyRotationWrapperPotential(pot=spn,\
                           omega=20./bovy_conversion.freq_in_kmskpc(vo,ro),
                           pa=30./180.*numpy.pi)
    # Check potential
    assert numpy.fabs(pot(1.5,0.3,phi=0.1,use_physical=False)-pot_nounits(1.5,0.3,phi=0.1,use_physical=False)) < 10.**-8., "SolidBodyRotationWrapperPotential w/ parameters w/ units does not behave as expected"   
    # OblateStaeckelWrapperPotential
    kksp= potential.KuzminKutuzovStaeckelPotential(amp=20.*units.Msun,
                                                   Delta=10.*units.kpc,
                                                   ro=ro,vo=vo)
    pot= potential.OblateStaeckelWrapperPotential(pot=kksp,delta=10.*units.kpc,u0=1.)
    pot_nounits= potential.OblateStaeckelWrapperPotential(pot=kksp,delta=10./ro,ro=ro,vo=vo)
    # Check potential
    assert numpy.fabs(pot(4.,0.,use_physical=False)-pot_nounits(4.,0.,use_physical=False)) < 10.**-8., "OblateStaeckelWrapperPotential w/ parameters w/ units does not behave as expected"   
    # CorotatingRotationWrapperPotential
    spn= potential.SpiralArmsPotential(omega=0.,phi_ref=0.)
    pot= potential.CorotatingRotationWrapperPotential(pot=spn,\
                           vpo=200.*units.km/units.s,
                           to=1.*units.Gyr,
                           pa=30.*units.deg,ro=ro,vo=vo)
    pot_nounits= potential.CorotatingRotationWrapperPotential(pot=spn,\
                           vpo=200./vo,
                           to=1./bovy_conversion.time_in_Gyr(vo,ro),
                           pa=30./180.*numpy.pi)
    # Check potential
    assert numpy.fabs(pot(1.5,0.3,phi=0.1,use_physical=False)-pot_nounits(1.5,0.3,phi=0.1,use_physical=False)) < 10.**-8., "CorotatingRotationWrapperPotential w/ parameters w/ units does not behave as expected"   
    # GaussianAmplitudeWrapperPotential
    dpn= potential.DehnenBarPotential(tform=-100.,tsteady=1.)
    pot= potential.GaussianAmplitudeWrapperPotential(pot=dpn,
                                                to=-1.*units.Gyr,
                                                sigma=10.*units.Gyr,
                                                ro=ro,vo=vo)
    pot_nounits= potential.GaussianAmplitudeWrapperPotential(pot=dpn,
                                 to=-1./bovy_conversion.time_in_Gyr(vo,ro),
                                 sigma=10./bovy_conversion.time_in_Gyr(vo,ro))
    # Check potential
    assert numpy.fabs(pot(1.5,0.3,phi=0.1,use_physical=False)-pot_nounits(1.5,0.3,phi=0.1,use_physical=False)) < 10.**-8., "GaussianAmplitudeWrapperPotential w/ parameters w/ units does not behave as expected"   
    # ChandrasekharDynamicalFrictionForce
    pot= potential.ChandrasekharDynamicalFrictionForce(GMs=10.**9.*units.Msun,
                                                       rhm=1.2*units.kpc,
                                                       minr=1.*units.pc,
                                                       maxr=100.*units.kpc,
                                                       ro=ro,vo=vo)
    pot_nounits= potential.ChandrasekharDynamicalFrictionForce(\
        GMs=10.**9./bovy_conversion.mass_in_msol(vo,ro),rhm=1.2/ro,
        minr=1./ro/1000.,maxr=100./ro)
    # Check potential
    assert numpy.fabs(pot.Rforce(1.5,0.3,phi=0.1,v=[1.,0.,0.],use_physical=False)-pot_nounits.Rforce(1.5,0.3,phi=0.1,v=[1.,0.,0.],use_physical=False)) < 10.**-8., "ChandrasekharDynamicalFrictionForce w/ parameters w/ units does not behave as expected"
    # Also check that this works after changing GMs and rhm on the fly (specific to ChandrasekharDynamicalFrictionForce
    old_force= pot.Rforce(1.5,0.3,phi=0.1,v=[1.,0.,0.],use_physical=False)
    pot.GMs= 10.**8.*units.Msun
    pot_nounits.GMs= 10.**8./bovy_conversion.mass_in_msol(vo,ro)
    # units should still work
    assert numpy.fabs(pot.Rforce(1.5,0.3,phi=0.1,v=[1.,0.,0.],use_physical=False)-pot_nounits.Rforce(1.5,0.3,phi=0.1,v=[1.,0.,0.],use_physical=False)) < 10.**-8., "ChandrasekharDynamicalFrictionForce w/ parameters w/ units does not behave as expected"
    # and now for GMs
    pot.GMs= 10.**8.*units.Msun*constants.G
    pot_nounits.GMs= 10.**8./bovy_conversion.mass_in_msol(vo,ro)
    # units should still work
    assert numpy.fabs(pot.Rforce(1.5,0.3,phi=0.1,v=[1.,0.,0.],use_physical=False)-pot_nounits.Rforce(1.5,0.3,phi=0.1,v=[1.,0.,0.],use_physical=False)) < 10.**-8., "ChandrasekharDynamicalFrictionForce w/ parameters w/ units does not behave as expected"
    # Quick test that other units don't work
    with pytest.raises(units.UnitConversionError) as excinfo:
        pot.GMs= 10.**8.*units.Msun/units.pc**2
    # and force should be /10 of previous (because linear in mass
    assert numpy.fabs(pot.Rforce(1.5,0.3,phi=0.1,v=[1.,0.,0.],use_physical=False)-old_force/10.) < 10.**-8., "ChandrasekharDynamicalFrictionForce w/ parameters w/ units does not behave as expected"
    # Now do rhm
    pot.rhm= 12*units.kpc
    pot_nounits.rhm= 12/ro
    assert numpy.fabs(pot.Rforce(1.5,0.3,phi=0.1,v=[1.,0.,0.],use_physical=False)-pot_nounits.Rforce(1.5,0.3,phi=0.1,v=[1.,0.,0.],use_physical=False)) < 10.**-8., "ChandrasekharDynamicalFrictionForce w/ parameters w/ units does not behave as expected"
    # Compare changed rhm to one that has rhm directly set to this value
    # to make sure that the change is okay
    pot_nounits_direct= potential.ChandrasekharDynamicalFrictionForce(\
        GMs=10.**8./bovy_conversion.mass_in_msol(vo,ro),rhm=12/ro,
        minr=1./ro/1000.,maxr=100./ro)
    assert numpy.fabs(pot_nounits.Rforce(1.5,0.3,phi=0.1,v=[1.,0.,0.],use_physical=False)-pot_nounits_direct.Rforce(1.5,0.3,phi=0.1,v=[1.,0.,0.],use_physical=False)) < 10.**-8., "ChandrasekharDynamicalFrictionForce w/ parameters w/ units does not behave as expected"
    # If you add one here, don't base it on ChandrasekharDynamicalFrictionForce!!
    return None

def test_potential_paramunits_2d():
    # Test that input units for potential parameters other than the amplitude
    # behave as expected
    from galpy import potential
    from galpy.util import bovy_conversion
    ro, vo= 11., 180.
    # CosmphiDiskPotential
    pot= potential.CosmphiDiskPotential(amp=1.,
                                        m=3,
                                        phib=20.*units.deg,
                                        phio=1290.*units.km**2/units.s**2,
                                        r1=8.*units.kpc,
                                        rb=7.*units.kpc,
                                        ro=ro,vo=vo)
    pot_nounits= potential.CosmphiDiskPotential(amp=1.,
                                                m=3,
                                                phib=20./180.*numpy.pi,
                                                phio=1290./vo**2.,
                                                r1=8./ro,
                                                rb=7./ro,
                                                ro=ro,vo=vo)
    # Check potential
    assert numpy.fabs(pot(1.5,phi=0.1,t=2./bovy_conversion.time_in_Gyr(vo,ro),use_physical=False)-pot_nounits(1.5,phi=0.1,t=2./bovy_conversion.time_in_Gyr(vo,ro),use_physical=False)) < 10.**-8., "CosmphiDiskPotential w/ parameters w/ units does not behave as expected"   
    # CosmphiDiskPotential, alternative setup
    pot= potential.CosmphiDiskPotential(amp=1.,
                                        m=3,
                                        cp=1000.*units.km**2/units.s**2.,
                                        sp=300.*units.km**2/units.s**2.,
                                        r1=8.*units.kpc,
                                        ro=ro,vo=vo)
    pot_nounits= potential.CosmphiDiskPotential(amp=1.,
                                                m=3,
                                                cp=1000./vo**2.,
                                                sp=300./vo**2.,
                                                r1=8./ro,
                                                ro=ro,vo=vo)
    # Check potential
    assert numpy.fabs(pot(1.5,phi=0.1,t=2./bovy_conversion.time_in_Gyr(vo,ro),use_physical=False)-pot_nounits(1.5,phi=0.1,t=2./bovy_conversion.time_in_Gyr(vo,ro),use_physical=False)) < 10.**-8., "CosmphiDiskPotential w/ parameters w/ units does not behave as expected"   
    # EllipticalDiskPotential
    pot= potential.EllipticalDiskPotential(amp=1.,
                                           tform=1.*units.Gyr,
                                           tsteady=3.*units.Gyr,
                                           phib=20.*units.deg,
                                           twophio=1290.*units.km**2/units.s**2,
                                           r1=8.*units.kpc,
                                           ro=ro,vo=vo)
    pot_nounits= potential.EllipticalDiskPotential(amp=1.,
                                                   tform=1./bovy_conversion.time_in_Gyr(vo,ro),
                                                   tsteady=3./bovy_conversion.time_in_Gyr(vo,ro),
                                                   phib=20./180.*numpy.pi,
                                                   twophio=1290./vo**2.,
                                                   r1=8./ro,
                                                   ro=ro,vo=vo)
    # Check potential
    assert numpy.fabs(pot(1.5,phi=0.1,t=2./bovy_conversion.time_in_Gyr(vo,ro),use_physical=False)-pot_nounits(1.5,phi=0.1,t=2./bovy_conversion.time_in_Gyr(vo,ro),use_physical=False)) < 10.**-8., "EllipticalDiskPotential w/ parameters w/ units does not behave as expected"   
    # EllipticalDiskPotential, alternative setup
    pot= potential.EllipticalDiskPotential(amp=1.,
                                           tform=1.*units.Gyr,
                                           tsteady=3.*units.Gyr,
                                           cp=1000.*units.km**2/units.s**2.,
                                           sp=300.*units.km**2/units.s**2.,
                                           r1=8.*units.kpc,
                                           ro=ro,vo=vo)
    pot_nounits= potential.EllipticalDiskPotential(amp=1.,
                                                   tform=1./bovy_conversion.time_in_Gyr(vo,ro),
                                                   tsteady=3./bovy_conversion.time_in_Gyr(vo,ro),
                                                   cp=1000./vo**2.,
                                                   sp=300./vo**2.,
                                                   r1=8./ro,
                                                   ro=ro,vo=vo)
    # Check potential
    assert numpy.fabs(pot(1.5,phi=0.1,t=2./bovy_conversion.time_in_Gyr(vo,ro),use_physical=False)-pot_nounits(1.5,phi=0.1,t=2./bovy_conversion.time_in_Gyr(vo,ro),use_physical=False)) < 10.**-8., "EllipticalDiskPotential w/ parameters w/ units does not behave as expected"   
    # LopsidedDiskPotential
    pot= potential.LopsidedDiskPotential(amp=1.,
                                         phib=20.*units.deg,
                                         phio=1290.*units.km**2/units.s**2,
                                         r1=8.*units.kpc,
                                         ro=ro,vo=vo)
    pot_nounits= potential.LopsidedDiskPotential(amp=1.,
                                                 phib=20./180.*numpy.pi,
                                                 phio=1290./vo**2.,
                                                 r1=8./ro,
                                                 ro=ro,vo=vo)
    # Check potential
    assert numpy.fabs(pot(1.5,phi=0.1,t=2./bovy_conversion.time_in_Gyr(vo,ro),use_physical=False)-pot_nounits(1.5,phi=0.1,t=2./bovy_conversion.time_in_Gyr(vo,ro),use_physical=False)) < 10.**-8., "LopsidedDiskPotential w/ parameters w/ units does not behave as expected"   
    # LopsidedDiskPotential, alternative setup
    pot= potential.LopsidedDiskPotential(amp=1.,
                                         cp=1000.*units.km**2/units.s**2.,
                                         sp=300.*units.km**2/units.s**2.,
                                         r1=8.*units.kpc,
                                         ro=ro,vo=vo)
    pot_nounits= potential.LopsidedDiskPotential(amp=1.,
                                                 cp=1000./vo**2.,
                                                 sp=300./vo**2.,
                                                 r1=8./ro,
                                                 ro=ro,vo=vo)
    # Check potential
    assert numpy.fabs(pot(1.5,phi=0.1,t=2./bovy_conversion.time_in_Gyr(vo,ro),use_physical=False)-pot_nounits(1.5,phi=0.1,t=2./bovy_conversion.time_in_Gyr(vo,ro),use_physical=False)) < 10.**-8., "LopsidedDiskPotential w/ parameters w/ units does not behave as expected"   
    # SteadyLogSpiralPotential
    pot= potential.SteadyLogSpiralPotential(amp=1.,
                                            m=4,
                                            omegas=50.*units.km/units.s/units.kpc,
                                            A=1700.*units.km**2/units.s**2,
                                            gamma=21.*units.deg,
                                            alpha=-9.,
                                            ro=ro,vo=vo)
    pot_nounits= potential.SteadyLogSpiralPotential(amp=1.,
                                                    m=4,
                                                    omegas=50.*ro/vo,
                                                    A=1700./vo**2.,
                                                    gamma=21./180.*numpy.pi,
                                                    alpha=-9.,
                                                    ro=ro,vo=vo)
    # Check potential
    assert numpy.fabs(pot(1.5,phi=0.1,t=2./bovy_conversion.time_in_Gyr(vo,ro),use_physical=False)-pot_nounits(1.5,phi=0.1,t=2./bovy_conversion.time_in_Gyr(vo,ro),use_physical=False)) < 10.**-8., "SteadyLogSpiralPotential w/ parameters w/ units does not behave as expected"   
    # SteadyLogSpiralPotential, alternative setup
    pot= potential.SteadyLogSpiralPotential(amp=1.,
                                            m=4,
                                            omegas=50.*units.km/units.s/units.kpc,
                                            A=1700.*units.km**2/units.s**2,
                                            gamma=21.*units.deg,
                                            p=10.*units.deg,
                                            ro=ro,vo=vo)
    pot_nounits= potential.SteadyLogSpiralPotential(amp=1.,
                                                    m=4,
                                                    omegas=50.*ro/vo,
                                                    A=1700./vo**2.,
                                                    gamma=21./180.*numpy.pi,
                                                    p=10./180.*numpy.pi,
                                                    ro=ro,vo=vo)
    # Check potential
    assert numpy.fabs(pot(1.5,phi=0.1,t=2./bovy_conversion.time_in_Gyr(vo,ro),use_physical=False)-pot_nounits(1.5,phi=0.1,t=2./bovy_conversion.time_in_Gyr(vo,ro),use_physical=False)) < 10.**-8., "SteadyLogSpiralPotential w/ parameters w/ units does not behave as expected"   
    # TransientLogSpiralPotential
    pot= potential.TransientLogSpiralPotential(amp=1.,
                                               m=4,
                                               omegas=50.*units.km/units.s/units.kpc,
                                               A=1700.*units.km**2/units.s**2,
                                               gamma=21.*units.deg,
                                               alpha=-9.,
                                               to=2.*units.Gyr,
                                               sigma=1.*units.Gyr,
                                               ro=ro,vo=vo)
    pot_nounits= potential.TransientLogSpiralPotential(amp=1.,
                                                       m=4,
                                                       omegas=50.*ro/vo,
                                                       A=1700./vo**2.,
                                                       gamma=21./180.*numpy.pi,
                                                       alpha=-9.,
                                                       to=2./bovy_conversion.time_in_Gyr(vo,ro),
                                                       sigma=1./bovy_conversion.time_in_Gyr(vo,ro),
                                                       ro=ro,vo=vo)
    # Check potential
    assert numpy.fabs(pot(1.5,phi=0.1,t=2./bovy_conversion.time_in_Gyr(vo,ro),use_physical=False)-pot_nounits(1.5,phi=0.1,t=2./bovy_conversion.time_in_Gyr(vo,ro),use_physical=False)) < 10.**-8., "TransientLogSpiralPotential w/ parameters w/ units does not behave as expected"   
    # TransientLogSpiralPotential, alternative setup
    pot= potential.TransientLogSpiralPotential(amp=1.,
                                               m=4,
                                               omegas=50.*units.km/units.s/units.kpc,
                                               A=1700.*units.km**2/units.s**2,
                                               gamma=21.*units.deg,
                                               p=10.*units.deg,
                                               to=2.*units.Gyr,
                                               sigma=1.*units.Gyr,
                                               ro=ro,vo=vo)
    pot_nounits= potential.TransientLogSpiralPotential(amp=1.,
                                                       m=4,
                                                       omegas=50.*ro/vo,
                                                       A=1700./vo**2.,
                                                       gamma=21./180.*numpy.pi,
                                                       p=10./180.*numpy.pi,
                                                       to=2./bovy_conversion.time_in_Gyr(vo,ro),
                                                       sigma=1./bovy_conversion.time_in_Gyr(vo,ro),
                                                       ro=ro,vo=vo)
    # Check potential
    assert numpy.fabs(pot(1.5,phi=0.1,t=2./bovy_conversion.time_in_Gyr(vo,ro),use_physical=False)-pot_nounits(1.5,phi=0.1,t=2./bovy_conversion.time_in_Gyr(vo,ro),use_physical=False)) < 10.**-8., "TransientLogSpiralPotential w/ parameters w/ units does not behave as expected"   
    return None

def test_potential_paramunits_1d():
    # Test that input units for potential parameters other than the amplitude
    # behave as expected
    from galpy import potential
    from galpy.util import bovy_conversion
    ro, vo= 10.5, 195.
    # KGPotential
    pot= potential.KGPotential(amp=1.,
                               K=40.*units.Msun/units.pc**2,
                               F=0.02*units.Msun/units.pc**3,
                               D=200*units.pc,ro=ro,vo=vo)
    pot_nounits= potential.KGPotential(amp=1.,
                                       K=40./bovy_conversion.surfdens_in_msolpc2(vo,ro)*2.*numpy.pi,
                                       F=0.02/bovy_conversion.dens_in_msolpc3(vo,ro)*4.*numpy.pi,
                                       D=0.2/ro,ro=ro,vo=vo)
    # Check potential
    assert numpy.fabs(pot(1.5,use_physical=False)-pot_nounits(1.5,use_physical=False)) < 10.**-8., "KGPotential w/ parameters w/ units does not behave as expected"   
    # KGPotential, alternative setup
    pot= potential.KGPotential(amp=1.,
                               K=40.*units.Msun/units.pc**2*constants.G,
                               F=0.02*units.Msun/units.pc**3*constants.G,
                               D=200*units.pc,ro=ro,vo=vo)
    pot_nounits= potential.KGPotential(amp=1.,
                                       K=40./bovy_conversion.surfdens_in_msolpc2(vo,ro),
                                       F=0.02/bovy_conversion.dens_in_msolpc3(vo,ro),
                                       D=0.2/ro,ro=ro,vo=vo)
    # Check potential
    assert numpy.fabs(pot(1.5,use_physical=False)-pot_nounits(1.5,use_physical=False)) < 10.**-8., "KGPotential w/ parameters w/ units does not behave as expected"   
    return None

def test_potential_paramunits_1d_wrongunits():
    # Test that input units for potential amplitudes behave as expected
    from galpy import potential
    ro, vo= 9., 210.
    # KGPotential
    with pytest.raises(units.UnitConversionError) as excinfo:
        potential.KGPotential(amp=1.,
                              K=40.*units.Msun/units.pc**3,
                              F=0.02*units.Msun/units.pc**3,
                              D=200*units.pc,ro=ro,vo=vo)
    with pytest.raises(units.UnitConversionError) as excinfo:
        potential.KGPotential(amp=1.,
                              K=40.*units.Msun/units.pc**2,
                              F=0.02*units.Msun/units.pc**2,
                              D=200*units.pc,ro=ro,vo=vo)
    return None

def test_potential_method_turnphysicalon():
    from galpy import potential
    # 3D
    pot= potential.BurkertPotential(ro=7.*units.kpc)
    pot.turn_physical_on()
    assert isinstance(pot(1.1,0.1),units.Quantity), 'Potential method does not return Quantity when turn_physical_on has been called'
    assert numpy.fabs(pot._ro-7.) < 10.**-10., 'Potential method does not work as expected'
    assert numpy.fabs(pot._vo-220.) < 10.**-10., 'Potential method turn_physical_on does not work as expected'
    pot.turn_physical_on(ro=6.,vo=210.)
    assert isinstance(pot(1.1,0.1),units.Quantity), 'Potential method does not return Quantity when turn_physical_on has been called'
    assert numpy.fabs(pot._ro-6.) < 10.**-10., 'Potential method does not work as expected'
    assert numpy.fabs(pot._vo-210.) < 10.**-10., 'Potential method turn_physical_on does not work as expected'
    pot.turn_physical_on(ro=6.*units.kpc,vo=210.*units.km/units.s)
    assert isinstance(pot(1.1,0.1),units.Quantity), 'Potential method does not return Quantity when turn_physical_on has been called'
    assert numpy.fabs(pot._ro-6.) < 10.**-10., 'Potential method does not work as expected'
    assert numpy.fabs(pot._vo-210.) < 10.**-10., 'Potential method turn_physical_on does not work as expected'
    # 2D
    pot= potential.EllipticalDiskPotential(ro=6.*units.kpc)
    pot.turn_physical_on(ro=6.,vo=210.)
    assert isinstance(pot(1.1,phi=0.1),units.Quantity), 'Potential method does not return Quantity when turn_physical_on has been called'
    assert numpy.fabs(pot._ro-6.) < 10.**-10., 'Potential method does not work as expected'
    assert numpy.fabs(pot._vo-210.) < 10.**-10., 'Potential method turn_physical_on does not work as expected'
    pot.turn_physical_on(ro=6.*units.kpc,vo=210.*units.km/units.s)
    assert isinstance(pot(1.1,phi=0.1),units.Quantity), 'Potential method does not return Quantity when turn_physical_on has been called'
    assert numpy.fabs(pot._ro-6.) < 10.**-10., 'Potential method does not work as expected'
    assert numpy.fabs(pot._vo-210.) < 10.**-10., 'Potential method turn_physical_on does not work as expected'
    # 1D
    pot= potential.KGPotential(ro=5.*units.kpc)
    pot.turn_physical_on(ro=9,vo=230)
    assert isinstance(pot(1.1),units.Quantity), 'Potential method does not return Quantity when turn_physical_on has been called'
    assert numpy.fabs(pot._ro-9.) < 10.**-10., 'Potential method turn_physical_on does not work as expected'
    assert numpy.fabs(pot._vo-230.) < 10.**-10., 'Potential method turn_physical_on does not work as expected'
    pot.turn_physical_on(ro=9*units.kpc,vo=230*units.km/units.s)
    assert isinstance(pot(1.1),units.Quantity), 'Potential method does not return Quantity when turn_physical_on has been called'
    assert numpy.fabs(pot._ro-9.) < 10.**-10., 'Potential method turn_physical_on does not work as expected'
    assert numpy.fabs(pot._vo-230.) < 10.**-10., 'Potential method turn_physical_on does not work as expected'
    return None

def test_potential_method_turnphysicaloff():
    from galpy import potential
    # 3D
    pot= potential.BurkertPotential(ro=7.*units.kpc)
    pot.turn_physical_off()
    assert isinstance(pot(1.1,0.1),float), 'Potential method does not return float when turn_physical_off has been called'
    # 2D
    pot= potential.EllipticalDiskPotential(ro=6.*units.kpc)
    pot.turn_physical_off()
    assert isinstance(pot(1.1,phi=0.1),float), 'Potential method does not return float when turn_physical_off has been called'
    # 1D
    pot= potential.KGPotential(ro=5.*units.kpc)
    pot.turn_physical_off()
    assert isinstance(pot(1.1),float), 'Potential method does not return float when turn_physical_off has been called'
    return None

def test_potential_function_turnphysicalon():
    from galpy import potential
    # 3D
    pot= potential.BurkertPotential(ro=7.*units.kpc)
    potential.turn_physical_on(pot)
    assert isinstance(potential.evaluatePotentials(pot,1.1,0.1),units.Quantity), 'Potential function does not return Quantity when function turn_physical_on has been called'
    assert numpy.fabs(pot._ro-7.) < 10.**-10., 'Potential method does not work as expected'
    pot= potential.BurkertPotential(ro=7.*units.kpc)
    potential.turn_physical_on([pot])
    assert isinstance(potential.evaluatePotentials([pot],1.1,0.1),units.Quantity), 'Potential function does not return Quantity when function turn_physical_on has been called'
    assert numpy.fabs(pot._ro-7.) < 10.**-10., 'Potential method does not work as expected'
    assert numpy.fabs(pot._vo-220.) < 10.**-10., 'Potential function turn_physical_on does not work as expected'
    # 2D
    pot= potential.EllipticalDiskPotential(ro=6.*units.kpc)
    potential.turn_physical_on(pot)
    assert isinstance(potential.evaluateplanarPotentials(pot,1.1,phi=0.1),units.Quantity), 'Potential function does not return Quantity when function turn_physical_on has been called'
    potential.turn_physical_on([pot],ro=9.,vo=230.)
    assert isinstance(potential.evaluateplanarPotentials([pot],1.1,phi=0.1),units.Quantity), 'Potential function does not return Quantity when function turn_physical_on has been called'
    assert numpy.fabs(pot._ro-9.) < 10.**-10., 'Potential method does not work as expected'
    assert numpy.fabs(pot._vo-230.) < 10.**-10., 'Potential function turn_physical_on does not work as expected'
    # 1D
    pot= potential.KGPotential(ro=5.*units.kpc)
    potential.turn_physical_on(pot)
    assert isinstance(potential.evaluatelinearPotentials(pot,1.1),units.Quantity), 'Potential function does not return Quantity when function turn_physical_on has been called'
    assert numpy.fabs(pot._ro-5.) < 10.**-10., 'Potential function turn_physical_on does not work as expected'
    assert numpy.fabs(pot._vo-220.) < 10.**-10., 'Potential function turn_physical_on does not work as expected'
    potential.turn_physical_on([pot],ro=6.*units.kpc,vo=250.*units.km/units.s)
    assert isinstance(potential.evaluatelinearPotentials([pot],1.1),units.Quantity), 'Potential function does not return Quantity when function turn_physical_on has been called'
    assert numpy.fabs(pot._ro-6.) < 10.**-10., 'Potential function turn_physical_on does not work as expected'
    assert numpy.fabs(pot._vo-250.) < 10.**-10., 'Potential function turn_physical_on does not work as expected'
    return None

def test_potential_function_turnphysicaloff():
    from galpy import potential
    # 3D
    pot= potential.BurkertPotential(ro=7.*units.kpc)
    potential.turn_physical_off(pot)
    assert isinstance(potential.evaluatePotentials(pot,1.1,0.1),float), 'Potential function does not return float when function turn_physical_off has been called'
    pot= potential.BurkertPotential(ro=7.*units.kpc)
    potential.turn_physical_off([pot])
    assert isinstance(potential.evaluatePotentials([pot],1.1,0.1),float), 'Potential function does not return float when function turn_physical_off has been called'
    # 2D
    pot= potential.EllipticalDiskPotential(ro=6.*units.kpc)
    potential.turn_physical_off(pot)
    assert isinstance(potential.evaluateplanarPotentials(pot,1.1,phi=0.1),float), 'Potential function does not return float when function turn_physical_off has been called'
    potential.turn_physical_off([pot])
    assert isinstance(potential.evaluateplanarPotentials([pot],1.1,phi=0.1),float), 'Potential function does not return float when function turn_physical_off has been called'
    # 1D
    pot= potential.KGPotential(ro=5.*units.kpc)
    potential.turn_physical_off(pot)
    assert isinstance(potential.evaluatelinearPotentials(pot,1.1),float), 'Potential function does not return float when function turn_physical_off has been called'
    potential.turn_physical_off([pot])
    assert isinstance(potential.evaluatelinearPotentials([pot],1.1),float), 'Potential function does not return float when function turn_physical_off has been called'
    return None

def test_potential_setup_roAsQuantity():
    from galpy import potential
    # 3D
    pot= potential.BurkertPotential(ro=7.*units.kpc)
    assert numpy.fabs(pot._ro-7.) < 10.**-10., 'ro in 3D potential setup as Quantity does not work as expected'
    # 2D
    pot= potential.EllipticalDiskPotential(ro=6.*units.kpc)
    assert numpy.fabs(pot._ro-6.) < 10.**-10., 'ro in 2D potential setup as Quantity does not work as expected'
    # 1D
    pot= potential.KGPotential(ro=5.*units.kpc)
    assert numpy.fabs(pot._ro-5.) < 10.**-10., 'ro in 1D potential setup as Quantity does not work as expected'
    return None

def test_potential_setup_roAsQuantity_oddunits():
    from galpy import potential
    # 3D
    pot= potential.BurkertPotential(ro=7.*units.lyr)
    assert numpy.fabs(pot._ro-7.*units.lyr.to(units.kpc)) < 10.**-10., 'ro in 3D potential setup as Quantity does not work as expected'
    # 2D
    pot= potential.EllipticalDiskPotential(ro=6.*units.lyr)
    assert numpy.fabs(pot._ro-6.*units.lyr.to(units.kpc)) < 10.**-10., 'ro in 2D potential setup as Quantity does not work as expected'
    # 1D
    pot= potential.KGPotential(ro=5.*units.lyr)
    assert numpy.fabs(pot._ro-5.*units.lyr.to(units.kpc)) < 10.**-10., 'ro in 1D potential setup as Quantity does not work as expected'
    return None

def test_potential_setup_voAsQuantity():
    from galpy import potential
    # 3D
    pot= potential.BurkertPotential(vo=210.*units.km/units.s)
    assert numpy.fabs(pot._vo-210.) < 10.**-10., 'vo in 3D potential setup as Quantity does not work as expected'
    # 2D
    pot= potential.EllipticalDiskPotential(vo=230.*units.km/units.s)
    assert numpy.fabs(pot._vo-230.) < 10.**-10., 'vo in 2D potential setup as Quantity does not work as expected'
    # 1D
    pot= potential.KGPotential(vo=250.*units.km/units.s)
    assert numpy.fabs(pot._vo-250.) < 10.**-10., 'vo in 1D potential setup as Quantity does not work as expected'
    return None

def test_potential_setup_voAsQuantity_oddunits():
    from galpy import potential
    # 3D
    pot= potential.BurkertPotential(vo=210.*units.pc/units.Myr)
    assert numpy.fabs(pot._vo-210.*(units.pc/units.Myr).to(units.km/units.s)) < 10.**-10., 'vo in 3D potential setup as Quantity does not work as expected'
    # 2D
    pot= potential.EllipticalDiskPotential(vo=230.*units.pc/units.Myr)
    assert numpy.fabs(pot._vo-230.*(units.pc/units.Myr).to(units.km/units.s)) < 10.**-10., 'vo in 2D potential setup as Quantity does not work as expected'
    # 1D
    pot= potential.KGPotential(vo=250.*units.pc/units.Myr)
    assert numpy.fabs(pot._vo-250.*(units.pc/units.Myr).to(units.km/units.s)) < 10.**-10., 'vo in 1D potential setup as Quantity does not work as expected'
    return None

def test_interpRZPotential_ro():
    # Test that ro is correctly propagated to interpRZPotential
    from galpy.potential import BurkertPotential, interpRZPotential
    ro= 9.
    # ro on, single pot
    bp= BurkertPotential(ro=ro)
    ip= interpRZPotential(bp)
    assert numpy.fabs(ip._ro-bp._ro) < 10.**-10., 'ro not correctly propagated to interpRZPotential'
    assert ip._roSet, 'roSet not correctly propagated to interpRZPotential'
    # ro on, list pot
    ip= interpRZPotential([bp])
    assert numpy.fabs(ip._ro-bp._ro) < 10.**-10., 'ro not correctly propagated to interpRZPotential'
    assert ip._roSet, 'roSet not correctly propagated to interpRZPotential'
    # ro off, single pot
    bp= BurkertPotential()
    ip= interpRZPotential(bp)
    assert numpy.fabs(ip._ro-bp._ro) < 10.**-10., 'ro not correctly propagated to interpRZPotential'
    assert not ip._roSet, 'roSet not correctly propagated to interpRZPotential'
    # ro off, list pot
    bp= BurkertPotential()
    ip= interpRZPotential([bp])
    assert numpy.fabs(ip._ro-bp._ro) < 10.**-10., 'ro not correctly propagated to interpRZPotential'
    assert not ip._roSet, 'roSet not correctly propagated to interpRZPotential'
    return None

def test_interpRZPotential_vo():
    # Test that vo is correctly propagated to interpRZPotential
    from galpy.potential import BurkertPotential, interpRZPotential
    vo= 200.
    # vo on, single pot
    bp= BurkertPotential(vo=vo)
    ip= interpRZPotential(bp)
    assert numpy.fabs(ip._vo-bp._vo) < 10.**-10., 'vo not correctly propagated to interpRZPotential'
    assert ip._voSet, 'voSet not correctly propagated to interpRZPotential'
    # vo on, list pot
    ip= interpRZPotential([bp])
    assert numpy.fabs(ip._vo-bp._vo) < 10.**-10., 'vo not correctly propagated to interpRZPotential'
    assert ip._voSet, 'voSet not correctly propagated to interpRZPotential'
    # vo off, single pot
    bp= BurkertPotential()
    ip= interpRZPotential(bp)
    assert numpy.fabs(ip._vo-bp._vo) < 10.**-10., 'vo not correctly propagated to interpRZPotential'
    assert not ip._voSet, 'voSet not correctly propagated to interpRZPotential'
    # vo off, list pot
    bp= BurkertPotential()
    ip= interpRZPotential([bp])
    assert numpy.fabs(ip._vo-bp._vo) < 10.**-10., 'vo not correctly propagated to interpRZPotential'
    assert not ip._voSet, 'voSet not correctly propagated to interpRZPotential'
    return None

def test_actionAngle_method_returntype():
    from galpy.actionAngle import actionAngleIsochrone, actionAngleSpherical, \
        actionAngleAdiabatic, actionAngleStaeckel, actionAngleIsochroneApprox,\
<<<<<<< HEAD
        actionAngleIsochroneInverse
    from galpy.potential import PlummerPotential, MWPotential
=======
        actionAngleIsochroneInverse, actionAngleHarmonic, \
        actionAngleHarmonicInverse
    from galpy.potential import PlummerPotential, MWPotential, \
        IsochronePotential
    # actionAngleHarmonic
    ip= IsochronePotential(normalize=5.,b=10000.)
    # Omega = sqrt(4piG density / 3)
    aA= actionAngleHarmonic(omega=numpy.sqrt(4.*numpy.pi*ip.dens(1.2,0.)/3.),
                            ro=8.,vo=220.)
    assert isinstance(aA(-0.2,0.1),units.Quantity), 'actionAngleHarmonic method __call__ does not return Quantity when it should'
    for ii in range(2):
        assert isinstance(aA.actionsFreqs(-0.2,0.1)[ii],units.Quantity), 'actionAngleHarmonic method actionsFreqs does not return Quantity when it should'
    for ii in range(3):
        assert isinstance(aA.actionsFreqsAngles(-0.2,0.1)[ii],units.Quantity), 'actionAngleHarmonic method actionsFreqsAngles does not return Quantity when it should'
>>>>>>> 12978b14
    # actionAngleIsochrone
    aA= actionAngleIsochrone(b=0.8,ro=8.,vo=220.)
    for ii in range(3):
        assert isinstance(aA(1.1,0.1,1.1,0.1,0.2,0.)[ii],units.Quantity), 'actionAngleIsochrone method __call__ does not return Quantity when it should'
    for ii in range(6):
        assert isinstance(aA.actionsFreqs(1.1,0.1,1.1,0.1,0.2,0.)[ii],units.Quantity), 'actionAngleIsochrone method actionsFreqs does not return Quantity when it should'
    for ii in range(9):
        assert isinstance(aA.actionsFreqsAngles(1.1,0.1,1.1,0.1,0.2,0.)[ii],units.Quantity), 'actionAngleIsochrone method actionsFreqsAngles does not return Quantity when it should'
    for ii in range(3):
        assert isinstance(aA.EccZmaxRperiRap(1.1,0.1,1.1,0.1,0.2,0.)[ii],units.Quantity), 'actionAngleIsochrone method EccZmaxRperiRap does not return Quantity when it should'
    # actionAngleSpherical
    pot= PlummerPotential(normalize=1.,b=0.7)
    aA= actionAngleSpherical(pot=pot,ro=8.,vo=220.)
    for ii in range(3):
        assert isinstance(aA(1.1,0.1,1.1,0.1,0.2,0.)[ii],units.Quantity), 'actionAngleIsochrone method __call__ does not return Quantity when it should'
    for ii in range(6):
        assert isinstance(aA.actionsFreqs(1.1,0.1,1.1,0.1,0.2,0.)[ii],units.Quantity), 'actionAngleIsochrone method actionsFreqs does not return Quantity when it should'
    for ii in range(9):
        assert isinstance(aA.actionsFreqsAngles(1.1,0.1,1.1,0.1,0.2,0.)[ii],units.Quantity), 'actionAngleIsochrone method actionsFreqsAngles does not return Quantity when it should'
    for ii in range(3):
        assert isinstance(aA.EccZmaxRperiRap(1.1,0.1,1.1,0.1,0.2,0.)[ii],units.Quantity), 'actionAngleIsochrone method EccZmaxRperiRap does not return Quantity when it should'
    # actionAngleAdiabatic
    aA= actionAngleAdiabatic(pot=MWPotential,ro=8.,vo=220.)
    for ii in range(3):
        assert isinstance(aA(1.1,0.1,1.1,0.1,0.2,0.)[ii],units.Quantity), 'actionAngleIsochrone method __call__ does not return Quantity when it should'
    for ii in range(3):
        assert isinstance(aA.EccZmaxRperiRap(1.1,0.1,1.1,0.1,0.2,0.)[ii],units.Quantity), 'actionAngleIsochrone method EccZmaxRperiRap does not return Quantity when it should'
    # actionAngleStaeckel
    aA= actionAngleStaeckel(pot=MWPotential,delta=0.45,ro=8.,vo=220.)
    for ii in range(3):
        assert isinstance(aA(1.1,0.1,1.1,0.1,0.2,0.)[ii],units.Quantity), 'actionAngleIsochrone method __call__ does not return Quantity when it should'
    for ii in range(6):
        assert isinstance(aA.actionsFreqs(1.1,0.1,1.1,0.1,0.2,0.)[ii],units.Quantity), 'actionAngleIsochrone method actionsFreqs does not return Quantity when it should'
    for ii in range(9):
        assert isinstance(aA.actionsFreqsAngles(1.1,0.1,1.1,0.1,0.2,0.)[ii],units.Quantity), 'actionAngleIsochrone method actionsFreqsAngles does not return Quantity when it should'
    for ii in range(3):
        assert isinstance(aA.EccZmaxRperiRap(1.1,0.1,1.1,0.1,0.2,0.)[ii],units.Quantity), 'actionAngleIsochrone method EccZmaxRperiRap does not return Quantity when it should'
    # actionAngleIsochroneApprox
    aA= actionAngleIsochroneApprox(pot=MWPotential,b=0.8,ro=8.,vo=220.)
    for ii in range(3):
        assert isinstance(aA(1.1,0.1,1.1,0.1,0.2,0.)[ii],units.Quantity), 'actionAngleIsochrone method __call__ does not return Quantity when it should'
    for ii in range(6):
        assert isinstance(aA.actionsFreqs(1.1,0.1,1.1,0.1,0.2,0.)[ii],units.Quantity), 'actionAngleIsochrone method actionsFreqs does not return Quantity when it should'
    for ii in range(9):
        assert isinstance(aA.actionsFreqsAngles(1.1,0.1,1.1,0.1,0.2,0.)[ii],units.Quantity), 'actionAngleIsochrone method actionsFreqsAngles does not return Quantity when it should'
<<<<<<< HEAD
=======
    # actionAngleHarmonicInverse
    ip= IsochronePotential(normalize=5.,b=10000.)
    # Omega = sqrt(4piG density / 3)
    aA= actionAngleHarmonicInverse(\
        omega=numpy.sqrt(4.*numpy.pi*ip.dens(1.2,0.)/3.),ro=8.,vo=220.)
    for ii in range(2):
        assert isinstance(aA(0.1,-0.2)[ii],units.Quantity), 'actionAngleHarmonicInverse method __call__ does not return Quantity when it should'
    for ii in range(3):
        assert isinstance(aA.xvFreqs(0.1,-0.2)[ii],units.Quantity), 'actionAngleHarmonicInverse method xvFreqs does not return Quantity when it should'
    assert isinstance(aA.Freqs(0.1),units.Quantity), 'actionAngleIsochroneInverse method Freqs does not return Quantity when it should'
>>>>>>> 12978b14
    # actionAngleIsochroneInverse
    aA= actionAngleIsochroneInverse(b=0.8,ro=8.,vo=220.)
    for ii in range(6):
        assert isinstance(aA(0.1,1.1,0.1,0.1,0.2,0.)[ii],units.Quantity), 'actionAngleIsochroneInverse method __call__ does not return Quantity when it should'
    for ii in range(9):
        assert isinstance(aA.xvFreqs(0.1,1.1,0.1,0.1,0.2,0.)[ii],units.Quantity), 'actionAngleIsochroneInverse method xvFreqs does not return Quantity when it should'
    for ii in range(3):
        assert isinstance(aA.Freqs(0.1,1.1,0.1)[ii],units.Quantity), 'actionAngleIsochroneInverse method Freqs does not return Quantity when it should'
    return None

def test_actionAngle_method_returnunit():
    from galpy.actionAngle import actionAngleIsochrone, actionAngleSpherical, \
        actionAngleAdiabatic, actionAngleStaeckel, actionAngleIsochroneApprox,\
<<<<<<< HEAD
        actionAngleIsochroneInverse
    from galpy.potential import PlummerPotential, MWPotential
=======
        actionAngleIsochroneInverse, actionAngleHarmonic, \
        actionAngleHarmonicInverse
    from galpy.potential import PlummerPotential, MWPotential, \
        IsochronePotential
    # actionAngleHarmonic
    ip= IsochronePotential(normalize=5.,b=10000.)
    # Omega = sqrt(4piG density / 3)
    aA= actionAngleHarmonic(omega=numpy.sqrt(4.*numpy.pi*ip.dens(1.2,0.)/3.),
                            ro=8.,vo=220.)
    try:
        aA(-0.2,0.1).to(units.kpc*units.km/units.s)
    except units.UnitConversionError:
        raise AssertionError('actionAngle function __call__ does not return Quantity with the right units')
    try:
        aA.actionsFreqs(-0.2,0.1)[0].to(units.kpc*units.km/units.s)
    except units.UnitConversionError:
        raise AssertionError('actionAngle function actionsFreqs does not return Quantity with the right units')
    try:
        aA.actionsFreqs(-0.2,0.1)[1].to(1/units.Gyr)
    except units.UnitConversionError:
        raise AssertionError('actionAngle function actionsFreqs does not return Quantity with the right units')
    try:
        aA.actionsFreqsAngles(-0.2,0.1)[0].to(units.kpc*units.km/units.s)
    except units.UnitConversionError:
        raise AssertionError('actionAngle function actionsFreqsAngles does not return Quantity with the right units')
    try:
        aA.actionsFreqsAngles(-0.2,0.1)[1].to(1/units.Gyr)
    except units.UnitConversionError:
        raise AssertionError('actionAngle function actionsFreqsAngles does not return Quantity with the right units')
    try:
        aA.actionsFreqsAngles(-0.2,0.1)[2].to(units.rad)
    except units.UnitConversionError:
        raise AssertionError('actionAngle function actionsFreqsAngles does not return Quantity with the right units')
>>>>>>> 12978b14
    # actionAngleIsochrone
    aA= actionAngleIsochrone(b=0.8,ro=8.,vo=220.)
    for ii in range(3):
        try:
            aA(1.1,0.1,1.1,0.1,0.2,0.)[ii].to(units.kpc*units.km/units.s)
        except units.UnitConversionError:
            raise AssertionError('actionAngle function __call__ does not return Quantity with the right units')
    for ii in range(3):
        try:
            aA.actionsFreqs(1.1,0.1,1.1,0.1,0.2,0.)[ii].to(units.kpc*units.km/units.s)
        except units.UnitConversionError:
            raise AssertionError('actionAngle function actionsFreqs does not return Quantity with the right units')
    for ii in range(3,6):
        try:
            aA.actionsFreqs(1.1,0.1,1.1,0.1,0.2,0.)[ii].to(1/units.Gyr)
        except units.UnitConversionError:
            raise AssertionError('actionAngle function actionsFreqs does not return Quantity with the right units')
    for ii in range(3):
        try:
            aA.actionsFreqsAngles(1.1,0.1,1.1,0.1,0.2,0.)[ii].to(units.kpc*units.km/units.s)
        except units.UnitConversionError:
            raise AssertionError('actionAngle function actionsFreqsAngles does not return Quantity with the right units')
    for ii in range(3,6):
        try:
            aA.actionsFreqsAngles(1.1,0.1,1.1,0.1,0.2,0.)[ii].to(1/units.Gyr)
        except units.UnitConversionError:
            raise AssertionError('actionAngle function actionsFreqsAngles does not return Quantity with the right units')
    for ii in range(6,9):
        try:
            aA.actionsFreqsAngles(1.1,0.1,1.1,0.1,0.2,0.)[ii].to(units.rad)
        except units.UnitConversionError:
            raise AssertionError('actionAngle function actionsFreqsAngles does not return Quantity with the right units')
    try:
        aA.EccZmaxRperiRap(1.1,0.1,1.1,0.1,0.2,0.)[0].to(units.dimensionless_unscaled)
    except units.UnitConversionError:
        raise AssertionError('actionAngle function EccZmaxRperiRap does not return Quantity with the right units')
    for ii in range(1,4):
        try:
            aA.EccZmaxRperiRap(1.1,0.1,1.1,0.1,0.2,0.)[ii].to(units.kpc)
        except units.UnitConversionError:
            raise AssertionError('actionAngle function EccZmaxRperiRap does not return Quantity with the right units')
    # actionAngleSpherical
    pot= PlummerPotential(normalize=1.,b=0.7)
    aA= actionAngleSpherical(pot=pot,ro=8.,vo=220.)
    for ii in range(3):
        try:
            aA(1.1,0.1,1.1,0.1,0.2,0.)[ii].to(units.kpc*units.km/units.s)
        except units.UnitConversionError:
            raise AssertionError('actionAngle function __call__ does not return Quantity with the right units')
    for ii in range(3):
        try:
            aA.actionsFreqs(1.1,0.1,1.1,0.1,0.2,0.)[ii].to(units.kpc*units.km/units.s)
        except units.UnitConversionError:
            raise AssertionError('actionAngle function actionsFreqs does not return Quantity with the right units')
    for ii in range(3,6):
        try:
            aA.actionsFreqs(1.1,0.1,1.1,0.1,0.2,0.)[ii].to(1/units.Gyr)
        except units.UnitConversionError:
            raise AssertionError('actionAngle function actionsFreqs does not return Quantity with the right units')
    for ii in range(3):
        try:
            aA.actionsFreqsAngles(1.1,0.1,1.1,0.1,0.2,0.)[ii].to(units.kpc*units.km/units.s)
        except units.UnitConversionError:
            raise AssertionError('actionAngle function actionsFreqsAngles does not return Quantity with the right units')
    for ii in range(3,6):
        try:
            aA.actionsFreqsAngles(1.1,0.1,1.1,0.1,0.2,0.)[ii].to(1/units.Gyr)
        except units.UnitConversionError:
            raise AssertionError('actionAngle function actionsFreqsAngles does not return Quantity with the right units')
    for ii in range(6,9):
        try:
            aA.actionsFreqsAngles(1.1,0.1,1.1,0.1,0.2,0.)[ii].to(units.rad)
        except units.UnitConversionError:
            raise AssertionError('actionAngle function actionsFreqsAngles does not return Quantity with the right units')
    try:
        aA.EccZmaxRperiRap(1.1,0.1,1.1,0.1,0.2,0.)[0].to(units.dimensionless_unscaled)
    except units.UnitConversionError:
        raise AssertionError('actionAngle function EccZmaxRperiRap does not return Quantity with the right units')
    for ii in range(1,4):
        try:
            aA.EccZmaxRperiRap(1.1,0.1,1.1,0.1,0.2,0.)[ii].to(units.kpc)
        except units.UnitConversionError:
            raise AssertionError('actionAngle function EccZmaxRperiRap does not return Quantity with the right units')
    # actionAngleAdiabatic
    aA= actionAngleAdiabatic(pot=MWPotential,ro=8.,vo=220.)
    for ii in range(3):
        try:
            aA(1.1,0.1,1.1,0.1,0.2,0.)[ii].to(units.kpc*units.km/units.s)
        except units.UnitConversionError:
            raise AssertionError('actionAngle function __call__ does not return Quantity with the right units')
    try:
        aA.EccZmaxRperiRap(1.1,0.1,1.1,0.1,0.2,0.)[0].to(units.dimensionless_unscaled)
    except units.UnitConversionError:
        raise AssertionError('actionAngle function EccZmaxRperiRap does not return Quantity with the right units')
    for ii in range(1,4):
        try:
            aA.EccZmaxRperiRap(1.1,0.1,1.1,0.1,0.2,0.)[ii].to(units.kpc)
        except units.UnitConversionError:
            raise AssertionError('actionAngle function EccZmaxRperiRap does not return Quantity with the right units')
    # actionAngleStaeckel
    aA= actionAngleStaeckel(pot=MWPotential,delta=0.45,ro=8.,vo=220.)
    for ii in range(3):
        try:
            aA(1.1,0.1,1.1,0.1,0.2,0.)[ii].to(units.kpc*units.km/units.s)
        except units.UnitConversionError:
            raise AssertionError('actionAngle function __call__ does not return Quantity with the right units')
    for ii in range(3):
        try:
            aA.actionsFreqs(1.1,0.1,1.1,0.1,0.2,0.)[ii].to(units.kpc*units.km/units.s)
        except units.UnitConversionError:
            raise AssertionError('actionAngle function actionsFreqs does not return Quantity with the right units')
    for ii in range(3,6):
        try:
            aA.actionsFreqs(1.1,0.1,1.1,0.1,0.2,0.)[ii].to(1/units.Gyr)
        except units.UnitConversionError:
            raise AssertionError('actionAngle function actionsFreqs does not return Quantity with the right units')
    for ii in range(3):
        try:
            aA.actionsFreqsAngles(1.1,0.1,1.1,0.1,0.2,0.)[ii].to(units.kpc*units.km/units.s)
        except units.UnitConversionError:
            raise AssertionError('actionAngle function actionsFreqsAngles does not return Quantity with the right units')
    for ii in range(3,6):
        try:
            aA.actionsFreqsAngles(1.1,0.1,1.1,0.1,0.2,0.)[ii].to(1/units.Gyr)
        except units.UnitConversionError:
            raise AssertionError('actionAngle function actionsFreqsAngles does not return Quantity with the right units')
    for ii in range(6,9):
        try:
            aA.actionsFreqsAngles(1.1,0.1,1.1,0.1,0.2,0.)[ii].to(units.rad)
        except units.UnitConversionError:
            raise AssertionError('actionAngle function actionsFreqsAngles does not return Quantity with the right units')
    try:
        aA.EccZmaxRperiRap(1.1,0.1,1.1,0.1,0.2,0.)[0].to(units.dimensionless_unscaled)
    except units.UnitConversionError:
        raise AssertionError('actionAngle function EccZmaxRperiRap does not return Quantity with the right units')
    for ii in range(1,4):
        try:
            aA.EccZmaxRperiRap(1.1,0.1,1.1,0.1,0.2,0.)[ii].to(units.kpc)
        except units.UnitConversionError:
            raise AssertionError('actionAngle function EccZmaxRperiRap does not return Quantity with the right units')
    # actionAngleIsochroneApprox
    aA= actionAngleIsochroneApprox(pot=MWPotential,b=0.8,ro=8.,vo=220.)
    for ii in range(3):
        try:
            aA(1.1,0.1,1.1,0.1,0.2,0.)[ii].to(units.kpc*units.km/units.s)
        except units.UnitConversionError:
            raise AssertionError('actionAngle function __call__ does not return Quantity with the right units')
    for ii in range(3):
        try:
            aA.actionsFreqs(1.1,0.1,1.1,0.1,0.2,0.)[ii].to(units.kpc*units.km/units.s)
        except units.UnitConversionError:
            raise AssertionError('actionAngle function actionsFreqs does not return Quantity with the right units')
    for ii in range(3,6):
        try:
            aA.actionsFreqs(1.1,0.1,1.1,0.1,0.2,0.)[ii].to(1/units.Gyr)
        except units.UnitConversionError:
            raise AssertionError('actionAngle function actionsFreqs does not return Quantity with the right units')
    for ii in range(3):
        try:
            aA.actionsFreqsAngles(1.1,0.1,1.1,0.1,0.2,0.)[ii].to(units.kpc*units.km/units.s)
        except units.UnitConversionError:
            raise AssertionError('actionAngle function actionsFreqsAngles does not return Quantity with the right units')
    for ii in range(3,6):
        try:
            aA.actionsFreqsAngles(1.1,0.1,1.1,0.1,0.2,0.)[ii].to(1/units.Gyr)
        except units.UnitConversionError:
            raise AssertionError('actionAngle function actionsFreqsAngles does not return Quantity with the right units')
    for ii in range(6,9):
        try:
            aA.actionsFreqsAngles(1.1,0.1,1.1,0.1,0.2,0.)[ii].to(units.rad)
        except units.UnitConversionError:
            raise AssertionError('actionAngle function actionsFreqsAngles does not return Quantity with the right units')
<<<<<<< HEAD
=======
    # actionAngleHarmonicInverse
    ip= IsochronePotential(normalize=5.,b=10000.)
    # Omega = sqrt(4piG density / 3)
    aA= actionAngleHarmonicInverse(\
        omega=numpy.sqrt(4.*numpy.pi*ip.dens(1.2,0.)/3.),ro=8.,vo=220.)
    correct_unit= [units.m,units.m/units.s]
    for ii in range(2):
        try:
            aA(0.1,-0.2)[ii].to(correct_unit[ii])
        except units.UnitConversionError:
            raise AssertionError('actionAngleInverse function __call__ does not return Quantity with the right units')
    correct_unit= [units.m,units.m/units.s,1/units.Gyr]
    for ii in range(3):
        try:
            aA.xvFreqs(0.1,-0.2)[ii].to(correct_unit[ii])
        except units.UnitConversionError:
            raise AssertionError('actionAngleInverse function actionsFreqs does not return Quantity with the right units')
    try:
        aA.Freqs(0.1).to(1/units.Gyr)
    except units.UnitConversionError:
        raise AssertionError('actionAngleInverse function Freqs does not return Quantity with the right units')
>>>>>>> 12978b14
    # actionAngleIsochroneInverse
    aA= actionAngleIsochroneInverse(b=0.8,ro=8.,vo=220.)
    correct_unit= [units.m,units.m/units.s,units.m/units.s,
                   units.m,units.m/units.s,units.deg]
    for ii in range(6):
        try:
            aA(0.1,1.1,0.1,0.1,0.2,0.)[ii].to(correct_unit[ii])
        except units.UnitConversionError:
            raise AssertionError('actionAngleInverse function __call__ does not return Quantity with the right units')
    correct_unit= [units.m,units.m/units.s,units.m/units.s,
                   units.m,units.m/units.s,units.deg,
                   1/units.Gyr,1/units.Gyr,1/units.Gyr]
    for ii in range(9):
        try:
            aA.xvFreqs(0.1,1.1,0.1,0.1,0.2,0.)[ii].to(correct_unit[ii])
        except units.UnitConversionError:
            raise AssertionError('actionAngleInverse function actionsFreqs does not return Quantity with the right units')
    for ii in range(3):
        try:
            aA.Freqs(0.1,1.1,0.1)[ii].to(1/units.Gyr)
        except units.UnitConversionError:
            raise AssertionError('actionAngleInverse function Freqs does not return Quantity with the right units')
    return None

def test_actionAngle_method_value():
    from galpy.actionAngle import actionAngleIsochrone, actionAngleSpherical, \
        actionAngleAdiabatic, actionAngleStaeckel, actionAngleIsochroneApprox,\
<<<<<<< HEAD
        actionAngleIsochroneInverse
    from galpy.potential import PlummerPotential, MWPotential
=======
        actionAngleIsochroneInverse, actionAngleHarmonic, \
        actionAngleHarmonicInverse
    from galpy.potential import PlummerPotential, MWPotential, \
        IsochronePotential
>>>>>>> 12978b14
    from galpy.util import bovy_conversion
    ro,vo= 9.,230.
    # actionAngleHarmonic
    ip= IsochronePotential(normalize=5.,b=10000.)
    # Omega = sqrt(4piG density / 3)
    aA= actionAngleHarmonic(omega=numpy.sqrt(4.*numpy.pi*ip.dens(1.2,0.)/3.),
                            ro=ro,vo=vo)
    aAnu= actionAngleHarmonic(omega=numpy.sqrt(4.*numpy.pi*ip.dens(1.2,0.)/3.))
    assert numpy.fabs(aA(-0.2,0.1).to(units.kpc*units.km/units.s).value-aAnu(-0.2,0.1)*ro*vo) < 10.**-8., 'actionAngle function __call__ does not return Quantity with the right value'
    assert numpy.fabs(aA.actionsFreqs(-0.2,0.1)[0].to(units.kpc*units.km/units.s).value-aAnu.actionsFreqs(-0.2,0.1)[0]*ro*vo) < 10.**-8., 'actionAngle function actionsFreqs does not return Quantity with the right value'
    assert numpy.fabs(aA.actionsFreqs(-0.2,0.1)[1].to(1/units.Gyr).value-aAnu.actionsFreqs(-0.2,0.1)[1]*bovy_conversion.freq_in_Gyr(vo,ro)) < 10.**-8., 'actionAngle function actionsFreqs does not return Quantity with the right value'
    assert numpy.fabs(aA.actionsFreqsAngles(-0.2,0.1)[0].to(units.kpc*units.km/units.s).value-aAnu.actionsFreqsAngles(-0.2,0.1)[0]*ro*vo) < 10.**-8., 'actionAngle function actionsFreqsAngles does not return Quantity with the right value'
    assert numpy.fabs(aA.actionsFreqsAngles(-0.2,0.1)[1].to(1/units.Gyr).value-aAnu.actionsFreqsAngles(-0.2,0.1)[1]*bovy_conversion.freq_in_Gyr(vo,ro)) < 10.**-8., 'actionAngle function actionsFreqsAngles does not return Quantity with the right value'
    assert numpy.fabs(aA.actionsFreqsAngles(-0.2,0.1)[2].to(units.rad).value-aAnu.actionsFreqsAngles(-0.2,0.1)[2]) < 10.**-8., 'actionAngle function actionsFreqsAngles does not return Quantity with the right value'
    # actionAngleIsochrone
    aA= actionAngleIsochrone(b=0.8,ro=ro,vo=vo)
    aAnu= actionAngleIsochrone(b=0.8)
    for ii in range(3):
        assert numpy.fabs(aA(1.1,0.1,1.1,0.1,0.2,0.)[ii].to(units.kpc*units.km/units.s).value-aAnu(1.1,0.1,1.1,0.1,0.2,0.)[ii]*ro*vo) < 10.**-8., 'actionAngle function __call__ does not return Quantity with the right value'
    for ii in range(3):
        assert numpy.fabs(aA.actionsFreqs(1.1,0.1,1.1,0.1,0.2,0.)[ii].to(units.kpc*units.km/units.s).value-aAnu.actionsFreqs(1.1,0.1,1.1,0.1,0.2,0.)[ii]*ro*vo) < 10.**-8., 'actionAngle function actionsFreqs does not return Quantity with the right value'
    for ii in range(3,6):
        assert numpy.fabs(aA.actionsFreqs(1.1,0.1,1.1,0.1,0.2,0.)[ii].to(1/units.Gyr).value-aAnu.actionsFreqs(1.1,0.1,1.1,0.1,0.2,0.)[ii]*bovy_conversion.freq_in_Gyr(vo,ro)) < 10.**-8., 'actionAngle function actionsFreqs does not return Quantity with the right value'
    for ii in range(3):
        assert numpy.fabs(aA.actionsFreqsAngles(1.1,0.1,1.1,0.1,0.2,0.)[ii].to(units.kpc*units.km/units.s).value-aAnu.actionsFreqsAngles(1.1,0.1,1.1,0.1,0.2,0.)[ii]*ro*vo) < 10.**-8., 'actionAngle function actionsFreqsAngles does not return Quantity with the right value'
    for ii in range(3,6):
        assert numpy.fabs(aA.actionsFreqsAngles(1.1,0.1,1.1,0.1,0.2,0.)[ii].to(1/units.Gyr).value-aAnu.actionsFreqsAngles(1.1,0.1,1.1,0.1,0.2,0.)[ii]*bovy_conversion.freq_in_Gyr(vo,ro)) < 10.**-8., 'actionAngle function actionsFreqsAngles does not return Quantity with the right value'
    for ii in range(6,9):
        assert numpy.fabs(aA.actionsFreqsAngles(1.1,0.1,1.1,0.1,0.2,0.)[ii].to(units.rad).value-aAnu.actionsFreqsAngles(1.1,0.1,1.1,0.1,0.2,0.)[ii]) < 10.**-8., 'actionAngle function actionsFreqsAngles does not return Quantity with the right value'
    assert numpy.fabs(aA.EccZmaxRperiRap(1.1,0.1,1.1,0.1,0.2,0.)[0].to(units.dimensionless_unscaled).value-aAnu.EccZmaxRperiRap(1.1,0.1,1.1,0.1,0.2,0.)[0]) < 10.**-8., 'actionAngle function EccZmaxRperiRap does not return Quantity with the right value'
    for ii in range(1,4):
        assert numpy.fabs(aA.EccZmaxRperiRap(1.1,0.1,1.1,0.1,0.2,0.)[ii].to(units.kpc).value-aAnu.EccZmaxRperiRap(1.1,0.1,1.1,0.1,0.2,0.)[ii]*ro) < 10.**-8., 'actionAngle function EccZmaxRperiRap does not return Quantity with the right value'
    # actionAngleSpherical
    pot= PlummerPotential(normalize=1.,b=0.7)
    aA= actionAngleSpherical(pot=pot,ro=ro,vo=vo)
    aAnu= actionAngleSpherical(pot=pot)
    for ii in range(3):
        assert numpy.fabs(aA(1.1,0.1,1.1,0.1,0.2,0.,ro=9.*units.kpc)[ii].to(units.kpc*units.km/units.s).value-aAnu(1.1,0.1,1.1,0.1,0.2,0.)[ii]*9.*vo) < 10.**-8., 'actionAngle function __call__ does not return Quantity with the right value'
    for ii in range(3):
        assert numpy.fabs(aA.actionsFreqs(1.1,0.1,1.1,0.1,0.2,0.,vo=230.*units.km/units.s)[ii].to(units.kpc*units.km/units.s).value-aAnu.actionsFreqs(1.1,0.1,1.1,0.1,0.2,0.)[ii]*ro*230.) < 10.**-8., 'actionAngle function actionsFreqs does not return Quantity with the right value'
    for ii in range(3,6):
        assert numpy.fabs(aA.actionsFreqs(1.1,0.1,1.1,0.1,0.2,0.)[ii].to(1/units.Gyr).value-aAnu.actionsFreqs(1.1,0.1,1.1,0.1,0.2,0.)[ii]*bovy_conversion.freq_in_Gyr(vo,ro)) < 10.**-8., 'actionAngle function actionsFreqs does not return Quantity with the right value'
    for ii in range(3):
        assert numpy.fabs(aA.actionsFreqsAngles(1.1,0.1,1.1,0.1,0.2,0.)[ii].to(units.kpc*units.km/units.s).value-aAnu.actionsFreqsAngles(1.1,0.1,1.1,0.1,0.2,0.)[ii]*ro*vo) < 10.**-8., 'actionAngle function actionsFreqsAngles does not return Quantity with the right value'
    for ii in range(3,6):
        assert numpy.fabs(aA.actionsFreqsAngles(1.1,0.1,1.1,0.1,0.2,0.)[ii].to(1/units.Gyr).value-aAnu.actionsFreqsAngles(1.1,0.1,1.1,0.1,0.2,0.)[ii]*bovy_conversion.freq_in_Gyr(vo,ro)) < 10.**-8., 'actionAngle function actionsFreqsAngles does not return Quantity with the right value'
    for ii in range(6,9):
        assert numpy.fabs(aA.actionsFreqsAngles(1.1,0.1,1.1,0.1,0.2,0.)[ii].to(units.rad).value-aAnu.actionsFreqsAngles(1.1,0.1,1.1,0.1,0.2,0.)[ii]) < 10.**-8., 'actionAngle function actionsFreqsAngles does not return Quantity with the right value'
    assert numpy.fabs(aA.EccZmaxRperiRap(1.1,0.1,1.1,0.1,0.2,0.)[0].to(units.dimensionless_unscaled).value-aAnu.EccZmaxRperiRap(1.1,0.1,1.1,0.1,0.2,0.)[0]) < 10.**-8., 'actionAngle function EccZmaxRperiRap does not return Quantity with the right value'
    for ii in range(1,4):
        assert numpy.fabs(aA.EccZmaxRperiRap(1.1,0.1,1.1,0.1,0.2,0.)[ii].to(units.kpc).value-aAnu.EccZmaxRperiRap(1.1,0.1,1.1,0.1,0.2,0.)[ii]*ro) < 10.**-8., 'actionAngle function EccZmaxRperiRap does not return Quantity with the right value'
    # actionAngleAdiabatic
    aA= actionAngleAdiabatic(pot=MWPotential,ro=ro,vo=vo)
    aAnu= actionAngleAdiabatic(pot=MWPotential)
    for ii in range(3):
        assert numpy.fabs(aA(1.1,0.1,1.1,0.1,0.2,0.)[ii].to(units.kpc*units.km/units.s).value-aAnu(1.1,0.1,1.1,0.1,0.2,0.)[ii]*ro*vo) < 10.**-8., 'actionAngle function __call__ does not return Quantity with the right value'
    assert numpy.fabs(aA.EccZmaxRperiRap(1.1,0.1,1.1,0.1,0.2,0.)[0].to(units.dimensionless_unscaled).value-aAnu.EccZmaxRperiRap(1.1,0.1,1.1,0.1,0.2,0.)[0]) < 10.**-8., 'actionAngle function EccZmaxRperiRap does not return Quantity with the right value'
    for ii in range(1,4):
        assert numpy.fabs(aA.EccZmaxRperiRap(1.1,0.1,1.1,0.1,0.2,0.)[ii].to(units.kpc).value-aAnu.EccZmaxRperiRap(1.1,0.1,1.1,0.1,0.2,0.)[ii]*ro) < 10.**-8., 'actionAngle function EccZmaxRperiRap does not return Quantity with the right value'
    # actionAngleStaeckel
    aA= actionAngleStaeckel(pot=MWPotential,delta=0.45,ro=ro,vo=vo)
    aAnu= actionAngleStaeckel(pot=MWPotential,delta=0.45)
    for ii in range(3):
        assert numpy.fabs(aA(1.1,0.1,1.1,0.1,0.2,0.)[ii].to(units.kpc*units.km/units.s).value-aAnu(1.1,0.1,1.1,0.1,0.2,0.)[ii]*ro*vo) < 10.**-8., 'actionAngle function __call__ does not return Quantity with the right value'
    for ii in range(3):
        assert numpy.fabs(aA.actionsFreqs(1.1,0.1,1.1,0.1,0.2,0.)[ii].to(units.kpc*units.km/units.s).value-aAnu.actionsFreqs(1.1,0.1,1.1,0.1,0.2,0.)[ii]*ro*vo) < 10.**-8., 'actionAngle function actionsFreqs does not return Quantity with the right value'
    for ii in range(3,6):
        assert numpy.fabs(aA.actionsFreqs(1.1,0.1,1.1,0.1,0.2,0.)[ii].to(1/units.Gyr).value-aAnu.actionsFreqs(1.1,0.1,1.1,0.1,0.2,0.)[ii]*bovy_conversion.freq_in_Gyr(vo,ro)) < 10.**-8., 'actionAngle function actionsFreqs does not return Quantity with the right value'
    for ii in range(3):
        assert numpy.fabs(aA.actionsFreqsAngles(1.1,0.1,1.1,0.1,0.2,0.)[ii].to(units.kpc*units.km/units.s).value-aAnu.actionsFreqsAngles(1.1,0.1,1.1,0.1,0.2,0.)[ii]*ro*vo) < 10.**-8., 'actionAngle function actionsFreqsAngles does not return Quantity with the right value'
    for ii in range(3,6):
        assert numpy.fabs(aA.actionsFreqsAngles(1.1,0.1,1.1,0.1,0.2,0.)[ii].to(1/units.Gyr).value-aAnu.actionsFreqsAngles(1.1,0.1,1.1,0.1,0.2,0.)[ii]*bovy_conversion.freq_in_Gyr(vo,ro)) < 10.**-8., 'actionAngle function actionsFreqsAngles does not return Quantity with the right value'
    for ii in range(6,9):
        assert numpy.fabs(aA.actionsFreqsAngles(1.1,0.1,1.1,0.1,0.2,0.)[ii].to(units.rad).value-aAnu.actionsFreqsAngles(1.1,0.1,1.1,0.1,0.2,0.)[ii]) < 10.**-8., 'actionAngle function actionsFreqsAngles does not return Quantity with the right value'
    assert numpy.fabs(aA.EccZmaxRperiRap(1.1,0.1,1.1,0.1,0.2,0.)[0].to(units.dimensionless_unscaled).value-aAnu.EccZmaxRperiRap(1.1,0.1,1.1,0.1,0.2,0.)[0]) < 10.**-8., 'actionAngle function EccZmaxRperiRap does not return Quantity with the right value'
    for ii in range(1,4):
        assert numpy.fabs(aA.EccZmaxRperiRap(1.1,0.1,1.1,0.1,0.2,0.)[ii].to(units.kpc).value-aAnu.EccZmaxRperiRap(1.1,0.1,1.1,0.1,0.2,0.)[ii]*ro) < 10.**-8., 'actionAngle function EccZmaxRperiRap does not return Quantity with the right value'
    # actionAngleIsochroneApprox
    aA= actionAngleIsochroneApprox(pot=MWPotential,b=0.8,ro=ro,vo=vo)
    aAnu= actionAngleIsochroneApprox(pot=MWPotential,b=0.8)
    for ii in range(3):
        assert numpy.fabs(aA(1.1,0.1,1.1,0.1,0.2,0.)[ii].to(units.kpc*units.km/units.s).value-aAnu(1.1,0.1,1.1,0.1,0.2,0.)[ii]*ro*vo) < 10.**-8., 'actionAngle function __call__ does not return Quantity with the right value'
    for ii in range(3):
        assert numpy.fabs(aA.actionsFreqs(1.1,0.1,1.1,0.1,0.2,0.)[ii].to(units.kpc*units.km/units.s).value-aAnu.actionsFreqs(1.1,0.1,1.1,0.1,0.2,0.)[ii]*ro*vo) < 10.**-8., 'actionAngle function actionsFreqs does not return Quantity with the right value'
    for ii in range(3,6):
        assert numpy.fabs(aA.actionsFreqs(1.1,0.1,1.1,0.1,0.2,0.)[ii].to(1/units.Gyr).value-aAnu.actionsFreqs(1.1,0.1,1.1,0.1,0.2,0.)[ii]*bovy_conversion.freq_in_Gyr(vo,ro)) < 10.**-8., 'actionAngle function actionsFreqs does not return Quantity with the right value'
    for ii in range(3):
        assert numpy.fabs(aA.actionsFreqsAngles(1.1,0.1,1.1,0.1,0.2,0.)[ii].to(units.kpc*units.km/units.s).value-aAnu.actionsFreqsAngles(1.1,0.1,1.1,0.1,0.2,0.)[ii]*ro*vo) < 10.**-8., 'actionAngle function actionsFreqsAngles does not return Quantity with the right value'
    for ii in range(3,6):
        assert numpy.fabs(aA.actionsFreqsAngles(1.1,0.1,1.1,0.1,0.2,0.)[ii].to(1/units.Gyr).value-aAnu.actionsFreqsAngles(1.1,0.1,1.1,0.1,0.2,0.)[ii]*bovy_conversion.freq_in_Gyr(vo,ro)) < 10.**-8., 'actionAngle function actionsFreqsAngles does not return Quantity with the right value'
    for ii in range(6,9):
        assert numpy.fabs(aA.actionsFreqsAngles(1.1,0.1,1.1,0.1,0.2,0.)[ii].to(units.rad).value-aAnu.actionsFreqsAngles(1.1,0.1,1.1,0.1,0.2,0.)[ii]) < 10.**-8., 'actionAngle function actionsFreqsAngles does not return Quantity with the right value'
<<<<<<< HEAD
=======
    # actionAngleHarmonicInverse
    ip= IsochronePotential(normalize=5.,b=10000.)
    # Omega = sqrt(4piG density / 3)
    aA= actionAngleHarmonicInverse(\
        omega=numpy.sqrt(4.*numpy.pi*ip.dens(1.2,0.)/3.),
        ro=ro*units.kpc,vo=vo*units.km/units.s)
    aAnu= actionAngleHarmonicInverse(\
        omega=numpy.sqrt(4.*numpy.pi*ip.dens(1.2,0.)/3.))
    correct_unit= [units.kpc,units.km/units.s]
    correct_fac= [ro,vo]
    for ii in range(2):
        assert numpy.fabs(aA(0.1,-0.2,ro=ro*units.kpc,vo=vo*units.km/units.s)[ii].to(correct_unit[ii]).value-aAnu(0.1,-0.2)[ii]*correct_fac[ii]) < 10.**-8., 'actionAngleInverse function __call__ does not return Quantity with the right value'
    correct_unit= [units.kpc,units.km/units.s,1/units.Gyr]
    correct_fac= [ro,vo,bovy_conversion.freq_in_Gyr(vo,ro)]
    for ii in range(3):
        assert numpy.fabs(aA.xvFreqs(0.1,-0.2)[ii].to(correct_unit[ii]).value-aAnu.xvFreqs(0.1,-0.2)[ii]*correct_fac[ii]) < 10.**-8., 'actionAngleInverse function xvFreqs does not return Quantity with the right value'
    assert numpy.fabs(aA.Freqs(0.1).to(1/units.Gyr).value-aAnu.Freqs(0.1)*bovy_conversion.freq_in_Gyr(vo,ro)) < 10.**-8., 'actionAngleInverse function Freqs does not return Quantity with the right value'
>>>>>>> 12978b14
    # actionAngleIsochroneInverse
    aA= actionAngleIsochroneInverse(b=0.8,
                                    ro=ro*units.kpc,vo=vo*units.km/units.s)
    aAnu= actionAngleIsochroneInverse(b=0.8)
    correct_unit= [units.kpc,units.km/units.s,units.km/units.s,
                   units.kpc,units.km/units.s,units.rad]
    correct_fac= [ro,vo,vo,ro,vo,1.]
    for ii in range(6):
        assert numpy.fabs(aA(0.1,1.1,0.1,0.1,0.2,0.,ro=ro*units.kpc,vo=vo*units.km/units.s)[ii].to(correct_unit[ii]).value-aAnu(0.1,1.1,0.1,0.1,0.2,0.)[ii]*correct_fac[ii]) < 10.**-8., 'actionAngleInverse function __call__ does not return Quantity with the right value'
    correct_unit= [units.kpc,units.km/units.s,units.km/units.s,
                   units.kpc,units.km/units.s,units.rad,
                   1/units.Gyr,1/units.Gyr,1/units.Gyr]
    correct_fac= [ro,vo,vo,ro,vo,1.,
                  bovy_conversion.freq_in_Gyr(vo,ro),
                  bovy_conversion.freq_in_Gyr(vo,ro),
                  bovy_conversion.freq_in_Gyr(vo,ro)]
    for ii in range(9):
        assert numpy.fabs(aA.xvFreqs(0.1,1.1,0.1,0.1,0.2,0.)[ii].to(correct_unit[ii]).value-aAnu.xvFreqs(0.1,1.1,0.1,0.1,0.2,0.)[ii]*correct_fac[ii]) < 10.**-8., 'actionAngleInverse function xvFreqs does not return Quantity with the right value'
    for ii in range(3):
        assert numpy.fabs(aA.Freqs(0.1,1.1,0.1)[ii].to(1/units.Gyr).value-aAnu.Freqs(0.1,1.1,0.1)[ii]*bovy_conversion.freq_in_Gyr(vo,ro)) < 10.**-8., 'actionAngleInverse function Freqs does not return Quantity with the right value'
    return None

def test_actionAngle_setup_roAsQuantity():
    from galpy.actionAngle import actionAngleIsochrone, actionAngleSpherical, \
        actionAngleAdiabatic, actionAngleStaeckel, actionAngleIsochroneApprox,\
<<<<<<< HEAD
        actionAngleIsochroneInverse
    from galpy.potential import PlummerPotential, MWPotential
=======
        actionAngleIsochroneInverse, actionAngleHarmonic, \
        actionAngleHarmonicInverse
    from galpy.potential import PlummerPotential, MWPotential, \
        IsochronePotential
    # actionAngleHarmonicc
    ip= IsochronePotential(normalize=5.,b=10000.)
    aA= actionAngleHarmonic(omega=numpy.sqrt(4.*numpy.pi*ip.dens(1.2,0.)/3.),
                            ro=7.*units.kpc)
    assert numpy.fabs(aA._ro-7.) < 10.**-10., 'ro in actionAngle setup as Quantity does not work as expected'
>>>>>>> 12978b14
    # actionAngleIsochrone
    aA= actionAngleIsochrone(b=0.8,ro=7.*units.kpc)
    assert numpy.fabs(aA._ro-7.) < 10.**-10., 'ro in actionAngle setup as Quantity does not work as expected'
    # actionAngleSpherical
    pot= PlummerPotential(normalize=1.,b=0.7)
    aA= actionAngleSpherical(pot=pot,ro=7.*units.kpc)
    assert numpy.fabs(aA._ro-7.) < 10.**-10., 'ro in actionAngle setup as Quantity does not work as expected'
    # actionAngleAdiabatic
    aA= actionAngleAdiabatic(pot=MWPotential,ro=9.*units.kpc)
    assert numpy.fabs(aA._ro-9.) < 10.**-10., 'ro in actionAngle setup as Quantity does not work as expected'
    # actionAngleStaeckel
    aA= actionAngleStaeckel(pot=MWPotential,delta=0.45,ro=7.*units.kpc)
    assert numpy.fabs(aA._ro-7.) < 10.**-10., 'ro in actionAngle setup as Quantity does not work as expected'
    # actionAngleIsochroneApprox
    aA= actionAngleIsochroneApprox(pot=MWPotential,b=0.8,ro=7.*units.kpc)
    assert numpy.fabs(aA._ro-7.) < 10.**-10., 'ro in actionAngle setup as Quantity does not work as expected'
<<<<<<< HEAD
=======
    # actionAngleHarmonicInverse
    ip= IsochronePotential(normalize=5.,b=10000.)
    aA= actionAngleHarmonicInverse(\
        omega=numpy.sqrt(4.*numpy.pi*ip.dens(1.2,0.)/3.),ro=7.*units.kpc)
    assert numpy.fabs(aA._ro-7.) < 10.**-10., 'ro in actionAngle setup as Quantity does not work as expected'
>>>>>>> 12978b14
    # actionAngleIsochroneInverse
    aA= actionAngleIsochroneInverse(b=0.8,ro=7.*units.kpc)
    assert numpy.fabs(aA._ro-7.) < 10.**-10., 'ro in actionAngle setup as Quantity does not work as expected'
    return None

def test_actionAngle_setup_roAsQuantity_oddunits():
    from galpy.actionAngle import actionAngleIsochrone, actionAngleSpherical, \
        actionAngleAdiabatic, actionAngleStaeckel, actionAngleIsochroneApprox,\
<<<<<<< HEAD
        actionAngleIsochroneInverse
    from galpy.potential import PlummerPotential, MWPotential
=======
        actionAngleIsochroneInverse, actionAngleHarmonic, \
        actionAngleHarmonicInverse
    from galpy.potential import PlummerPotential, MWPotential, \
        IsochronePotential
    # actionAngleHarmonic
    ip= IsochronePotential(normalize=5.,b=10000.)
    aA= actionAngleHarmonic(omega=numpy.sqrt(4.*numpy.pi*ip.dens(1.2,0.)/3.),
                            ro=7.*units.lyr)
    assert numpy.fabs(aA._ro-7.*units.lyr.to(units.kpc)) < 10.**-10., 'ro in actionAngle setup as Quantity does not work as expected'
>>>>>>> 12978b14
    # actionAngleIsochrone
    aA= actionAngleIsochrone(b=0.8,ro=7.*units.lyr)
    assert numpy.fabs(aA._ro-7.*units.lyr.to(units.kpc)) < 10.**-10., 'ro in actionAngle setup as Quantity does not work as expected'
    # actionAngleSpherical
    pot= PlummerPotential(normalize=1.,b=0.7)
    aA= actionAngleSpherical(pot=pot,ro=7.*units.lyr)
    assert numpy.fabs(aA._ro-7.*units.lyr.to(units.kpc)) < 10.**-10., 'ro in actionAngle setup as Quantity does not work as expected'
    # actionAngleAdiabatic
    aA= actionAngleAdiabatic(pot=MWPotential,ro=7.*units.lyr)
    assert numpy.fabs(aA._ro-7.*units.lyr.to(units.kpc)) < 10.**-10., 'ro in actionAngle setup as Quantity does not work as expected'
    # actionAngleStaeckel
    aA= actionAngleStaeckel(pot=MWPotential,delta=0.45,ro=7.*units.lyr)
    assert numpy.fabs(aA._ro-7.*units.lyr.to(units.kpc)) < 10.**-10., 'ro in actionAngle setup as Quantity does not work as expected'
    # actionAngleIsochroneApprox
    aA= actionAngleIsochroneApprox(pot=MWPotential,b=0.8,ro=7.*units.lyr)
    assert numpy.fabs(aA._ro-7.*units.lyr.to(units.kpc)) < 10.**-10., 'ro in actionAngle setup as Quantity does not work as expected'
<<<<<<< HEAD
=======
    # actionAngleHarmonicInverse
    ip= IsochronePotential(normalize=5.,b=10000.)
    aA= actionAngleHarmonicInverse(\
        omega=numpy.sqrt(4.*numpy.pi*ip.dens(1.2,0.)/3.),ro=7.*units.lyr)
    assert numpy.fabs(aA._ro-7.*units.lyr.to(units.kpc)) < 10.**-10., 'ro in actionAngle setup as Quantity does not work as expected'
>>>>>>> 12978b14
    # actionAngleIsochroneInverse
    aA= actionAngleIsochroneInverse(b=0.8,ro=7.*units.lyr)
    assert numpy.fabs(aA._ro-7.*units.lyr.to(units.kpc)) < 10.**-10., 'ro in actionAngle setup as Quantity does not work as expected'
    return None

def test_actionAngle_setup_voAsQuantity():
    from galpy.actionAngle import actionAngleIsochrone, actionAngleSpherical, \
        actionAngleAdiabatic, actionAngleStaeckel, actionAngleIsochroneApprox,\
<<<<<<< HEAD
        actionAngleIsochroneInverse
    from galpy.potential import PlummerPotential, MWPotential
=======
        actionAngleIsochroneInverse, actionAngleHarmonic, \
        actionAngleHarmonicInverse
    from galpy.potential import PlummerPotential, MWPotential, \
        IsochronePotential
    # actionAngleHarmonic
    ip= IsochronePotential(normalize=5.,b=10000.)
    aA= actionAngleHarmonic(omega=numpy.sqrt(4.*numpy.pi*ip.dens(1.2,0.)/3.),
                            vo=230.*units.km/units.s)
    assert numpy.fabs(aA._vo-230.) < 10.**-10., 'ro in actionAngle setup as Quantity does not work as expected'
>>>>>>> 12978b14
    # actionAngleIsochrone
    aA= actionAngleIsochrone(b=0.8,vo=230.*units.km/units.s)
    assert numpy.fabs(aA._vo-230.) < 10.**-10., 'ro in actionAngle setup as Quantity does not work as expected'
    # actionAngleSpherical
    pot= PlummerPotential(normalize=1.,b=0.7)
    aA= actionAngleSpherical(pot=pot,vo=230.*units.km/units.s)
    assert numpy.fabs(aA._vo-230.) < 10.**-10., 'ro in actionAngle setup as Quantity does not work as expected'
    # actionAngleAdiabatic
    aA= actionAngleAdiabatic(pot=MWPotential,ro=9.*units.kpc)
    assert numpy.fabs(aA._ro-9.) < 10.**-10., 'ro in actionAngle setup as Quantity does not work as expected'
    # actionAngleStaeckel
    aA= actionAngleStaeckel(pot=MWPotential,delta=0.45,vo=230.*units.km/units.s)
    assert numpy.fabs(aA._vo-230.) < 10.**-10., 'ro in actionAngle setup as Quantity does not work as expected'
    # actionAngleIsochroneApprox
    aA= actionAngleIsochroneApprox(pot=MWPotential,b=0.8,vo=230.*units.km/units.s)
    assert numpy.fabs(aA._vo-230.) < 10.**-10., 'ro in actionAngle setup as Quantity does not work as expected'
<<<<<<< HEAD
=======
    # actionAngleHarmonicInverse
    ip= IsochronePotential(normalize=5.,b=10000.)
    aA= actionAngleHarmonicInverse(\
        omega=numpy.sqrt(4.*numpy.pi*ip.dens(1.2,0.)/3.),
        vo=230.*units.km/units.s)
    assert numpy.fabs(aA._vo-230.) < 10.**-10., 'ro in actionAngle setup as Quantity does not work as expected'
>>>>>>> 12978b14
    # actionAngleIsochroneInverse
    aA= actionAngleIsochroneInverse(b=0.8,vo=230.*units.km/units.s)
    assert numpy.fabs(aA._vo-230.) < 10.**-10., 'ro in actionAngle setup as Quantity does not work as expected'
    return None

def test_actionAngle_setup_voAsQuantity_oddunits():
    from galpy.actionAngle import actionAngleIsochrone, actionAngleSpherical, \
        actionAngleAdiabatic, actionAngleStaeckel, actionAngleIsochroneApprox,\
<<<<<<< HEAD
        actionAngleIsochroneInverse
    from galpy.potential import PlummerPotential, MWPotential
=======
        actionAngleIsochroneInverse, actionAngleHarmonic, \
        actionAngleHarmonicInverse
    from galpy.potential import PlummerPotential, MWPotential, \
        IsochronePotential
    # actionAngleHarmonic
    ip= IsochronePotential(normalize=5.,b=10000.)
    aA= actionAngleHarmonic(omega=numpy.sqrt(4.*numpy.pi*ip.dens(1.2,0.)/3.),
                            vo=230.*units.pc/units.Myr)
    assert numpy.fabs(aA._vo-230.*(units.pc/units.Myr).to(units.km/units.s)) < 10.**-10., 'ro in actionAngle setup as Quantity does not work as expected'
>>>>>>> 12978b14
    # actionAngleIsochrone
    aA= actionAngleIsochrone(b=0.8,vo=230.*units.pc/units.Myr)
    assert numpy.fabs(aA._vo-230.*(units.pc/units.Myr).to(units.km/units.s)) < 10.**-10., 'ro in actionAngle setup as Quantity does not work as expected'
    # actionAngleSpherical
    pot= PlummerPotential(normalize=1.,b=0.7)
    aA= actionAngleSpherical(pot=pot,vo=230.*units.pc/units.Myr)
    assert numpy.fabs(aA._vo-230.*(units.pc/units.Myr).to(units.km/units.s)) < 10.**-10., 'ro in actionAngle setup as Quantity does not work as expected'
    # actionAngleAdiabatic
    aA= actionAngleAdiabatic(pot=MWPotential,ro=9.*units.kpc)
    assert numpy.fabs(aA._ro-9.) < 10.**-10., 'ro in actionAngle setup as Quantity does not work as expected'
    # actionAngleStaeckel
    aA= actionAngleStaeckel(pot=MWPotential,delta=0.45,vo=230.*units.pc/units.Myr)
    assert numpy.fabs(aA._vo-230.*(units.pc/units.Myr).to(units.km/units.s)) < 10.**-10., 'ro in actionAngle setup as Quantity does not work as expected'
    # actionAngleIsochroneApprox
    aA= actionAngleIsochroneApprox(pot=MWPotential,b=0.8,vo=230.*units.pc/units.Myr)
    assert numpy.fabs(aA._vo-230.*(units.pc/units.Myr).to(units.km/units.s)) < 10.**-10., 'ro in actionAngle setup as Quantity does not work as expected'
<<<<<<< HEAD
=======
    # actionAngleHarmonicInverse
    ip= IsochronePotential(normalize=5.,b=10000.)
    aA= actionAngleHarmonicInverse(\
        omega=numpy.sqrt(4.*numpy.pi*ip.dens(1.2,0.)/3.),
        vo=230.*units.pc/units.Myr)
    assert numpy.fabs(aA._vo-230.*(units.pc/units.Myr).to(units.km/units.s)) < 10.**-10., 'ro in actionAngle setup as Quantity does not work as expected'
>>>>>>> 12978b14
    # actionAngleIsochroneInverse
    aA= actionAngleIsochroneInverse(b=0.8,vo=230.*units.pc/units.Myr)
    assert numpy.fabs(aA._vo-230.*(units.pc/units.Myr).to(units.km/units.s)) < 10.**-10., 'ro in actionAngle setup as Quantity does not work as expected'
    return None

def test_actionAngle_method_turnphysicalon():
    from galpy.actionAngle import actionAngleIsochrone
    aA= actionAngleIsochrone(b=0.8,ro=7.*units.kpc,
                             vo=230.*units.km/units.s)
    aA.turn_physical_on()
    assert isinstance(aA(1.1,0.1,1.1,0.1,0.2,0.)[0],units.Quantity), 'actionAngle method does not return Quantity when turn_physical_on has been called'
    assert isinstance(aA.actionsFreqs(1.1,0.1,1.1,0.1,0.2,0.)[0],units.Quantity), 'actionAngle method does not return Quantity when turn_physical_on has been called'
    assert isinstance(aA.actionsFreqsAngles(1.1,0.1,1.1,0.1,0.2,0.)[0],units.Quantity), 'actionAngle method does not return Quantity when turn_physical_on has been called'
    assert numpy.fabs(aA._ro-7.) < 10.**-10., 'actionAngle method does not work as expected'
    assert numpy.fabs(aA._vo-230.) < 10.**-10., 'actionAngle method turn_physical_on does not work as expected'
    aA.turn_physical_on(ro=8.)
    assert isinstance(aA(1.1,0.1,1.1,0.1,0.2,0.)[0],units.Quantity), 'actionAngle method does not return Quantity when turn_physical_on has been called'
    assert numpy.fabs(aA._ro-8.) < 10.**-10., 'actionAngle method does not work as expected'
    assert numpy.fabs(aA._vo-230.) < 10.**-10., 'actionAngle method turn_physical_on does not work as expected'
    aA.turn_physical_on(vo=210.)
    assert isinstance(aA(1.1,0.1,1.1,0.1,0.2,0.)[0],units.Quantity), 'actionAngle method does not return Quantity when turn_physical_on has been called'
    assert numpy.fabs(aA._ro-8.) < 10.**-10., 'actionAngle method does not work as expected'
    assert numpy.fabs(aA._vo-210.) < 10.**-10., 'actionAngle method turn_physical_on does not work as expected'
    aA.turn_physical_on(ro=9.*units.kpc)
    assert isinstance(aA(1.1,0.1,1.1,0.1,0.2,0.)[0],units.Quantity), 'actionAngle method does not return Quantity when turn_physical_on has been called'
    assert numpy.fabs(aA._ro-9.) < 10.**-10., 'actionAngle method does not work as expected'
    assert numpy.fabs(aA._vo-210.) < 10.**-10., 'actionAngle method turn_physical_on does not work as expected'
    aA.turn_physical_on(vo=200.*units.km/units.s)
    assert isinstance(aA(1.1,0.1,1.1,0.1,0.2,0.)[0],units.Quantity), 'actionAngle method does not return Quantity when turn_physical_on has been called'
    assert numpy.fabs(aA._ro-9.) < 10.**-10., 'actionAngle method does not work as expected'
    assert numpy.fabs(aA._vo-200.) < 10.**-10., 'actionAngle method turn_physical_on does not work as expected'
    return None

def test_actionAngle_method_turnphysicaloff():
    from galpy.actionAngle import actionAngleIsochrone
    aA= actionAngleIsochrone(b=0.8,ro=7.*units.kpc,
                             vo=230.*units.km/units.s)
    aA.turn_physical_off()
    assert isinstance(aA(1.1,0.1,1.1,0.1,0.2,0.)[0][0],float), 'actionAngle method does not return float when turn_physical_off has been called'
    assert isinstance(aA.actionsFreqs(1.1,0.1,1.1,0.1,0.2,0.)[0][0],float), 'actionAngle method does not return float when turn_physical_off has been called'
    assert isinstance(aA.actionsFreqsAngles(1.1,0.1,1.1,0.1,0.2,0.)[0][0],float), 'actionAngle method does not return float when turn_physical_off has been called'
    return None

def test_actionAngleHarmonic_setup_omega_units():
    from galpy.actionAngle import actionAngleHarmonic
    from galpy.util import bovy_conversion
    ro, vo= 9., 230.
    aA= actionAngleHarmonic(omega=0.1/units.Gyr,ro=ro,vo=vo)
    aAu= actionAngleHarmonic(omega=0.1/bovy_conversion.freq_in_Gyr(vo,ro))
    assert numpy.fabs(aA._omega-aAu._omega) < 10.**-10., 'omega with units in actionAngleHarmonic setup does not work as expected'
    return None

def test_actionAngleHarmonicInverse_setup_omega_units():
    from galpy.actionAngle import actionAngleHarmonicInverse
    from galpy.util import bovy_conversion
    ro, vo= 9., 230.
    aA= actionAngleHarmonicInverse(omega=0.1/units.Gyr,ro=ro,vo=vo)
    aAu= actionAngleHarmonicInverse(\
        omega=0.1/bovy_conversion.freq_in_Gyr(vo,ro))
    assert numpy.fabs(aA._omega-aAu._omega) < 10.**-10., 'omega with units in actionAngleHarmonic setup does not work as expected'
    return None

def test_actionAngleStaeckel_setup_delta_units():
    from galpy.actionAngle import actionAngleStaeckel
    from galpy.potential import MWPotential
    ro= 9.
    aA= actionAngleStaeckel(pot=MWPotential,delta=0.45*ro*units.kpc,ro=ro)
    aAu= actionAngleStaeckel(pot=MWPotential,delta=0.45)
    assert numpy.fabs(aA._delta-aAu._delta) < 10.**-10., 'delta with units in actionAngleStaeckel setup does not work as expected'
    return None

def test_actionAngleStaeckelGrid_setup_delta_units():
    from galpy.actionAngle import actionAngleStaeckelGrid
    from galpy.potential import MWPotential
    ro= 9.
    aA= actionAngleStaeckelGrid(pot=MWPotential,delta=0.45*ro*units.kpc,ro=ro,
                                nE=5,npsi=5,nLz=5)
    aAu= actionAngleStaeckelGrid(pot=MWPotential,delta=0.45,
                                 nE=5,npsi=5,nLz=5)
    assert numpy.fabs(aA._delta-aAu._delta) < 10.**-10., 'delta with units in actionAngleStaeckel setup does not work as expected'
    return None

def test_actionAngleIsochrone_setup_b_units():
    from galpy.actionAngle import actionAngleIsochrone
    ro= 9.
    aA= actionAngleIsochrone(b=0.7*ro*units.kpc,ro=ro)
    aAu= actionAngleIsochrone(b=0.7)
    assert numpy.fabs(aA.b-aAu.b) < 10.**-10., 'b with units in actionAngleIsochrone setup does not work as expected'
    return None

def test_actionAngleIsochroneApprox_setup_b_units():
    from galpy.actionAngle import actionAngleIsochroneApprox
    from galpy.potential import MWPotential
    ro= 9.
    aA= actionAngleIsochroneApprox(pot=MWPotential,b=0.7*ro*units.kpc,ro=ro)
    aAu= actionAngleIsochroneApprox(pot=MWPotential,b=0.7)
    assert numpy.fabs(aA._aAI.b-aAu._aAI.b) < 10.**-10., 'b with units in actionAngleIsochroneApprox setup does not work as expected'
    return None

def test_actionAngleIsochroneInverse_setup_b_units():
    from galpy.actionAngle import actionAngleIsochroneInverse
    from galpy.potential import MWPotential
    ro= 9.
    aA= actionAngleIsochroneInverse(pot=MWPotential,b=0.7*ro*units.kpc,ro=ro)
    aAu= actionAngleIsochroneInverse(pot=MWPotential,b=0.7)
    assert numpy.fabs(aA.b-aAu.b) < 10.**-10., 'b with units in actionAngleIsochroneInverse setup does not work as expected'
    return None

def test_actionAngleIsochroneApprix_setup_tintJ_units():
    from galpy.actionAngle import actionAngleIsochroneApprox
    from galpy.potential import MWPotential
    from galpy.util import bovy_conversion
    ro= 9.
    vo= 230.
    aA= actionAngleIsochroneApprox(pot=MWPotential,b=0.7,
                                   tintJ=11.*units.Gyr,ro=ro,vo=vo)
    aAu= actionAngleIsochroneApprox(pot=MWPotential,b=0.7,
                                    tintJ=11./bovy_conversion.time_in_Gyr(vo,ro))
    assert numpy.fabs(aA._tintJ-aAu._tintJ) < 10.**-10., 'tintJ with units in actionAngleIsochroneApprox setup does not work as expected'
    return None

def test_actionAngle_method_inputAsQuantity():
    from galpy.actionAngle import actionAngleIsochrone, actionAngleSpherical, \
        actionAngleAdiabatic, actionAngleStaeckel, actionAngleIsochroneApprox,\
<<<<<<< HEAD
        actionAngleIsochroneInverse
    from galpy.potential import PlummerPotential, MWPotential
=======
        actionAngleIsochroneInverse, actionAngleHarmonic, \
        actionAngleHarmonicInverse
    from galpy.potential import PlummerPotential, MWPotential, \
        IsochronePotential
>>>>>>> 12978b14
    ro,vo= 9.,230.
    # actionAngleHarmonic
    ip= IsochronePotential(normalize=5.,b=10000.)
    aA= actionAngleHarmonic(omega=numpy.sqrt(4.*numpy.pi*ip.dens(1.2,0.)/3.),
                            ro=ro,vo=vo)
    aAnu= actionAngleHarmonic(omega=numpy.sqrt(4.*numpy.pi*ip.dens(1.2,0.)/3.))
    assert numpy.fabs(aA(-0.2*ro*units.kpc,0.1*vo*units.km/units.s,use_physical=False)-aAnu(-0.2,0.1)) < 10.**-8., 'actionAngle method __call__ does not return the correct value when input is Quantity'
    assert numpy.fabs(aA.actionsFreqs(-0.2*ro*units.kpc,0.1*vo*units.km/units.s,use_physical=False)[0]-aAnu.actionsFreqs(-0.2,0.1)[0]) < 10.**-8., 'actionAngle method actionsFreqs does not return the correct value when input is Quantity'
    assert numpy.fabs(aA.actionsFreqs(-0.2*ro*units.kpc,0.1*vo*units.km/units.s,use_physical=False)[1]-aAnu.actionsFreqs(-0.2,0.1)[1]) < 10.**-8., 'actionAngle method actionsFreqs does not return the correct value when input is Quantity'
    assert numpy.fabs(aA.actionsFreqsAngles(-0.2*ro*units.kpc,0.1*vo*units.km/units.s,use_physical=False)[0]-aAnu.actionsFreqsAngles(-0.2,0.1)[0]) < 10.**-8., 'actionAngle method actionsFreqsAngles does not return the correct value when input is Quantity'
    assert numpy.fabs(aA.actionsFreqsAngles(-0.2*ro*units.kpc,0.1*vo*units.km/units.s,use_physical=False)[1]-aAnu.actionsFreqsAngles(-0.2,0.1)[1]) < 10.**-8., 'actionAngle method actionsFreqsAngles does not return the correct value when input is Quantity'
    assert numpy.fabs(aA.actionsFreqsAngles(-0.2*ro*units.kpc,0.1*vo*units.km/units.s,use_physical=False)[2]-aAnu.actionsFreqsAngles(-0.2,0.1)[2]) < 10.**-8., 'actionAngle method actionsFreqsAngles does not return the correct value when input is Quantity'
    # actionAngleIsochrone
    aA= actionAngleIsochrone(b=0.8,ro=ro,vo=vo)
    aAnu= actionAngleIsochrone(b=0.8)
    for ii in range(3):
        assert numpy.fabs(aA(1.1*ro*units.kpc,0.1*vo*units.km/units.s,1.1*vo*units.km/units.s,0.1*ro*units.kpc,0.2*vo*units.km/units.s,0.*units.rad,use_physical=False)[ii]-aAnu(1.1,0.1,1.1,0.1,0.2,0.)[ii]) < 10.**-8., 'actionAngle method __call__ does not return the correct value when input is Quantity'
    for ii in range(3):
        assert numpy.fabs(aA.actionsFreqs(1.1*ro*units.kpc,0.1*vo*units.km/units.s,1.1*vo*units.km/units.s,0.1*ro*units.kpc,0.2*vo*units.km/units.s,0.*units.rad,use_physical=False)[ii]-aAnu.actionsFreqs(1.1,0.1,1.1,0.1,0.2,0.)[ii]) < 10.**-8., 'actionAngle method actionsFreqs does not return the correct value when input is Quantity'
    for ii in range(3,6):
        assert numpy.fabs(aA.actionsFreqs(1.1*ro*units.kpc,0.1*vo*units.km/units.s,1.1*vo*units.km/units.s,0.1*ro*units.kpc,0.2*vo*units.km/units.s,0.*units.rad,use_physical=False)[ii]-aAnu.actionsFreqs(1.1,0.1,1.1,0.1,0.2,0.)[ii]) < 10.**-8., 'actionAngle method actionsFreqs does not return the correct value when input is Quantity'
    for ii in range(3):
        assert numpy.fabs(aA.actionsFreqsAngles(1.1*ro*units.kpc,0.1*vo*units.km/units.s,1.1*vo*units.km/units.s,0.1*ro*units.kpc,0.2*vo*units.km/units.s,0.*units.rad,use_physical=False)[ii]-aAnu.actionsFreqsAngles(1.1,0.1,1.1,0.1,0.2,0.)[ii]) < 10.**-8., 'actionAngle method actionsFreqsAngles does not return the correct value when input is Quantity'
    for ii in range(3,6):
        assert numpy.fabs(aA.actionsFreqsAngles(1.1*ro*units.kpc,0.1*vo*units.km/units.s,1.1*vo*units.km/units.s,0.1*ro*units.kpc,0.2*vo*units.km/units.s,0.*units.rad,use_physical=False)[ii]-aAnu.actionsFreqsAngles(1.1,0.1,1.1,0.1,0.2,0.)[ii]) < 10.**-8., 'actionAngle method actionsFreqsAngles does not return the correct value when input is Quantity'
    for ii in range(6,9):
        assert numpy.fabs(aA.actionsFreqsAngles(1.1*ro*units.kpc,0.1*vo*units.km/units.s,1.1*vo*units.km/units.s,0.1*ro*units.kpc,0.2*vo*units.km/units.s,0.*units.rad,use_physical=False)[ii]-aAnu.actionsFreqsAngles(1.1,0.1,1.1,0.1,0.2,0.)[ii]) < 10.**-8., 'actionAngle method actionsFreqsAngles does not return the correct value when input is Quantity'
    for ii in range(4):
        assert numpy.fabs(aA.EccZmaxRperiRap(1.1*ro*units.kpc,0.1*vo*units.km/units.s,1.1*vo*units.km/units.s,0.1*ro*units.kpc,0.2*vo*units.km/units.s,0.*units.rad,use_physical=False)[ii]-aAnu.EccZmaxRperiRap(1.1,0.1,1.1,0.1,0.2,0.)[ii]) < 10.**-8., 'actionAngle method EccZmaxRperiRap does not return the correct value when input is Quantity'
    # actionAngleSpherical
    pot= PlummerPotential(normalize=1.,b=0.7)
    aA= actionAngleSpherical(pot=pot,ro=ro,vo=vo)
    aAnu= actionAngleSpherical(pot=pot)
    for ii in range(3):
        assert numpy.fabs(aA(1.1*ro*units.kpc,0.1*vo*units.km/units.s,1.1*vo*units.km/units.s,0.1*ro*units.kpc,0.2*vo*units.km/units.s,0.*units.rad,use_physical=False,ro=ro*units.kpc)[ii]-aAnu(1.1,0.1,1.1,0.1,0.2,0.)[ii]) < 10.**-8., 'actionAngle method __call__ does not return the correct value when input is Quantity'
    for ii in range(3):
        assert numpy.fabs(aA.actionsFreqs(1.1*ro*units.kpc,0.1*vo*units.km/units.s,1.1*vo*units.km/units.s,0.1*ro*units.kpc,0.2*vo*units.km/units.s,0.*units.rad,use_physical=False,vo=vo*units.km/units.s)[ii]-aAnu.actionsFreqs(1.1,0.1,1.1,0.1,0.2,0.)[ii]) < 10.**-8., 'actionAngle method actionsFreqs does not return the correct value when input is Quantity'
    for ii in range(3,6):
        assert numpy.fabs(aA.actionsFreqs(1.1*ro*units.kpc,0.1*vo*units.km/units.s,1.1*vo*units.km/units.s,0.1*ro*units.kpc,0.2*vo*units.km/units.s,0.*units.rad,use_physical=False)[ii]-aAnu.actionsFreqs(1.1,0.1,1.1,0.1,0.2,0.)[ii]) < 10.**-8., 'actionAngle method actionsFreqs does not return the correct value when input is Quantity'
    for ii in range(3):
        assert numpy.fabs(aA.actionsFreqsAngles(1.1*ro*units.kpc,0.1*vo*units.km/units.s,1.1*vo*units.km/units.s,0.1*ro*units.kpc,0.2*vo*units.km/units.s,0.*units.rad,use_physical=False)[ii]-aAnu.actionsFreqsAngles(1.1,0.1,1.1,0.1,0.2,0.)[ii]) < 10.**-8., 'actionAngle method actionsFreqsAngles does not return the correct value when input is Quantity'
    for ii in range(3,6):
        assert numpy.fabs(aA.actionsFreqsAngles(1.1*ro*units.kpc,0.1*vo*units.km/units.s,1.1*vo*units.km/units.s,0.1*ro*units.kpc,0.2*vo*units.km/units.s,0.*units.rad,use_physical=False)[ii]-aAnu.actionsFreqsAngles(1.1,0.1,1.1,0.1,0.2,0.)[ii]) < 10.**-8., 'actionAngle method actionsFreqsAngles does not return the correct value when input is Quantity'
    for ii in range(6,9):
        assert numpy.fabs(aA.actionsFreqsAngles(1.1*ro*units.kpc,0.1*vo*units.km/units.s,1.1*vo*units.km/units.s,0.1*ro*units.kpc,0.2*vo*units.km/units.s,0.*units.rad,use_physical=False)[ii]-aAnu.actionsFreqsAngles(1.1,0.1,1.1,0.1,0.2,0.)[ii]) < 10.**-8., 'actionAngle method actionsFreqsAngles does not return the correct value when input is Quantity'
    # actionAngleAdiabatic
    aA= actionAngleAdiabatic(pot=MWPotential,ro=ro,vo=vo)
    aAnu= actionAngleAdiabatic(pot=MWPotential)
    for ii in range(3):
        assert numpy.fabs(aA(1.1*ro*units.kpc,0.1*vo*units.km/units.s,1.1*vo*units.km/units.s,0.1*ro*units.kpc,0.2*vo*units.km/units.s,0.*units.rad,use_physical=False)[ii]-aAnu(1.1,0.1,1.1,0.1,0.2,0.)[ii]) < 10.**-8., 'actionAngle method __call__ does not return the correct value when input is Quantity'
    for ii in range(4):
        assert numpy.fabs(aA.EccZmaxRperiRap(1.1*ro*units.kpc,0.1*vo*units.km/units.s,1.1*vo*units.km/units.s,0.1*ro*units.kpc,0.2*vo*units.km/units.s,0.*units.rad,use_physical=False)[ii]-aAnu.EccZmaxRperiRap(1.1,0.1,1.1,0.1,0.2,0.)[ii]) < 10.**-8., 'actionAngle method EccZmaxRperiRap does not return the correct value when input is Quantity'
    # actionAngleStaeckel
    aA= actionAngleStaeckel(pot=MWPotential,delta=0.45,ro=ro,vo=vo)
    aAnu= actionAngleStaeckel(pot=MWPotential,delta=0.45)
    for ii in range(3):
        assert numpy.fabs(aA(1.1*ro*units.kpc,0.1*vo*units.km/units.s,1.1*vo*units.km/units.s,0.1*ro*units.kpc,0.2*vo*units.km/units.s,0.*units.rad,use_physical=False)[ii]-aAnu(1.1,0.1,1.1,0.1,0.2,0.)[ii]) < 10.**-8., 'actionAngle method __call__ does not return the correct value when input is Quantity'
    for ii in range(3):
        assert numpy.fabs(aA.actionsFreqs(1.1*ro*units.kpc,0.1*vo*units.km/units.s,1.1*vo*units.km/units.s,0.1*ro*units.kpc,0.2*vo*units.km/units.s,0.*units.rad,use_physical=False)[ii]-aAnu.actionsFreqs(1.1,0.1,1.1,0.1,0.2,0.)[ii]) < 10.**-8., 'actionAngle method actionsFreqs does not return the correct value when input is Quantity'
    for ii in range(3,6):
        assert numpy.fabs(aA.actionsFreqs(1.1*ro*units.kpc,0.1*vo*units.km/units.s,1.1*vo*units.km/units.s,0.1*ro*units.kpc,0.2*vo*units.km/units.s,0.*units.rad,use_physical=False)[ii]-aAnu.actionsFreqs(1.1,0.1,1.1,0.1,0.2,0.)[ii]) < 10.**-8., 'actionAngle method actionsFreqs does not return the correct value when input is Quantity'
    for ii in range(3):
        assert numpy.fabs(aA.actionsFreqsAngles(1.1*ro*units.kpc,0.1*vo*units.km/units.s,1.1*vo*units.km/units.s,0.1*ro*units.kpc,0.2*vo*units.km/units.s,0.*units.rad,use_physical=False)[ii]-aAnu.actionsFreqsAngles(1.1,0.1,1.1,0.1,0.2,0.)[ii]) < 10.**-8., 'actionAngle method actionsFreqsAngles does not return the correct value when input is Quantity'
    for ii in range(3,6):
        assert numpy.fabs(aA.actionsFreqsAngles(1.1*ro*units.kpc,0.1*vo*units.km/units.s,1.1*vo*units.km/units.s,0.1*ro*units.kpc,0.2*vo*units.km/units.s,0.*units.rad,use_physical=False)[ii]-aAnu.actionsFreqsAngles(1.1,0.1,1.1,0.1,0.2,0.)[ii]) < 10.**-8., 'actionAngle method actionsFreqsAngles does not return the correct value when input is Quantity'
    for ii in range(6,9):
        assert numpy.fabs(aA.actionsFreqsAngles(1.1*ro*units.kpc,0.1*vo*units.km/units.s,1.1*vo*units.km/units.s,0.1*ro*units.kpc,0.2*vo*units.km/units.s,0.*units.rad,use_physical=False)[ii]-aAnu.actionsFreqsAngles(1.1,0.1,1.1,0.1,0.2,0.)[ii]) < 10.**-8., 'actionAngle method actionsFreqsAngles does not return the correct value when input is Quantity'
    for ii in range(4):
        assert numpy.fabs(aA.EccZmaxRperiRap(1.1*ro*units.kpc,0.1*vo*units.km/units.s,1.1*vo*units.km/units.s,0.1*ro*units.kpc,0.2*vo*units.km/units.s,0.*units.rad,use_physical=False)[ii]-aAnu.EccZmaxRperiRap(1.1,0.1,1.1,0.1,0.2,0.)[ii]) < 10.**-8., 'actionAngle method EccZmaxRperiRap does not return the correct value when input is Quantity'
    # actionAngleIsochroneApprox
    aA= actionAngleIsochroneApprox(pot=MWPotential,b=0.8,ro=ro,vo=vo)
    aAnu= actionAngleIsochroneApprox(pot=MWPotential,b=0.8)
    for ii in range(3):
        assert numpy.fabs(aA(1.1*ro*units.kpc,0.1*vo*units.km/units.s,1.1*vo*units.km/units.s,0.1*ro*units.kpc,0.2*vo*units.km/units.s,0.*units.rad,use_physical=False)[ii]-aAnu(1.1,0.1,1.1,0.1,0.2,0.)[ii]) < 10.**-8., 'actionAngle method __call__ does not return the correct value when input is Quantity'
    for ii in range(3):
        assert numpy.fabs(aA.actionsFreqs(1.1*ro*units.kpc,0.1*vo*units.km/units.s,1.1*vo*units.km/units.s,0.1*ro*units.kpc,0.2*vo*units.km/units.s,0.*units.rad,use_physical=False)[ii]-aAnu.actionsFreqs(1.1,0.1,1.1,0.1,0.2,0.)[ii]) < 10.**-8., 'actionAngle method actionsFreqs does not return the correct value when input is Quantity'
    for ii in range(3,6):
        assert numpy.fabs(aA.actionsFreqs(1.1*ro*units.kpc,0.1*vo*units.km/units.s,1.1*vo*units.km/units.s,0.1*ro*units.kpc,0.2*vo*units.km/units.s,0.*units.rad,use_physical=False)[ii]-aAnu.actionsFreqs(1.1,0.1,1.1,0.1,0.2,0.)[ii]) < 10.**-8., 'actionAngle method actionsFreqs does not return the correct value when input is Quantity'
    for ii in range(3):
        assert numpy.fabs(aA.actionsFreqsAngles(1.1*ro*units.kpc,0.1*vo*units.km/units.s,1.1*vo*units.km/units.s,0.1*ro*units.kpc,0.2*vo*units.km/units.s,0.*units.rad,use_physical=False)[ii]-aAnu.actionsFreqsAngles(1.1,0.1,1.1,0.1,0.2,0.)[ii]) < 10.**-8., 'actionAngle method actionsFreqsAngles does not return the correct value when input is Quantity'
    for ii in range(3,6):
        assert numpy.fabs(aA.actionsFreqsAngles(1.1*ro*units.kpc,0.1*vo*units.km/units.s,1.1*vo*units.km/units.s,0.1*ro*units.kpc,0.2*vo*units.km/units.s,0.*units.rad,use_physical=False)[ii]-aAnu.actionsFreqsAngles(1.1,0.1,1.1,0.1,0.2,0.)[ii]) < 10.**-8., 'actionAngle method actionsFreqsAngles does not return the correct value when input is Quantity'
    for ii in range(6,9):
        assert numpy.fabs(aA.actionsFreqsAngles(1.1*ro*units.kpc,0.1*vo*units.km/units.s,1.1*vo*units.km/units.s,0.1*ro*units.kpc,0.2*vo*units.km/units.s,0.*units.rad,use_physical=False)[ii]-aAnu.actionsFreqsAngles(1.1,0.1,1.1,0.1,0.2,0.)[ii]) < 10.**-8., 'actionAngle method actionsFreqsAngles does not return the correct value when input is Quantity'
<<<<<<< HEAD
=======
    # actionAngleHarmonic
    ip= IsochronePotential(normalize=5.,b=10000.)
    aA= actionAngleHarmonicInverse(\
        omega=numpy.sqrt(4.*numpy.pi*ip.dens(1.2,0.)/3.),
        ro=ro,vo=vo)
    aAnu= actionAngleHarmonicInverse(\
        omega=numpy.sqrt(4.*numpy.pi*ip.dens(1.2,0.)/3.))
    actionsUnit= ro*vo*units.kpc*units.km/units.s
    for ii in range(2):
        assert numpy.fabs(aA(0.1*actionsUnit,-0.2*units.rad,use_physical=False)[ii]-aAnu(0.1,-0.2)[ii]) < 10.**-8., 'actionAngleInverse method __call__ does not return the correct value when input is Quantity'
    for ii in range(3):
        assert numpy.fabs(aA.xvFreqs(0.1*actionsUnit,-0.2*units.rad,use_physical=False)[ii]-aAnu.xvFreqs(0.1,-0.2)[ii]) < 10.**-8., 'actionAngleInverse method xvFreqs does not return the correct value when input is Quantity'
    assert numpy.fabs(aA.Freqs(0.1*actionsUnit,use_physical=False)-aAnu.Freqs(0.1)) < 10.**-8., 'actionAngleInverse method Freqs does not return the correct value when input is Quantity'
>>>>>>> 12978b14
    # actionAngleIsochroneInverse
    aA= actionAngleIsochroneInverse(b=0.8,ro=ro,vo=vo)
    aAnu= actionAngleIsochroneInverse(b=0.8)
    actionsUnit= ro*vo*units.kpc*units.km/units.s
    for ii in range(6):
        assert numpy.fabs(aA(0.1*actionsUnit,1.1*actionsUnit,0.1*actionsUnit,0.1*units.rad,0.2*units.rad,0.*units.rad,use_physical=False)[ii]-aAnu(0.1,1.1,0.1,0.1,0.2,0.)[ii]) < 10.**-8., 'actionAngleInverse method __call__ does not return the correct value when input is Quantity'
    for ii in range(9):
        assert numpy.fabs(aA.xvFreqs(0.1*actionsUnit,1.1*actionsUnit,0.1*actionsUnit,0.1*units.rad,0.2*units.rad,0.*units.rad,use_physical=False)[ii]-aAnu.xvFreqs(0.1,1.1,0.1,0.1,0.2,0.)[ii]) < 10.**-8., 'actionAngleInverse method xvFreqs does not return the correct value when input is Quantity'
    for ii in range(3):
        assert numpy.fabs(aA.Freqs(0.1*actionsUnit,1.1*actionsUnit,0.1*actionsUnit,use_physical=False)[ii]-aAnu.Freqs(0.1,1.1,0.1)[ii]) < 10.**-8., 'actionAngleInverse method Freqs does not return the correct value when input is Quantity'
    return None

def test_actionAngleIsochroneApprox_method_ts_units():   
    from galpy.potential import IsochronePotential
    from galpy.actionAngle import actionAngleIsochroneApprox
    from galpy.orbit import Orbit
    from galpy.util import bovy_conversion
    ip= IsochronePotential(normalize=1.,b=1.2)
    ro, vo= 7.5, 215.
    aAIA= actionAngleIsochroneApprox(pot=ip,b=0.8,ro=ro,vo=vo)
    R,vR,vT,z,vz,phi= 1.1, 0.3, 1.2, 0.2,0.5,2.
    #Setup an orbit, and integrated it first
    o= Orbit([R,vR,vT,z,vz,phi])
    ts= numpy.linspace(0.,10.,25000)*units.Gyr #Integrate for a long time, not the default
    o.integrate(ts,ip)
    jiaO= aAIA.actionsFreqs(o,ts=ts)
    jiaOu= aAIA.actionsFreqs(o,ts=ts.value/bovy_conversion.time_in_Gyr(vo,ro))
    dOr= numpy.fabs((jiaO[3]-jiaOu[3])/jiaO[3])
    dOp= numpy.fabs((jiaO[4]-jiaOu[4])/jiaO[4])
    dOz= numpy.fabs((jiaO[5]-jiaOu[5])/jiaO[5])
    assert dOr < 10.**-6., 'actionAngleIsochroneApprox with ts with units fails'
    assert dOp < 10.**-6., 'actionAngleIsochroneApprox with ts with units fails'
    assert dOz < 10.**-6., 'actionAngleIsochroneApprox with ts with units fails'
    # Same for actionsFreqsAngles
    jiaO= aAIA.actionsFreqsAngles(o,ts=ts)
    jiaOu= aAIA.actionsFreqsAngles(o,ts=ts.value/bovy_conversion.time_in_Gyr(vo,ro))
    dOr= numpy.fabs((jiaO[3]-jiaOu[3])/jiaO[3])
    dOp= numpy.fabs((jiaO[4]-jiaOu[4])/jiaO[4])
    dOz= numpy.fabs((jiaO[5]-jiaOu[5])/jiaO[5])
    assert dOr < 10.**-6., 'actionAngleIsochroneApprox with ts with units fails'
    assert dOp < 10.**-6., 'actionAngleIsochroneApprox with ts with units fails'
    assert dOz < 10.**-6., 'actionAngleIsochroneApprox with ts with units fails'
    return None

def test_actionAngle_inconsistentPotentialUnits_error():
    from galpy.actionAngle import actionAngleIsochrone, actionAngleSpherical, \
        actionAngleAdiabatic, actionAngleStaeckel, actionAngleIsochroneApprox,\
        actionAngleIsochroneInverse
    from galpy.potential import PlummerPotential, IsochronePotential
    # actionAngleIsochrone
    pot= IsochronePotential(normalize=1.,ro=7.,vo=220.) 
    with pytest.raises(AssertionError) as excinfo:
        actionAngleIsochrone(ip=pot,ro=8.,vo=220.)
    pot= IsochronePotential(normalize=1.,ro=8.,vo=230.)
    with pytest.raises(AssertionError) as excinfo:
        actionAngleIsochrone(ip=pot,ro=8.,vo=220.)
    # actionAngleSpherical
    pot= PlummerPotential(normalize=1.,b=0.7,ro=7.,vo=220.)
    with pytest.raises(AssertionError) as excinfo:
        actionAngleSpherical(pot=pot,ro=8.,vo=220.)
    pot= PlummerPotential(normalize=1.,b=0.7,ro=8.,vo=230.)
    with pytest.raises(AssertionError) as excinfo:
        actionAngleSpherical(pot=pot,ro=8.,vo=220.)
    # actionAngleAdiabatic
    pot= PlummerPotential(normalize=1.,b=0.7,ro=7.,vo=220.)
    with pytest.raises(AssertionError) as excinfo:
        actionAngleAdiabatic(pot=[pot],ro=8.,vo=220.)
    pot= PlummerPotential(normalize=1.,b=0.7,ro=8.,vo=230.)
    with pytest.raises(AssertionError) as excinfo:
        actionAngleAdiabatic(pot=[pot],ro=8.,vo=220.)
    # actionAngleStaeckel
    pot= PlummerPotential(normalize=1.,b=0.7,ro=7.,vo=220.)
    with pytest.raises(AssertionError) as excinfo:
        actionAngleStaeckel(delta=0.45,pot=pot,ro=8.,vo=220.)
    pot= PlummerPotential(normalize=1.,b=0.7,ro=8.,vo=230.)
    with pytest.raises(AssertionError) as excinfo:
        actionAngleStaeckel(delta=0.45,pot=pot,ro=8.,vo=220.)
    # actionAngleIsochroneApprox
    pot= PlummerPotential(normalize=1.,b=0.7,ro=7.,vo=220.)
    with pytest.raises(AssertionError) as excinfo:
        actionAngleIsochroneApprox(b=0.8,pot=pot,ro=8.,vo=220.)
    pot= PlummerPotential(normalize=1.,b=0.7,ro=8.,vo=230.)
    with pytest.raises(AssertionError) as excinfo:
        actionAngleIsochroneApprox(b=0.8,pot=pot,ro=8.,vo=220.)
    # actionAngleIsochroneInverse
    pot= IsochronePotential(normalize=1.,ro=7.,vo=220.) 
    with pytest.raises(AssertionError) as excinfo:
        actionAngleIsochroneInverse(ip=pot,ro=8.,vo=220.)
    pot= IsochronePotential(normalize=1.,ro=8.,vo=230.)
    with pytest.raises(AssertionError) as excinfo:
        actionAngleIsochroneInverse(ip=pot,ro=8.,vo=220.)
    return None

def test_actionAngle_inconsistentOrbitUnits_error():
    from galpy.actionAngle import actionAngleIsochrone, actionAngleSpherical, \
        actionAngleAdiabatic, actionAngleStaeckel, actionAngleIsochroneApprox
    from galpy.potential import PlummerPotential, IsochronePotential
    from galpy.orbit import Orbit
    # actionAngleIsochrone
    pot= IsochronePotential(normalize=1)
    aA= actionAngleIsochrone(ip=pot,ro=8.,vo=220.)
    o= Orbit([1.1,0.2,1.2,0.1,0.2,0.2],ro=7.,vo=220.) 
    with pytest.raises(AssertionError) as excinfo: aA(o)
    with pytest.raises(AssertionError) as excinfo: aA.actionsFreqs(o)
    with pytest.raises(AssertionError) as excinfo: aA.actionsFreqsAngles(o)
    o= Orbit([1.1,0.2,1.2,0.1,0.2,0.2],ro=8.,vo=230.)
    with pytest.raises(AssertionError) as excinfo: aA(o)
    with pytest.raises(AssertionError) as excinfo: aA.actionsFreqs(o)
    with pytest.raises(AssertionError) as excinfo: aA.actionsFreqsAngles(o)
    # actionAngleSpherical
    pot= PlummerPotential(normalize=1.,b=0.7)
    aA= actionAngleSpherical(pot=pot,ro=8.,vo=220.)
    o= Orbit([1.1,0.2,1.2,0.1,0.2,0.2],ro=7.,vo=220.)
    with pytest.raises(AssertionError) as excinfo: aA(o)
    with pytest.raises(AssertionError) as excinfo: aA.actionsFreqs(o)
    with pytest.raises(AssertionError) as excinfo: aA.actionsFreqsAngles(o)
    o= Orbit([1.1,0.2,1.2,0.1,0.2,0.2],ro=8.,vo=230.)
    with pytest.raises(AssertionError) as excinfo: aA(o)
    with pytest.raises(AssertionError) as excinfo: aA.actionsFreqs(o)
    with pytest.raises(AssertionError) as excinfo: aA.actionsFreqsAngles(o)
    # actionAngleAdiabatic
    aA= actionAngleAdiabatic(pot=[pot],ro=8.,vo=220.)
    o= Orbit([1.1,0.2,1.2,0.1,0.2,0.2],ro=7.,vo=220.)
    with pytest.raises(AssertionError) as excinfo: aA(o)
    o= Orbit([1.1,0.2,1.2,0.1,0.2,0.2],ro=8.,vo=230.)
    with pytest.raises(AssertionError) as excinfo: aA(o)
    # actionAngleStaeckel
    aA= actionAngleStaeckel(delta=0.45,pot=pot,ro=8.,vo=220.)
    o= Orbit([1.1,0.2,1.2,0.1,0.2,0.2],ro=7.,vo=220.)
    with pytest.raises(AssertionError) as excinfo: aA(o)
    with pytest.raises(AssertionError) as excinfo: aA.actionsFreqs(o)
    with pytest.raises(AssertionError) as excinfo: aA.actionsFreqsAngles(o)
    o= Orbit([1.1,0.2,1.2,0.1,0.2,0.2],ro=8.,vo=230.)
    with pytest.raises(AssertionError) as excinfo: aA(o)
    with pytest.raises(AssertionError) as excinfo: aA.actionsFreqs(o)
    with pytest.raises(AssertionError) as excinfo: aA.actionsFreqsAngles(o)
    # actionAngleIsochroneApprox
    aA= actionAngleIsochroneApprox(b=0.8,pot=pot,ro=8.,vo=220.)
    o= Orbit([1.1,0.2,1.2,0.1,0.2,0.2],ro=7.,vo=220.)
    with pytest.raises(AssertionError) as excinfo: aA(o)
    with pytest.raises(AssertionError) as excinfo: aA.actionsFreqs(o)
    with pytest.raises(AssertionError) as excinfo: aA.actionsFreqsAngles(o)
    o= Orbit([1.1,0.2,1.2,0.1,0.2,0.2],ro=8.,vo=230.)
    with pytest.raises(AssertionError) as excinfo: aA(o)
    with pytest.raises(AssertionError) as excinfo: aA.actionsFreqs(o)
    with pytest.raises(AssertionError) as excinfo: aA.actionsFreqsAngles(o)
    return None

def test_actionAngle_input_wrongunits():
    from galpy.actionAngle import actionAngleSpherical
    from galpy.potential import PlummerPotential
    # actionAngleSpherical
    pot= PlummerPotential(normalize=1.,b=0.7)
    aA= actionAngleSpherical(pot=pot,ro=8.,vo=220.)
    with pytest.raises(units.UnitConversionError) as excinfo:
        aA(1.*units.Gyr,0.1*units.km/units.s,
           1.1*units.km/units.s,0.1*units.kpc,
           0.2*units.km/units.s,0.1*units.rad)
    with pytest.raises(units.UnitConversionError) as excinfo:
        aA(1.*units.kpc,0.1*units.Gyr,
           1.1*units.km/units.s,0.1*units.kpc,
           0.2*units.km/units.s,0.1*units.rad)
    return None
    
def test_actionAngleInverse_input_wrongunits():
    from galpy.actionAngle import actionAngleIsochroneInverse
    from galpy.potential import IsochronePotential
    ip= IsochronePotential(normalize=1.,b=0.7)
    aAII= actionAngleIsochroneInverse(ip=ip,ro=8.,vo=220.)
    with pytest.raises(units.UnitConversionError) as excinfo:
        aAII(1.*units.Gyr,0.1*units.kpc*units.km/units.s,
             1.1*units.kpc*units.km/units.s,0.1*units.rad,
             0.2*units.rad,0.1*units.rad)
    with pytest.raises(units.UnitConversionError) as excinfo:
        aAII(1.*units.Gyr,0.1*units.kpc*units.km/units.s,
             1.1*units.kpc*units.km/units.s,0.1*units.km,
             0.2*units.rad,0.1*units.rad)
    return None
    
def test_estimateDeltaStaeckel_method_returntype():
    from galpy.potential import MiyamotoNagaiPotential
    from galpy.actionAngle import estimateDeltaStaeckel
    pot= MiyamotoNagaiPotential(normalize=True,ro=8.,vo=220.)
    assert isinstance(estimateDeltaStaeckel(pot,1.1,0.1),units.Quantity), 'estimateDeltaStaeckel function does not return Quantity when it should'
    assert isinstance(estimateDeltaStaeckel(pot,1.1*numpy.ones(3),0.1*numpy.ones(3)),units.Quantity), 'estimateDeltaStaeckel function does not return Quantity when it should'
    return None

def test_estimateDeltaStaeckel_method_returnunit():
    from galpy.potential import MiyamotoNagaiPotential
    from galpy.actionAngle import estimateDeltaStaeckel
    pot= MiyamotoNagaiPotential(normalize=True,ro=8.,vo=220.)
    try:
        estimateDeltaStaeckel(pot,1.1,0.1).to(units.kpc)
    except units.UnitConversionError:
        raise AssertionError('estimateDeltaStaeckel function does not return Quantity with the right units')
    try:
        estimateDeltaStaeckel(pot,1.1*numpy.ones(3),0.1*numpy.ones(3)).to(units.kpc)
    except units.UnitConversionError:
        raise AssertionError('estimateDeltaStaeckel function does not return Quantity with the right units')
    return None

def test_estimateDeltaStaeckel_method_value():
    from galpy.potential import MiyamotoNagaiPotential
    from galpy.actionAngle import estimateDeltaStaeckel
    ro, vo= 9., 230.
    pot= MiyamotoNagaiPotential(normalize=True,ro=ro,vo=vo)
    potu= MiyamotoNagaiPotential(normalize=True)
    assert numpy.fabs(estimateDeltaStaeckel(pot,1.1*ro*units.kpc,0.1*ro*units.kpc).to(units.kpc).value-estimateDeltaStaeckel(potu,1.1,0.1)*ro) < 10.**-8., 'estimateDeltaStaeckel function does not return Quantity with the right value'
    assert numpy.all(numpy.fabs(estimateDeltaStaeckel(pot,1.1*numpy.ones(3),0.1*numpy.ones(3)).to(units.kpc).value-estimateDeltaStaeckel(potu,1.1*numpy.ones(3),0.1*numpy.ones(3))*ro) < 10.**-8.), 'estimateDeltaStaeckel function does not return Quantity with the right value'
    return None

def test_estimateBIsochrone_method_returntype():
    from galpy.potential import MiyamotoNagaiPotential
    from galpy.actionAngle import estimateBIsochrone
    pot= MiyamotoNagaiPotential(normalize=True,ro=8.,vo=220.)
    assert isinstance(estimateBIsochrone(pot,1.1,0.1),units.Quantity), 'estimateBIsochrone function does not return Quantity when it should'
    for ii in range(3):
        assert isinstance(estimateBIsochrone(pot,1.1*numpy.ones(3),0.1*numpy.ones(3))[ii],units.Quantity), 'estimateBIsochrone function does not return Quantity when it should'
    return None

def test_estimateBIsochrone_method_returnunit():
    from galpy.potential import MiyamotoNagaiPotential
    from galpy.actionAngle import estimateBIsochrone
    pot= MiyamotoNagaiPotential(normalize=True,ro=8.,vo=220.)
    try:
        estimateBIsochrone(pot,1.1,0.1).to(units.kpc)
    except units.UnitConversionError:
        raise AssertionError('estimateBIsochrone function does not return Quantity with the right units')
    for ii in range(3):
        try:
            estimateBIsochrone(pot,1.1*numpy.ones(3),0.1*numpy.ones(3))[ii].to(units.kpc)
        except units.UnitConversionError:
            raise AssertionError('estimateBIsochrone function does not return Quantity with the right units')
    return None

def test_estimateBIsochrone_method_value():
    from galpy.potential import MiyamotoNagaiPotential
    from galpy.actionAngle import estimateBIsochrone
    ro, vo= 9., 230.
    pot= MiyamotoNagaiPotential(normalize=True,ro=ro,vo=vo)
    potu= MiyamotoNagaiPotential(normalize=True)
    assert numpy.fabs(estimateBIsochrone(pot,1.1*ro*units.kpc,0.1*ro*units.kpc).to(units.kpc).value-estimateBIsochrone(potu,1.1,0.1)*ro) < 10.**-8., 'estimateBIsochrone function does not return Quantity with the right value'
    for ii in range(3):
        assert numpy.all(numpy.fabs(estimateBIsochrone(pot,1.1*numpy.ones(3),0.1*numpy.ones(3))[ii].to(units.kpc).value-estimateBIsochrone(potu,1.1*numpy.ones(3),0.1*numpy.ones(3))[ii]*ro) < 10.**-8.), 'estimateBIsochrone function does not return Quantity with the right value'
    return None

def test_df_method_turnphysicalon():
    from galpy.df import dehnendf
    from galpy.orbit import Orbit
    df= dehnendf(ro=7.,vo=230.)
    df.turn_physical_on()
    assert isinstance(df(Orbit([1.1,0.1,1.1])),units.Quantity), 'df method does not return Quantity when turn_physical_on has been called'
    assert numpy.fabs(df._ro-7.) < 10.**-10., 'df method does not work as expected'
    assert numpy.fabs(df._vo-230.) < 10.**-10., 'df method turn_physical_on does not work as expected'
    df.turn_physical_on(ro=9.)
    assert isinstance(df(Orbit([1.1,0.1,1.1])),units.Quantity), 'df method does not return Quantity when turn_physical_on has been called'
    assert numpy.fabs(df._ro-9.) < 10.**-10., 'df method does not work as expected'
    assert numpy.fabs(df._vo-230.) < 10.**-10., 'df method turn_physical_on does not work as expected'
    df.turn_physical_on(vo=210.)
    assert isinstance(df(Orbit([1.1,0.1,1.1])),units.Quantity), 'df method does not return Quantity when turn_physical_on has been called'
    assert numpy.fabs(df._ro-9.) < 10.**-10., 'df method does not work as expected'
    assert numpy.fabs(df._vo-210.) < 10.**-10., 'df method turn_physical_on does not work as expected'
    df.turn_physical_on(ro=10.*units.kpc)
    assert isinstance(df(Orbit([1.1,0.1,1.1])),units.Quantity), 'df method does not return Quantity when turn_physical_on has been called'
    assert numpy.fabs(df._ro-10.) < 10.**-10., 'df method does not work as expected'
    assert numpy.fabs(df._vo-210.) < 10.**-10., 'df method turn_physical_on does not work as expected'
    df.turn_physical_on(vo=190.*units.km/units.s)
    assert isinstance(df(Orbit([1.1,0.1,1.1])),units.Quantity), 'df method does not return Quantity when turn_physical_on has been called'
    assert numpy.fabs(df._ro-10.) < 10.**-10., 'df method does not work as expected'
    assert numpy.fabs(df._vo-190.) < 10.**-10., 'df method turn_physical_on does not work as expected'
    return None

def test_df_method_turnphysicaloff():
    from galpy.df import dehnendf
    from galpy.orbit import Orbit
    df= dehnendf(ro=7.,vo=230.)
    df.turn_physical_off()
    assert isinstance(numpy.atleast_1d(df(Orbit([1.1,0.1,1.1])))[0],float), 'df method does not return float when turn_physical_off has been called'
    return None

def test_diskdf_method_returntype():
    from galpy.df import dehnendf,shudf
    from galpy.orbit import Orbit
    df= dehnendf(ro=8.,vo=220.)
    dfs= shudf(ro=8.,vo=220.)
    assert isinstance(df(Orbit([1.1,0.1,1.1])),units.Quantity), 'diskdf method __call__ does not return Quantity when it should'
    assert isinstance(df.targetSigma2(1.2),units.Quantity), 'diskdf method targetSigma2 does not return Quantity when it should'
    assert isinstance(df.targetSurfacemass(1.2),units.Quantity), 'diskdf method targetSurfacemass does not return Quantity when it should'
    assert isinstance(df.targetSurfacemassLOS(1.2,40.),units.Quantity), 'diskdf method targetSurfacemassLOS does not return Quantity when it should'
    assert isinstance(df.surfacemassLOS(1.2,35.),units.Quantity), 'diskdf method surfacemassLOS does not return Quantity when it should'
    assert isinstance(df.sampledSurfacemassLOS(1.2),units.Quantity), 'diskdf method sampledSurfacemassLOS does not return Quantity when it should'
    assert isinstance(df.sampleVRVT(1.1),units.Quantity), 'diskdf method sampleVRVT does not return Quantity when it should'
    assert isinstance(df.sampleLOS(12.)[0].R(),units.Quantity), 'diskdf method sampleLOS does not return Quantity when it should'
    assert isinstance(df.sample()[0].R(),units.Quantity), 'diskdf method sample does not return Quantity when it should'
    assert isinstance(dfs.sample()[0].R(),units.Quantity), 'diskdf method sample does not return Quantity when it should'
    assert isinstance(df.asymmetricdrift(0.8),units.Quantity), 'diskdf method asymmetricdrift does not return Quantity when it should'
    assert isinstance(df.surfacemass(1.1),units.Quantity), 'diskdf method  does not return Quantity when it should'
    assert isinstance(df.sigma2surfacemass(1.2),units.Quantity), 'diskdf method sigma2surfacemass does not return Quantity when it should'
    assert isinstance(df.oortA(1.2),units.Quantity), 'diskdf method oortA does not return Quantity when it should'
    assert isinstance(df.oortB(1.2),units.Quantity), 'diskdf method oortB does not return Quantity when it should'
    assert isinstance(df.oortC(1.2),units.Quantity), 'diskdf method oortC does not return Quantity when it should'
    assert isinstance(df.oortK(1.2),units.Quantity), 'diskdf method oortK does not return Quantity when it should'
    assert isinstance(df.sigma2(1.2),units.Quantity), 'diskdf method sigma2 does not return Quantity when it should'
    assert isinstance(df.sigmaT2(1.2),units.Quantity), 'diskdf method sigmaT2 does not return Quantity when it should'
    assert isinstance(df.sigmaR2(1.2),units.Quantity), 'diskdf method sigmaR2 does not return Quantity when it should'
    assert isinstance(df.meanvT(1.2),units.Quantity), 'diskdf method meanvT does not return Quantity when it should'
    assert isinstance(df.meanvR(1.2),units.Quantity), 'diskdf method meanvR does not return Quantity when it should'
    assert isinstance(df.vmomentsurfacemass(1.1,0,0),units.Quantity), 'diskdf method vmomentsurfacemass does not return Quantity when it should'
    assert isinstance(df.vmomentsurfacemass(1.1,1,0),units.Quantity), 'diskdf method vmomentsurfacemass does not return Quantity when it should'
    assert isinstance(df.vmomentsurfacemass(1.1,1,1),units.Quantity), 'diskdf method vmomentsurfacemass does not return Quantity when it should'
    return None

def test_diskdf_method_returnunit():
    from galpy.df import dehnendf
    from galpy.orbit import Orbit
    df= dehnendf(ro=8.,vo=220.)
    try:
        df(Orbit([1.1,0.1,1.1])).to(1/(units.km/units.s)**2/units.kpc**2)
    except units.UnitConversionError:
        raise AssertionError('diskdf method __call__ does not return Quantity with the right units')
    try:
        df.targetSigma2(1.2).to((units.km/units.s)**2)
    except units.UnitConversionError:
        raise AssertionError('diskdf method targetSigma2 does not return Quantity with the right units')
    try:
        df.targetSurfacemass(1.2).to(units.Msun/units.pc**2)
    except units.UnitConversionError:
        raise AssertionError('diskdf method targetSurfacemass does not return Quantity with the right units')
    try:
        df.targetSurfacemassLOS(1.2,30.).to(units.Msun/units.pc)
    except units.UnitConversionError:
        raise AssertionError('diskdf method targetSurfacemassLOS does not return Quantity with the right units')
    try:
        df.surfacemassLOS(1.2,40.).to(units.Msun/units.pc)
    except units.UnitConversionError:
        raise AssertionError('diskdf method surfacemassLOS does not return Quantity with the right units')
    try:
        df.sampledSurfacemassLOS(1.2).to(units.pc)
    except units.UnitConversionError:
        raise AssertionError('diskdf method sampledSurfacemassLOS does not return Quantity with the right units')
    try:
        df.sampleVRVT(1.2).to(units.km/units.s)
    except units.UnitConversionError:
        raise AssertionError('diskdf method sampleVRVT does not return Quantity with the right units')
    try:
        df.asymmetricdrift(1.2).to(units.km/units.s)
    except units.UnitConversionError:
        raise AssertionError('diskdf method asymmetricdrift does not return Quantity with the right units')
    try:
        df.surfacemass(1.2).to(units.Msun/units.pc**2)
    except units.UnitConversionError:
        raise AssertionError('diskdf method surfacemass does not return Quantity with the right units')
    try:
        df.sigma2surfacemass(1.2).to(units.Msun/units.pc**2*(units.km/units.s)**2)
    except units.UnitConversionError:
        raise AssertionError('diskdf method surfacemass does not return Quantity with the right units')
    try:
        df.oortA(1.2).to(1/units.Gyr)
    except units.UnitConversionError:
        raise AssertionError('diskdf method oortA does not return Quantity with the right units')
    try:
        df.oortB(1.2).to(1/units.Gyr)
    except units.UnitConversionError:
        raise AssertionError('diskdf method oortB does not return Quantity with the right units')
    try:
        df.oortC(1.2).to(1/units.Gyr)
    except units.UnitConversionError:
        raise AssertionError('diskdf method oortC does not return Quantity with the right units')
    try:
        df.oortK(1.2).to(1/units.Gyr)
    except units.UnitConversionError:
        raise AssertionError('diskdf method oortK does not return Quantity with the right units')
    try:
        df.sigma2(1.2).to((units.km/units.s)**2)
    except units.UnitConversionError:
        raise AssertionError('diskdf method sigma2 does not return Quantity with the right units')
    try:
        df.sigmaT2(1.2).to((units.km/units.s)**2)
    except units.UnitConversionError:
        raise AssertionError('diskdf method sigmaT2 does not return Quantity with the right units')
    try:
        df.sigmaR2(1.2).to((units.km/units.s)**2)
    except units.UnitConversionError:
        raise AssertionError('diskdf method sigmaR2 does not return Quantity with the right units')
    try:
        df.meanvR(1.2).to((units.km/units.s))
    except units.UnitConversionError:
        raise AssertionError('diskdf method meanvR does not return Quantity with the right units')
    try:
        df.meanvT(1.2).to((units.km/units.s))
    except units.UnitConversionError:
        raise AssertionError('diskdf method meanvT does not return Quantity with the right units')
    try:
        df.vmomentsurfacemass(1.1,0,0).to(units.Msun/units.pc**2)
    except units.UnitConversionError:
        raise AssertionError('diskdf method vmomentsurfacemass does not return Quantity with the right units')
    try:
        df.vmomentsurfacemass(1.1,1,0).to(units.Msun/units.pc**2*(units.km/units.s))
    except units.UnitConversionError:
        raise AssertionError('diskdf method vmomentsurfacemass does not return Quantity with the right units')
    try:
        df.vmomentsurfacemass(1.1,1,1).to(units.Msun/units.pc**2*(units.km/units.s)**2)
    except units.UnitConversionError:
        raise AssertionError('diskdf method vmomentsurfacemass does not return Quantity with the right units')
    try:
        df.vmomentsurfacemass(1.1,0,2).to(units.Msun/units.pc**2*(units.km/units.s)**2)
    except units.UnitConversionError:
        raise AssertionError('diskdf method vmomentsurfacemass does not return Quantity with the right units')
    return None

def test_diskdf_method_value():
    from galpy.df import dehnendf
    from galpy.orbit import Orbit
    from galpy.util import bovy_conversion
    ro, vo= 7., 230.
    df= dehnendf(ro=ro,vo=vo)
    dfnou= dehnendf()
    assert numpy.fabs(df(Orbit([1.1,0.1,1.1])).to(1/units.kpc**2/(units.km/units.s)**2).value-dfnou(Orbit([1.1,0.1,1.1]))/vo**2/ro**2) < 10.**-8., 'diskdf method __call__ does not return correct Quantity'
    assert numpy.fabs(df.targetSigma2(1.2).to((units.km/units.s)**2).value-dfnou.targetSigma2(1.2)*vo**2) < 10.**-8., 'diskdf method targetSigma2 does not return correct Quantity'
    assert numpy.fabs(df.targetSurfacemass(1.2).to(units.Msun/units.pc**2).value-dfnou.targetSurfacemass(1.2)*bovy_conversion.surfdens_in_msolpc2(vo,ro)) < 10.**-8., 'diskdf method targetSurfacemass does not return correct Quantity'
    assert numpy.fabs(df.targetSurfacemassLOS(1.2,40.).to(units.Msun/units.pc).value-dfnou.targetSurfacemassLOS(1.2,40.)*bovy_conversion.surfdens_in_msolpc2(vo,ro)*ro*1000.)< 10.**-8., 'diskdf method targetSurfacemassLOS does not return correct Quantity'
    assert numpy.fabs(df.surfacemassLOS(1.2,35.).to(units.Msun/units.pc).value-dfnou.surfacemassLOS(1.2,35.)*bovy_conversion.surfdens_in_msolpc2(vo,ro)*ro*1000.)< 10.**-8., 'diskdf method surfacemassLOS does not return correct Quantity'
    assert numpy.fabs(df.asymmetricdrift(0.8).to(units.km/units.s).value-dfnou.asymmetricdrift(0.8)*vo)< 10.**-8., 'diskdf method asymmetricdrift does not return correct Quantity'
    assert numpy.fabs(df.surfacemass(1.1).to(units.Msun/units.pc**2).value-dfnou.surfacemass(1.1)*bovy_conversion.surfdens_in_msolpc2(vo,ro)) < 10.**-8., 'diskdf method  does not return correct Quantity'
    assert numpy.fabs(df.sigma2surfacemass(1.2).to(units.Msun/units.pc**2*(units.km/units.s)**2).value-dfnou.sigma2surfacemass(1.2)*bovy_conversion.surfdens_in_msolpc2(vo,ro)*vo**2) < 10.**-8., 'diskdf method sigma2surfacemass does not return correct Quantity'
    assert numpy.fabs(df.oortA(1.2).to(1/units.Gyr).value-dfnou.oortA(1.2)*bovy_conversion.freq_in_Gyr(vo,ro)) < 10.**-8., 'diskdf method oortA does not return correct Quantity'
    assert numpy.fabs(df.oortB(1.2).to(1/units.Gyr).value-dfnou.oortB(1.2)*bovy_conversion.freq_in_Gyr(vo,ro)) < 10.**-8., 'diskdf method oortB does not return correct Quantity'
    assert numpy.fabs(df.oortC(1.2).to(1/units.Gyr).value-dfnou.oortC(1.2)*bovy_conversion.freq_in_Gyr(vo,ro)) < 10.**-8., 'diskdf method oortC does not return correct Quantity'
    assert numpy.fabs(df.oortK(1.2).to(1/units.Gyr).value-dfnou.oortK(1.2)*bovy_conversion.freq_in_Gyr(vo,ro)) < 10.**-8., 'diskdf method oortK does not return correct Quantity'
    assert numpy.fabs(df.sigma2(1.2).to((units.km/units.s)**2).value-dfnou.sigma2(1.2)*vo**2) < 10.**-8., 'diskdf method sigma2 does not return correct Quantity'
    assert numpy.fabs(df.sigmaT2(1.2).to((units.km/units.s)**2).value-dfnou.sigmaT2(1.2)*vo**2) < 10.**-8., 'diskdf method sigmaT2 does not return correct Quantity'
    assert numpy.fabs(df.sigmaR2(1.2).to((units.km/units.s)**2).value-dfnou.sigmaR2(1.2)*vo**2) < 10.**-8., 'diskdf method sigmaR2 does not return correct Quantity'
    assert numpy.fabs(df.meanvT(1.2).to(units.km/units.s).value-dfnou.meanvT(1.2)*vo)< 10.**-8., 'diskdf method meanvT does not return correct Quantity'
    assert numpy.fabs(df.meanvR(1.2).to(units.km/units.s).value-dfnou.meanvR(1.2)*vo)< 10.**-8., 'diskdf method meanvT does not return correct Quantity'
    assert numpy.fabs(df.vmomentsurfacemass(1.1,0,0).to(units.Msun/units.pc**2).value-dfnou.vmomentsurfacemass(1.1,0,0)*bovy_conversion.surfdens_in_msolpc2(vo,ro)) < 10.**-8., 'diskdf method vmomentsurfacemass does not return correct Quantity'
    assert numpy.fabs(df.vmomentsurfacemass(1.1,0,1).to(units.Msun/units.pc**2*(units.km/units.s)**1).value-dfnou.vmomentsurfacemass(1.1,0,1)*bovy_conversion.surfdens_in_msolpc2(vo,ro)*vo) < 10.**-8., 'diskdf method vmomentsurfacemass does not return correct Quantity'
    assert numpy.fabs(df.vmomentsurfacemass(1.1,1,1).to(units.Msun/units.pc**2*(units.km/units.s)**2).value-dfnou.vmomentsurfacemass(1.1,1,1)*bovy_conversion.surfdens_in_msolpc2(vo,ro)*vo**2) < 10.**-8., 'diskdf method vmomentsurfacemass does not return correct Quantity'
    return None

def test_diskdf_sample():
    # Test that the sampling routines work with Quantity output
    from galpy.df import dehnendf, shudf
    ro, vo= 7., 230.
    df= dehnendf(ro=ro,vo=vo)
    dfnou= dehnendf()
    dfs= shudf(ro=ro,vo=vo)
    dfsnou= shudf()
    # sampledSurfacemassLOS
    numpy.random.seed(1)
    du= df.sampledSurfacemassLOS(11.*units.deg,n=1,
                                 maxd=10.*units.kpc).to(units.kpc).value/ro
    numpy.random.seed(1)
    dnou= dfnou.sampledSurfacemassLOS(11.*numpy.pi/180.,n=1,maxd=10./ro)
    assert numpy.fabs(du-dnou) < 10.**-8., 'diskdf sampling method sampledSurfacemassLOS does not return expected Quantity'
    # sampleVRVT
    numpy.random.seed(1)
    du= df.sampleVRVT(1.1,n=1).to(units.km/units.s).value/vo
    numpy.random.seed(1)
    dnou= dfnou.sampleVRVT(1.1,n=1)
    assert numpy.all(numpy.fabs(du-dnou) < 10.**-8.), 'diskdf sampling method sampleVRVT does not return expected Quantity'
    # sampleLOS
    numpy.random.seed(1)
    du= df.sampleLOS(11.*units.deg,n=1)
    numpy.random.seed(1)
    dnou= dfnou.sampleLOS(11.,n=1,deg=True)
    assert numpy.all(numpy.fabs(numpy.array(du[0]._orb.vxvv)-numpy.array(dnou[0]._orb.vxvv)) < 10.**-8.), 'diskdf sampling method sampleLOS does not work as expected with Quantity input'
    # sample
    numpy.random.seed(1)
    du= df.sample(rrange=[4.*units.kpc,12.*units.kpc],n=1)
    numpy.random.seed(1)
    dnou= dfnou.sample(rrange=[4./ro,12./ro],n=1)
    assert numpy.all(numpy.fabs(numpy.array(du[0]._orb.vxvv)-numpy.array(dnou[0]._orb.vxvv)) < 10.**-8.), 'diskdf sampling method sample does not work as expected with Quantity input'
    # sample for Shu
    numpy.random.seed(1)
    du= dfs.sample(rrange=[4.*units.kpc,12.*units.kpc],n=1)
    numpy.random.seed(1)
    dnou= dfsnou.sample(rrange=[4./ro,12./ro],n=1)
    assert numpy.all(numpy.fabs(numpy.array(du[0]._orb.vxvv)-numpy.array(dnou[0]._orb.vxvv)) < 10.**-8.), 'diskdf sampling method sample does not work as expected with Quantity input'
    return None

def test_diskdf_method_inputAsQuantity():
    # Using the decorator
    from galpy.df import dehnendf
    from galpy.util import bovy_conversion
    ro, vo= 7., 230.
    df= dehnendf(ro=ro,vo=vo)
    dfnou= dehnendf()
    assert numpy.fabs(df.targetSigma2(1.2*ro*units.kpc).to((units.km/units.s)**2).value-dfnou.targetSigma2(1.2)*vo**2) < 10.**-8., 'diskdf method targetSigma2 does not return correct Quantity'
    assert numpy.fabs(df.targetSurfacemass(1.2*ro*units.kpc).to(units.Msun/units.pc**2).value-dfnou.targetSurfacemass(1.2)*bovy_conversion.surfdens_in_msolpc2(vo,ro)) < 10.**-8., 'diskdf method targetSurfacemass does not return correct Quantity'
    assert numpy.fabs(df.asymmetricdrift(0.8*ro*units.kpc).to(units.km/units.s).value-dfnou.asymmetricdrift(0.8)*vo)< 10.**-8., 'diskdf method asymmetricdrift does not return correct Quantity'
    assert numpy.fabs(df.surfacemass(1.1*ro*units.kpc).to(units.Msun/units.pc**2).value-dfnou.surfacemass(1.1)*bovy_conversion.surfdens_in_msolpc2(vo,ro)) < 10.**-8., 'diskdf method  does not return correct Quantity'
    assert numpy.fabs(df.sigma2surfacemass(1.2*ro*units.kpc).to(units.Msun/units.pc**2*(units.km/units.s)**2).value-dfnou.sigma2surfacemass(1.2)*bovy_conversion.surfdens_in_msolpc2(vo,ro)*vo**2) < 10.**-8., 'diskdf method sigma2surfacemass does not return correct Quantity'
    assert numpy.fabs(df.oortA(1.2*ro*units.kpc).to(1/units.Gyr).value-dfnou.oortA(1.2)*bovy_conversion.freq_in_Gyr(vo,ro)) < 10.**-8., 'diskdf method oortA does not return correct Quantity'
    assert numpy.fabs(df.oortB(1.2*ro*units.kpc).to(1/units.Gyr).value-dfnou.oortB(1.2)*bovy_conversion.freq_in_Gyr(vo,ro)) < 10.**-8., 'diskdf method oortB does not return correct Quantity'
    assert numpy.fabs(df.oortC(1.2*ro*units.kpc).to(1/units.Gyr).value-dfnou.oortC(1.2)*bovy_conversion.freq_in_Gyr(vo,ro)) < 10.**-8., 'diskdf method oortC does not return correct Quantity'
    assert numpy.fabs(df.oortK(1.2*ro*units.kpc).to(1/units.Gyr).value-dfnou.oortK(1.2)*bovy_conversion.freq_in_Gyr(vo,ro)) < 10.**-8., 'diskdf method oortK does not return correct Quantity'
    assert numpy.fabs(df.sigma2(1.2*ro*units.kpc).to((units.km/units.s)**2).value-dfnou.sigma2(1.2)*vo**2) < 10.**-8., 'diskdf method sigma2 does not return correct Quantity'
    assert numpy.fabs(df.sigmaT2(1.2*ro*units.kpc).to((units.km/units.s)**2).value-dfnou.sigmaT2(1.2)*vo**2) < 10.**-8., 'diskdf method sigmaT2 does not return correct Quantity'
    assert numpy.fabs(df.sigmaR2(1.2*ro*units.kpc).to((units.km/units.s)**2).value-dfnou.sigmaR2(1.2)*vo**2) < 10.**-8., 'diskdf method sigmaR2 does not return correct Quantity'
    assert numpy.fabs(df.meanvT(1.2*ro*units.kpc).to(units.km/units.s).value-dfnou.meanvT(1.2)*vo)< 10.**-8., 'diskdf method meanvT does not return correct Quantity'
    assert numpy.fabs(df.meanvR(1.2*ro*units.kpc).to(units.km/units.s).value-dfnou.meanvR(1.2)*vo)< 10.**-8., 'diskdf method meanvT does not return correct Quantity'
    return None

def test_diskdf_method_inputAsQuantity_special():
    from galpy.df import dehnendf, shudf
    from galpy.util import bovy_conversion
    ro, vo= 7., 230.
    df= dehnendf(ro=ro,vo=vo)
    dfnou= dehnendf()
    dfs= shudf(ro=ro,vo=vo)
    dfsnou= shudf()
    assert numpy.fabs(df(0.6*vo**2.*units.km**2/units.s**2,1.1*vo*ro*units.kpc*units.km/units.s).to(1/units.kpc**2/(units.km/units.s)**2).value-dfnou(0.6,1.1)/vo**2/ro**2) < 10.**-6., 'diskdf method __call__ with Quantity input does not return correct Quantity'
    assert numpy.fabs(dfs(0.6*vo**2.*units.km**2/units.s**2,1.1*vo*ro*units.kpc*units.km/units.s).to(1/units.kpc**2/(units.km/units.s)**2).value-dfsnou(0.6,1.1)/vo**2/ro**2) < 10.**-6., 'diskdf method __call__ with Quantity input does not return correct Quantity'
    assert numpy.fabs(df.targetSurfacemassLOS(1.2*ro*units.kpc,40.*units.deg).to(units.Msun/units.pc).value-dfnou.targetSurfacemassLOS(1.2,40.)*bovy_conversion.surfdens_in_msolpc2(vo,ro)*ro*1000.)< 10.**-8., 'diskdf method targetSurfacemassLOS with Quantity input does not return correct Quantity'
    assert numpy.fabs(df.surfacemassLOS(1.2*ro*units.kpc,35.*units.deg).to(units.Msun/units.pc).value-dfnou.surfacemassLOS(1.2,35.)*bovy_conversion.surfdens_in_msolpc2(vo,ro)*ro*1000.)< 10.**-8., 'diskdf method surfacemassLOS does with Quantity input not return correct Quantity'
    assert numpy.fabs(df.vmomentsurfacemass(1.1,0,0,ro=9.*units.kpc,vo=245.*units.km/units.s).to(units.Msun/units.pc**2).value-dfnou.vmomentsurfacemass(1.1,0,0)*bovy_conversion.surfdens_in_msolpc2(245,9.)) < 10.**-8., 'diskdf method vmomentsurfacemass does with Quantity input not return correct Quantity'
    return None

def test_diskdf_setup_roAsQuantity():
    from galpy.df import dehnendf
    ro= 7.
    df= dehnendf(ro=ro*units.kpc)
    assert numpy.fabs(df._ro-ro) < 10.**-10., 'ro in diskdf setup as Quantity does not work as expected'
    return None

def test_diskdf_setup_roAsQuantity_oddunits():
    from galpy.df import dehnendf
    ro= 7000.
    df= dehnendf(ro=ro*units.lyr)
    assert numpy.fabs(df._ro-ro*(units.lyr).to(units.kpc)) < 10.**-10., 'ro in diskdf setup as Quantity does not work as expected'
    return None

def test_diskdf_setup_voAsQuantity():
    from galpy.df import dehnendf
    vo= 230.
    df= dehnendf(vo=vo*units.km/units.s)
    assert numpy.fabs(df._vo-vo) < 10.**-10., 'vo in diskdf setup as Quantity does not work as expected'
    return None

def test_diskdf_setup_voAsQuantity_oddunits():
    from galpy.df import dehnendf
    vo= 230.
    df= dehnendf(vo=vo*units.pc/units.Myr)
    assert numpy.fabs(df._vo-vo*(units.pc/units.Myr).to(units.km/units.s)) < 10.**-10., 'vo in diskdf setup as Quantity does not work as expected'
    return None

def test_diskdf_setup_profileAsQuantity():
    from galpy.df import dehnendf,shudf
    from galpy.orbit import Orbit
    df= dehnendf(ro=8.,vo=220.,profileParams=(9.*units.kpc,
                                              10.*units.kpc,
                                              20.*units.km/units.s))
    dfs= shudf(ro=8.,vo=220.,profileParams=(9.*units.kpc,
                                            10.*units.kpc,
                                            20.*units.km/units.s))
    assert numpy.fabs(df._surfaceSigmaProfile._params[0]-9./8.) < 10.**-10., 'hR in diskdf setup as Quantity does not work as expected'
    assert numpy.fabs(df._surfaceSigmaProfile._params[1]-10./8.) < 10.**-10., 'hsR in diskdf setup as Quantity does not work as expected'
    assert numpy.fabs(df._surfaceSigmaProfile._params[2]-20./220.) < 10.**-10., 'sR in diskdf setup as Quantity does not work as expected'
    assert numpy.fabs(dfs._surfaceSigmaProfile._params[0]-9./8.) < 10.**-10., 'hR in diskdf setup as Quantity does not work as expected'
    assert numpy.fabs(dfs._surfaceSigmaProfile._params[1]-10./8.) < 10.**-10., 'hsR in diskdf setup as Quantity does not work as expected'
    assert numpy.fabs(dfs._surfaceSigmaProfile._params[2]-20./220.) < 10.**-10., 'sR in diskdf setup as Quantity does not work as expected'
    return None

def test_evolveddiskdf_method_returntype():
    from galpy.df import dehnendf
    from galpy.potential import LogarithmicHaloPotential, \
        EllipticalDiskPotential
    lp= LogarithmicHaloPotential(normalize=1.)
    ep= EllipticalDiskPotential(twophio=0.05,phib=0.,p=0.,
                                tform=-150.,tsteady=125.)
    idfwarm= dehnendf(beta=0.,profileParams=(1./3.,1.,0.15),ro=8.,vo=220.)
    from galpy.df import evolveddiskdf
    edfwarm= evolveddiskdf(idfwarm,[lp,ep],to=-150.)
    from galpy.orbit import Orbit
    o= Orbit([1.,0.1,1.1,0.1])
    assert isinstance(edfwarm(o),units.Quantity), 'evolveddiskdf method __call__ does not return Quantity when it should'
    assert isinstance(edfwarm.oortA(1.2,grid=True,returnGrids=False,gridpoints\
=3,derivRGrid=True,derivphiGrid=True,derivGridpoints=3),units.Quantity), 'evolveddiskdf method oortA does not return Quantity when it should'
    assert isinstance(edfwarm.oortB(1.2,grid=True,returnGrids=False,gridpoints\
=3,derivRGrid=True,derivphiGrid=True,derivGridpoints=3),units.Quantity), 'evolveddiskdf method oortB does not return Quantity when it should'
    assert isinstance(edfwarm.oortC(1.2,grid=True,returnGrids=False,gridpoints\
=3,derivRGrid=True,derivphiGrid=True,derivGridpoints=3),units.Quantity), 'evolveddiskdf method oortC does not return Quantity when it should'
    assert isinstance(edfwarm.oortK(1.2,grid=True,returnGrids=False,gridpoints\
=3,derivRGrid=True,derivphiGrid=True,derivGridpoints=3),units.Quantity), 'evolveddiskdf method oortK does not return Quantity when it should'
    assert isinstance(edfwarm.sigmaT2(1.2,grid=True,returnGrid=False,gridpoints=3),units.Quantity), 'evolveddiskdf method sigmaT2 does not return Quantity when it should'
    assert isinstance(edfwarm.sigmaR2(1.2,grid=True,returnGrid=False,gridpoints=3),units.Quantity), 'evolveddiskdf method sigmaR2 does not return Quantity when it should'
    assert isinstance(edfwarm.sigmaRT(1.2,grid=True,returnGrid=False,gridpoints=3),units.Quantity), 'evolveddiskdf method sigmaRT does not return Quantity when it should'
    assert isinstance(edfwarm.vertexdev(1.2,grid=True,returnGrid=False,gridpoints=3),units.Quantity), 'evolveddiskdf method vertexdev does not return Quantity when it should'
    assert isinstance(edfwarm.meanvT(1.2,grid=True,returnGrid=False,gridpoints=3),units.Quantity), 'evolveddiskdf method meanvT does not return Quantity when it should'
    assert isinstance(edfwarm.meanvR(1.2,grid=True,returnGrid=False,gridpoints=3),units.Quantity), 'evolveddiskdf method meanvR does not return Quantity when it should'
    return None

def test_evolveddiskdf_method_returnunit():
    from galpy.df import dehnendf
    from galpy.potential import LogarithmicHaloPotential, \
        EllipticalDiskPotential
    lp= LogarithmicHaloPotential(normalize=1.)
    ep= EllipticalDiskPotential(twophio=0.05,phib=0.,p=0.,
                                tform=-150.,tsteady=125.)
    idfwarm= dehnendf(beta=0.,profileParams=(1./3.,1.,0.15),ro=8.,vo=220.)
    from galpy.df import evolveddiskdf
    edfwarm= evolveddiskdf(idfwarm,[lp,ep],to=-150.)
    from galpy.orbit import Orbit
    try:
        edfwarm(Orbit([1.1,0.1,1.1,0.2])).to(1/(units.km/units.s)**2/units.kpc**2)
    except units.UnitConversionError:
        raise AssertionError('evolveddiskdf method __call__ does not return Quantity with the right units')
    try:
        edfwarm.oortA(1.2,grid=True,returnGrids=False,gridpoints=3,derivRGrid=True,derivphiGrid=True,derivGridpoints=3).to(1/units.Gyr)
    except units.UnitConversionError:
        raise AssertionError('evolveddiskdf method oortA does not return Quantity with the right units')
    try:
        edfwarm.oortB(1.2,grid=True,returnGrids=False,gridpoints=3,derivRGrid=True,derivphiGrid=True,derivGridpoints=3).to(1/units.Gyr)
    except units.UnitConversionError:
        raise AssertionError('evolveddiskdf method oortB does not return Quantity with the right units')
    try:
        edfwarm.oortC(1.2,grid=True,returnGrids=False,gridpoints=3,derivRGrid=True,derivphiGrid=True,derivGridpoints=3).to(1/units.Gyr)
    except units.UnitConversionError:
        raise AssertionError('evolveddiskdf method oortC does not return Quantity with the right units')
    try:
        edfwarm.oortK(1.2,grid=True,returnGrids=False,gridpoints=3,derivRGrid=True,derivphiGrid=True,derivGridpoints=3).to(1/units.Gyr)
    except units.UnitConversionError:
        raise AssertionError('evolveddiskdf method oortK does not return Quantity with the right units')
    try:
        edfwarm.sigmaT2(1.2,grid=True,returnGrid=False,gridpoints=3).to((units.km/units.s)**2)
    except units.UnitConversionError:
        raise AssertionError('evolveddiskdf method sigmaT2 does not return Quantity with the right units')
    try:
        edfwarm.sigmaR2(1.2,grid=True,returnGrid=False,gridpoints=3).to((units.km/units.s)**2)
    except units.UnitConversionError:
        raise AssertionError('evolveddiskdf method sigmaR2 does not return Quantity with the right units')
    try:
        edfwarm.sigmaRT(1.2,grid=True,returnGrid=False,gridpoints=3).to((units.km/units.s)**2)
    except units.UnitConversionError:
        raise AssertionError('evolveddiskdf method sigmaRT does not return Quantity with the right units')
    try:
        edfwarm.vertexdev(1.2,grid=True,returnGrid=False,gridpoints=3).to(units.deg)
    except units.UnitConversionError:
        raise AssertionError('evolveddiskdf method vertexdev does not return Quantity with the right units')
    try:
        edfwarm.meanvR(1.2,grid=True,returnGrid=False,gridpoints=3).to((units.km/units.s))
    except units.UnitConversionError:
        raise AssertionError('evolveddiskdf method meanvR does not return Quantity with the right units')
    try:
        edfwarm.meanvT(1.2,grid=True,returnGrid=False,gridpoints=3).to((units.km/units.s))
    except units.UnitConversionError:
        raise AssertionError('evolveddiskdf method meanvT does not return Quantity with the right units')
    return None

def test_evolveddiskdf_method_value():
    from galpy.util import bovy_conversion
    from galpy.df import dehnendf
    from galpy.potential import LogarithmicHaloPotential, \
        EllipticalDiskPotential
    lp= LogarithmicHaloPotential(normalize=1.)
    ep= EllipticalDiskPotential(twophio=0.05,phib=0.,p=0.,
                                tform=-150.,tsteady=125.)
    ro, vo= 6., 230.
    idfwarm= dehnendf(beta=0.,profileParams=(1./3.,1.,0.15),ro=ro,vo=vo)
    from galpy.df import evolveddiskdf
    edfwarm= evolveddiskdf(idfwarm,[lp,ep],to=-150.)
    idfwarmnou= dehnendf(beta=0.,profileParams=(1./3.,1.,0.15))
    edfwarmnou= evolveddiskdf(idfwarmnou,[lp,ep],to=-150.)
    from galpy.orbit import Orbit
    o= Orbit([1.,0.1,1.1,0.1])
    assert numpy.fabs(edfwarm(o).to(1/units.kpc**2/(units.km/units.s)**2).value-edfwarmnou(o)/ro**2/vo**2) < 10.**-8., 'evolveddiskdf method __call__ does not return correct Quantity when it should'
    assert numpy.fabs(edfwarm.oortA(1.2,grid=True,returnGrids=False,gridpoints=3,derivRGrid=True,derivphiGrid=True,derivGridpoints=3).to(1/units.Gyr).value-edfwarmnou.oortA(1.2,grid=True,returnGrids=False,gridpoints=3,derivRGrid=True,derivphiGrid=True,derivGridpoints=3)*bovy_conversion.freq_in_Gyr(vo,ro)) < 10.**-8., 'evolveddiskdf method oortA does not return correct Quantity when it should'
    assert numpy.fabs(edfwarm.oortB(1.2,grid=True,returnGrids=False,gridpoints=3,derivRGrid=True,derivphiGrid=True,derivGridpoints=3).to(1/units.Gyr).value-edfwarmnou.oortB(1.2,grid=True,returnGrids=False,gridpoints=3,derivRGrid=True,derivphiGrid=True,derivGridpoints=3)*bovy_conversion.freq_in_Gyr(vo,ro)) < 10.**-8., 'evolveddiskdf method oortB does not return correct Quantity when it should'
    assert numpy.fabs(edfwarm.oortC(1.2,grid=True,returnGrids=False,gridpoints=3,derivRGrid=True,derivphiGrid=True,derivGridpoints=3).to(1/units.Gyr).value-edfwarmnou.oortC(1.2,grid=True,returnGrids=False,gridpoints=3,derivRGrid=True,derivphiGrid=True,derivGridpoints=3)*bovy_conversion.freq_in_Gyr(vo,ro)) < 10.**-8., 'evolveddiskdf method oortC does not return correct Quantity when it should'
    assert numpy.fabs(edfwarm.oortK(1.2,grid=True,returnGrids=False,gridpoints=3,derivRGrid=True,derivphiGrid=True,derivGridpoints=3).to(1/units.Gyr).value-edfwarmnou.oortK(1.2,grid=True,returnGrids=False,gridpoints=3,derivRGrid=True,derivphiGrid=True,derivGridpoints=3)*bovy_conversion.freq_in_Gyr(vo,ro)) < 10.**-8., 'evolveddiskdf method oortK does not return correct Quantity when it should'
    assert numpy.fabs(edfwarm.sigmaT2(1.2,grid=True,returnGrid=False,gridpoints=3).to((units.km/units.s)**2).value-edfwarmnou.sigmaT2(1.2,grid=True,returnGrid=False,gridpoints=3)*vo**2) < 10.**-8., 'evolveddiskdf method sigmaT2 does not return correct Quantity when it should'
    assert numpy.fabs(edfwarm.sigmaR2(1.2,grid=True,returnGrid=False,gridpoints=3).to((units.km/units.s)**2).value-edfwarmnou.sigmaR2(1.2,grid=True,returnGrid=False,gridpoints=3)*vo**2) < 10.**-8., 'evolveddiskdf method sigmaR2 does not return correct Quantity when it should'
    assert numpy.fabs(edfwarm.sigmaRT(1.2,grid=True,returnGrid=False,gridpoints=3).to((units.km/units.s)**2).value-edfwarmnou.sigmaRT(1.2,grid=True,returnGrid=False,gridpoints=3)*vo**2) < 10.**-8., 'evolveddiskdf method sigmaRT does not return correct Quantity when it should'
    assert numpy.fabs(edfwarm.vertexdev(1.2,grid=True,returnGrid=False,gridpoints=3).to(units.rad).value-edfwarmnou.vertexdev(1.2,grid=True,returnGrid=False,gridpoints=3)) < 10.**-8., 'evolveddiskdf method vertexdev does not return correct Quantity when it should'
    assert numpy.fabs(edfwarm.meanvT(1.2,grid=True,returnGrid=False,gridpoints=3).to(units.km/units.s).value-edfwarmnou.meanvT(1.2,grid=True,returnGrid=False,gridpoints=3)*vo) < 10.**-8., 'evolveddiskdf method meanvT does not return correct Quantity when it should'
    assert numpy.fabs(edfwarm.meanvR(1.2,grid=True,returnGrid=False,gridpoints=3).to(units.km/units.s).value-edfwarmnou.meanvR(1.2,grid=True,returnGrid=False,gridpoints=3)*vo) < 10.**-8., 'evolveddiskdf method meanvR does not return correct Quantity when it should'
    return None

def test_evolveddiskdf_method_inputAsQuantity():
    # Those that use the decorator
    from galpy.util import bovy_conversion
    from galpy.df import dehnendf
    from galpy.potential import LogarithmicHaloPotential, \
        EllipticalDiskPotential
    lp= LogarithmicHaloPotential(normalize=1.)
    ep= EllipticalDiskPotential(twophio=0.05,phib=0.,p=0.,
                                tform=-150.,tsteady=125.)
    ro, vo= 6., 230.
    idfwarm= dehnendf(beta=0.,profileParams=(1./3.,1.,0.15),ro=ro,vo=vo)
    from galpy.df import evolveddiskdf
    edfwarm= evolveddiskdf(idfwarm,[lp,ep],to=-150.)
    idfwarmnou= dehnendf(beta=0.,profileParams=(1./3.,1.,0.15))
    edfwarmnou= evolveddiskdf(idfwarmnou,[lp,ep],to=-150.)
    from galpy.orbit import Orbit
    assert numpy.fabs(edfwarm.oortA(1.2*ro*units.kpc,grid=True,returnGrids=False,gridpoints=3,derivRGrid=True,derivphiGrid=True,derivGridpoints=3).to(1/units.Gyr).value-edfwarmnou.oortA(1.2,grid=True,returnGrids=False,gridpoints=3,derivRGrid=True,derivphiGrid=True,derivGridpoints=3)*bovy_conversion.freq_in_Gyr(vo,ro)) < 10.**-8., 'evolveddiskdf method oortA does not return correct Quantity when it should'
    assert numpy.fabs(edfwarm.oortB(1.2*ro*units.kpc,grid=True,returnGrids=False,gridpoints=3,derivRGrid=True,derivphiGrid=True,derivGridpoints=3).to(1/units.Gyr).value-edfwarmnou.oortB(1.2,grid=True,returnGrids=False,gridpoints=3,derivRGrid=True,derivphiGrid=True,derivGridpoints=3)*bovy_conversion.freq_in_Gyr(vo,ro)) < 10.**-8., 'evolveddiskdf method oortB does not return correct Quantity when it should'
    assert numpy.fabs(edfwarm.oortC(1.2*ro*units.kpc,grid=True,returnGrids=False,gridpoints=3,derivRGrid=True,derivphiGrid=True,derivGridpoints=3).to(1/units.Gyr).value-edfwarmnou.oortC(1.2,grid=True,returnGrids=False,gridpoints=3,derivRGrid=True,derivphiGrid=True,derivGridpoints=3)*bovy_conversion.freq_in_Gyr(vo,ro)) < 10.**-8., 'evolveddiskdf method oortC does not return correct Quantity when it should'
    assert numpy.fabs(edfwarm.oortK(1.2*ro*units.kpc,grid=True,returnGrids=False,gridpoints=3,derivRGrid=True,derivphiGrid=True,derivGridpoints=3).to(1/units.Gyr).value-edfwarmnou.oortK(1.2,grid=True,returnGrids=False,gridpoints=3,derivRGrid=True,derivphiGrid=True,derivGridpoints=3)*bovy_conversion.freq_in_Gyr(vo,ro)) < 10.**-8., 'evolveddiskdf method oortK does not return correct Quantity when it should'
    assert numpy.fabs(edfwarm.sigmaT2(1.2*ro*units.kpc,grid=True,returnGrid=False,gridpoints=3).to((units.km/units.s)**2).value-edfwarmnou.sigmaT2(1.2,grid=True,returnGrid=False,gridpoints=3)*vo**2) < 10.**-8., 'evolveddiskdf method sigmaT2 does not return correct Quantity when it should'
    assert numpy.fabs(edfwarm.sigmaR2(1.2*ro*units.kpc,grid=True,returnGrid=False,gridpoints=3).to((units.km/units.s)**2).value-edfwarmnou.sigmaR2(1.2,grid=True,returnGrid=False,gridpoints=3)*vo**2) < 10.**-8., 'evolveddiskdf method sigmaR2 does not return correct Quantity when it should'
    assert numpy.fabs(edfwarm.sigmaRT(1.2*ro*units.kpc,grid=True,returnGrid=False,gridpoints=3).to((units.km/units.s)**2).value-edfwarmnou.sigmaRT(1.2,grid=True,returnGrid=False,gridpoints=3)*vo**2) < 10.**-8., 'evolveddiskdf method sigmaRT does not return correct Quantity when it should'
    assert numpy.fabs(edfwarm.vertexdev(1.2*ro*units.kpc,grid=True,returnGrid=False,gridpoints=3).to(units.rad).value-edfwarmnou.vertexdev(1.2,grid=True,returnGrid=False,gridpoints=3)) < 10.**-8., 'evolveddiskdf method vertexdev does not return correct Quantity when it should'
    assert numpy.fabs(edfwarm.meanvT(1.2*ro*units.kpc,grid=True,returnGrid=False,gridpoints=3).to(units.km/units.s).value-edfwarmnou.meanvT(1.2,grid=True,returnGrid=False,gridpoints=3)*vo) < 10.**-8., 'evolveddiskdf method meanvT does not return correct Quantity when it should'
    assert numpy.fabs(edfwarm.meanvR(1.2*ro*units.kpc,grid=True,returnGrid=False,gridpoints=3).to(units.km/units.s).value-edfwarmnou.meanvR(1.2,grid=True,returnGrid=False,gridpoints=3)*vo) < 10.**-8., 'evolveddiskdf method meanvR does not return correct Quantity when it should'
    return None

def test_evolveddiskdf_method_inputAsQuantity_special():
    from galpy.util import bovy_conversion
    from galpy.df import dehnendf
    from galpy.potential import LogarithmicHaloPotential, \
        EllipticalDiskPotential
    lp= LogarithmicHaloPotential(normalize=1.)
    ep= EllipticalDiskPotential(twophio=0.05,phib=0.,p=0.,
                                tform=-150.,tsteady=125.)
    ro, vo= 6., 230.
    idfwarm= dehnendf(beta=0.,profileParams=(1./3.,1.,0.15),ro=ro,vo=vo)
    from galpy.df import evolveddiskdf
    edfwarm= evolveddiskdf(idfwarm,[lp,ep],to=-150.)
    idfwarmnou= dehnendf(beta=0.,profileParams=(1./3.,1.,0.15))
    edfwarmnou= evolveddiskdf(idfwarmnou,[lp,ep],to=-150.)
    from galpy.orbit import Orbit
    o= Orbit([1.,0.1,1.1,0.1])
    ts= numpy.linspace(0.,-150.,101)
    assert numpy.all(numpy.fabs(edfwarm(o,ts*bovy_conversion.time_in_Gyr(vo,ro)*units.Gyr).to(1/units.kpc**2/(units.km/units.s)**2).value-edfwarmnou(o,ts)/ro**2/vo**2) < 10.**-8.), 'evolveddiskdf method __call__ does not return correct Quantity when it should'
    return None

def test_evolveddiskdf_setup_roAsQuantity():
    from galpy.df import dehnendf
    from galpy.potential import LogarithmicHaloPotential, \
        EllipticalDiskPotential
    lp= LogarithmicHaloPotential(normalize=1.)
    ep= EllipticalDiskPotential(twophio=0.05,phib=0.,p=0.,
                                tform=-150.,tsteady=125.)
    ro= 7.
    idfwarm= dehnendf(beta=0.,profileParams=(1./3.,1.,0.15),ro=ro*units.kpc)
    from galpy.df import evolveddiskdf
    df= evolveddiskdf(idfwarm,[lp,ep],to=-150.)
    assert numpy.fabs(df._ro-ro) < 10.**-10., 'ro in evolveddiskdf setup as Quantity does not work as expected'
    return None

def test_evolveddiskdf_setup_roAsQuantity_oddunits():
    from galpy.df import dehnendf
    from galpy.potential import LogarithmicHaloPotential, \
        EllipticalDiskPotential
    lp= LogarithmicHaloPotential(normalize=1.)
    ep= EllipticalDiskPotential(twophio=0.05,phib=0.,p=0.,
                                tform=-150.,tsteady=125.)
    ro= 7000.
    idfwarm= dehnendf(beta=0.,profileParams=(1./3.,1.,0.15),ro=ro*units.lyr)
    from galpy.df import evolveddiskdf
    df= evolveddiskdf(idfwarm,[lp,ep],to=-150.)
    assert numpy.fabs(df._ro-ro*(units.lyr).to(units.kpc)) < 10.**-10., 'ro in evolveddiskdf setup as Quantity does not work as expected'
    return None

def test_evolveddiskdf_setup_voAsQuantity():
    from galpy.df import dehnendf
    from galpy.potential import LogarithmicHaloPotential, \
        EllipticalDiskPotential
    lp= LogarithmicHaloPotential(normalize=1.)
    ep= EllipticalDiskPotential(twophio=0.05,phib=0.,p=0.,
                                tform=-150.,tsteady=125.)
    vo= 230.
    idfwarm= dehnendf(beta=0.,profileParams=(1./3.,1.,0.15),
                      vo=vo*units.km/units.s)
    from galpy.df import evolveddiskdf
    df= evolveddiskdf(idfwarm,[lp,ep],to=-150.)
    assert numpy.fabs(df._vo-vo) < 10.**-10., 'vo in evolveddiskdf setup as Quantity does not work as expected'
    return None

def test_evolveddiskdf_setup_voAsQuantity_oddunits():
    from galpy.df import dehnendf
    from galpy.potential import LogarithmicHaloPotential, \
        EllipticalDiskPotential
    lp= LogarithmicHaloPotential(normalize=1.)
    ep= EllipticalDiskPotential(twophio=0.05,phib=0.,p=0.,
                                tform=-150.,tsteady=125.)
    vo= 230.
    idfwarm= dehnendf(beta=0.,profileParams=(1./3.,1.,0.15),
                      vo=vo*units.pc/units.Myr)
    from galpy.df import evolveddiskdf
    df= evolveddiskdf(idfwarm,[lp,ep],to=-150.)
    assert numpy.fabs(df._vo-vo*(units.pc/units.Myr).to(units.km/units.s)) < 10.**-10., 'vo in evolveddiskdf setup as Quantity does not work as expected'
    return None

def test_evolveddiskdf_setup_toAsQuantity():
    from galpy.util import bovy_conversion
    from galpy.df import dehnendf
    from galpy.potential import LogarithmicHaloPotential, \
        EllipticalDiskPotential
    lp= LogarithmicHaloPotential(normalize=1.)
    ep= EllipticalDiskPotential(twophio=0.05,phib=0.,p=0.,
                                tform=-150.,tsteady=125.)
    ro, vo= 7., 230.
    idfwarm= dehnendf(beta=0.,profileParams=(1./3.,1.,0.15),vo=vo,ro=ro)
    from galpy.df import evolveddiskdf
    df= evolveddiskdf(idfwarm,[lp,ep],to=-3.*units.Gyr)
    assert numpy.fabs(df._to+3./bovy_conversion.time_in_Gyr(vo,ro)) < 10.**-10., 'to in evolveddiskdf setup as Quantity does not work as expected'
    return None

def test_quasiisothermaldf_method_returntype():
    from galpy.potential import MWPotential
    from galpy.actionAngle import actionAngleAdiabatic
    from galpy.df import quasiisothermaldf
    from galpy.orbit import Orbit
    aA= actionAngleAdiabatic(pot=MWPotential,c=True)
    qdf= quasiisothermaldf(1./3.,0.2,0.1,1.,1.,pot=MWPotential,aA=aA,
                           cutcounter=True,ro=8.,vo=220.)
    o= Orbit([1.1,0.1,1.1,0.1,0.03,0.4])
    assert isinstance(qdf(o),units.Quantity), 'quasiisothermaldf method __call__ does not return Quantity when it should'
    assert isinstance(qdf.estimate_hr(1.1),units.Quantity), 'quasiisothermaldf method estimate_hr does not return Quantity when it should'
    assert isinstance(qdf.estimate_hz(1.1,0.1),units.Quantity), 'quasiisothermaldf method estimate_hz does not return Quantity when it should'
    assert isinstance(qdf.estimate_hsr(1.1),units.Quantity), 'quasiisothermaldf method estimate_hsr does not return Quantity when it should'
    assert isinstance(qdf.estimate_hsz(1.1),units.Quantity), 'quasiisothermaldf method estimate_hsz does not return Quantity when it should'
    assert isinstance(qdf.surfacemass_z(1.1),units.Quantity), 'quasiisothermaldf method surfacemass_z does not return Quantity when it should'
    assert isinstance(qdf.density(1.1,0.1),units.Quantity), 'quasiisothermaldf method density does not return Quantity when it should'
    assert isinstance(qdf.sigmaR2(1.1,0.1),units.Quantity), 'quasiisothermaldf method sigmaR2 does not return Quantity when it should'
    assert isinstance(qdf.sigmaT2(1.1,0.1),units.Quantity), 'quasiisothermaldf method sigmaT2 does not return Quantity when it should'
    assert isinstance(qdf.sigmaz2(1.1,0.1),units.Quantity), 'quasiisothermaldf method sigmaz2 does not return Quantity when it should'
    assert isinstance(qdf.sigmaRz(1.1,0.1),units.Quantity), 'quasiisothermaldf method sigmaRz does not return Quantity when it should'
    assert isinstance(qdf.tilt(1.1,0.1),units.Quantity), 'quasiisothermaldf method tilt does not return Quantity when it should'
    assert isinstance(qdf.meanvR(1.1,0.1),units.Quantity), 'quasiisothermaldf method meanvR does not return Quantity when it should'
    assert isinstance(qdf.meanvT(1.1,0.1),units.Quantity), 'quasiisothermaldf method meanvT does not return Quantity when it should'
    assert isinstance(qdf.meanvz(1.1,0.1),units.Quantity), 'quasiisothermaldf method meanvz does not return Quantity when it should'
    assert isinstance(qdf.meanjr(1.1,0.1),units.Quantity), 'quasiisothermaldf method meanjr does not return Quantity when it should'
    assert isinstance(qdf.meanlz(1.1,0.1),units.Quantity), 'quasiisothermaldf method meanlz does not return Quantity when it should'
    assert isinstance(qdf.meanjz(1.1,0.1),units.Quantity), 'quasiisothermaldf method meanjz does not return Quantity when it should'
    assert isinstance(qdf.sampleV(1.1,0.1),units.Quantity), 'quasiisothermaldf method sampleV does not return Quantity when it should'
    assert isinstance(qdf.pvR(0.1,1.1,0.1),units.Quantity), 'quasiisothermaldf method pvR does not return Quantity when it should'
    assert isinstance(qdf.pvT(1.1,1.1,0.1),units.Quantity), 'quasiisothermaldf method pvT does not return Quantity when it should'
    assert isinstance(qdf.pvz(0.1,1.1,0.1),units.Quantity), 'quasiisothermaldf method pvz does not return Quantity when it should'
    assert isinstance(qdf.pvRvT(0.1,1.1,1.1,0.1),units.Quantity), 'quasiisothermaldf method pvRvT does not return Quantity when it should'
    assert isinstance(qdf.pvRvz(0.1,0.2,1.1,0.1),units.Quantity), 'quasiisothermaldf method pvRvz does not return Quantity when it should'
    assert isinstance(qdf.pvTvz(1.1,1.1,1.1,0.1),units.Quantity), 'quasiisothermaldf method pvTvz does not return Quantity when it should'
    assert isinstance(qdf.vmomentdensity(1.1,0.1,0,0,0,gl=True),units.Quantity), 'quasiisothermaldf method vmomentdensity does not return Quantity when it should'
    assert isinstance(qdf.vmomentdensity(1.1,0.1,1,0,0,gl=True),units.Quantity), 'quasiisothermaldf method vmomentdensity does not return Quantity when it should'
    assert isinstance(qdf.vmomentdensity(1.1,0.1,0,1,1,gl=True),units.Quantity), 'quasiisothermaldf method vmomentdensity does not return Quantity when it should'
    assert isinstance(qdf.vmomentdensity(1.1,0.1,0,0,1,gl=True),units.Quantity), 'quasiisothermaldf method vmomentdensity does not return Quantity when it should'
    assert isinstance(qdf.vmomentdensity(1.1,0.1,1,1,0,gl=True),units.Quantity), 'quasiisothermaldf method vmomentdensity does not return Quantity when it should'
    assert isinstance(qdf.vmomentdensity(1.1,0.1,2,1,1,gl=True),units.Quantity), 'quasiisothermaldf method vmomentdensity does not return Quantity when it should'
    assert isinstance(qdf.jmomentdensity(1.1,0.1,0,0,0,gl=True),units.Quantity), 'quasiisothermaldf method jmomentdensity does not return Quantity when it should'
    assert isinstance(qdf.jmomentdensity(1.1,0.1,1,0,0,gl=True),units.Quantity), 'quasiisothermaldf method jmomentdensity does not return Quantity when it should'
    assert isinstance(qdf.jmomentdensity(1.1,0.1,0,1,1,gl=True),units.Quantity), 'quasiisothermaldf method jmomentdensity does not return Quantity when it should'
    assert isinstance(qdf.jmomentdensity(1.1,0.1,0,0,1,gl=True),units.Quantity), 'quasiisothermaldf method jmomentdensity does not return Quantity when it should'
    assert isinstance(qdf.jmomentdensity(1.1,0.1,1,1,0,gl=True),units.Quantity), 'quasiisothermaldf method jmomentdensity does not return Quantity when it should'
    assert isinstance(qdf.jmomentdensity(1.1,0.1,2,1,1,gl=True),units.Quantity), 'quasiisothermaldf method jmomentdensity does not return Quantity when it should'
    return None

def test_quasiisothermaldf_method_returnunit():
    from galpy.potential import MWPotential
    from galpy.actionAngle import actionAngleAdiabatic
    from galpy.df import quasiisothermaldf
    from galpy.orbit import Orbit
    aA= actionAngleAdiabatic(pot=MWPotential,c=True)
    qdf= quasiisothermaldf(1./3.,0.2,0.1,1.,1.,pot=MWPotential,aA=aA,
                           cutcounter=True,ro=8.,vo=220.)
    o= Orbit([1.1,0.1,1.1,0.1,0.03,0.4])
    try:
        qdf(o).to(1/(units.km/units.s)**3/units.kpc**3)
    except units.UnitConversionError:
        raise AssertionError('quasiisothermaldf method __call__ does not return Quantity with the right units')
    try:
        qdf.estimate_hr(1.1).to(units.kpc)
    except units.UnitConversionError:
        raise AssertionError('quasiisothermaldf method estimate_hr does not return Quantity with the right units')
    try:
        qdf.estimate_hz(1.1,0.1).to(units.kpc)
    except units.UnitConversionError:
        raise AssertionError('quasiisothermaldf method estimate_hz does not return Quantity with the right units')
    try:
        qdf.estimate_hsr(1.1).to(units.kpc)
    except units.UnitConversionError:
        raise AssertionError('quasiisothermaldf method estimate_hsr does not return Quantity with the right units')
    try:
        qdf.estimate_hsz(1.1).to(units.kpc)
    except units.UnitConversionError:
        raise AssertionError('quasiisothermaldf method estimate_hsz does not return Quantity with the right units')
    try:
        qdf.surfacemass_z(1.1).to(1/units.pc**2)
    except units.UnitConversionError:
        raise AssertionError('quasiisothermaldf method surfacemass_z does not return Quantity with the right units')
    try:
        qdf.density(1.1,0.1).to(1/units.pc**3)
    except units.UnitConversionError:
        raise AssertionError('quasiisothermaldf method density does not return Quantity with the right units')
    try:
        qdf.sigmaR2(1.1,0.1).to((units.km/units.s)**2)
    except units.UnitConversionError:
        raise AssertionError('quasiisothermaldf method sigmaR2 does not return Quantity with the right units')
    try:
        qdf.sigmaRz(1.1,0.1).to((units.km/units.s)**2)
    except units.UnitConversionError:
        raise AssertionError('quasiisothermaldf method sigmaRz does not return Quantity with the right units')
    try:
        qdf.sigmaT2(1.1,0.1).to((units.km/units.s)**2)
    except units.UnitConversionError:
        raise AssertionError('quasiisothermaldf method sigmaT2 does not return Quantity with the right units')
    try:
        qdf.sigmaz2(1.1,0.1).to((units.km/units.s)**2)
    except units.UnitConversionError:
        raise AssertionError('quasiisothermaldf method sigmaz2 does not return Quantity with the right units')
    try:
        qdf.tilt(1.1,0.1).to(units.deg)
    except units.UnitConversionError:
        raise AssertionError('quasiisothermaldf method tilt does not return Quantity with the right units')
    try:
        qdf.meanvR(1.1,0.1).to((units.km/units.s))
    except units.UnitConversionError:
        raise AssertionError('quasiisothermaldf method meanvR does not return Quantity with the right units')
    try:
        qdf.meanvT(1.1,0.1).to((units.km/units.s))
    except units.UnitConversionError:
        raise AssertionError('quasiisothermaldf method meanvT does not return Quantity with the right units')
    try:
        qdf.meanvz(1.1,0.1).to((units.km/units.s))
    except units.UnitConversionError:
        raise AssertionError('quasiisothermaldf method meanvz does not return Quantity with the right units')
    try:
        qdf.meanjr(1.1,0.1).to(units.kpc*(units.km/units.s))
    except units.UnitConversionError:
        raise AssertionError('quasiisothermaldf method meanjr does not return Quantity with the right units')
    try:
        qdf.meanlz(1.1,0.1).to(units.kpc*(units.km/units.s))
    except units.UnitConversionError:
        raise AssertionError('quasiisothermaldf method meanlz does not return Quantity with the right units')
    try:
        qdf.meanjz(1.1,0.1).to(units.kpc*(units.km/units.s))
    except units.UnitConversionError:
        raise AssertionError('quasiisothermaldf method meanjz does not return Quantity with the right units')
    try:
        qdf.sampleV(1.1,0.1).to((units.km/units.s))
    except units.UnitConversionError:
        raise AssertionError('quasiisothermaldf method sampleV does not return Quantity with the right units')
    try:
        qdf.pvR(0.1,1.1,0.1).to(1/(units.km/units.s)/units.pc**3)
    except units.UnitConversionError:
        raise AssertionError('quasiisothermaldf method pvR does not return Quantity with the right units')
    try:
        qdf.pvz(0.1,1.1,0.1).to(1/(units.km/units.s)/units.pc**3)
    except units.UnitConversionError:
        raise AssertionError('quasiisothermaldf method pvz does not return Quantity with the right units')
    try:
        qdf.pvT(1.1,1.1,0.1).to(1/(units.km/units.s)/units.pc**3)
    except units.UnitConversionError:
        raise AssertionError('quasiisothermaldf method pvT does not return Quantity with the right units')
    try:
        qdf.pvRvT(0.1,1.1,1.1,0.1).to(1/(units.km/units.s)**2/units.pc**3)
    except units.UnitConversionError:
        raise AssertionError('quasiisothermaldf method pvRvT does not return Quantity with the right units')
    try:
        qdf.pvRvz(0.1,0.2,1.1,0.1).to(1/(units.km/units.s)**2/units.pc**3)
    except units.UnitConversionError:
        raise AssertionError('quasiisothermaldf method pvRvz does not return Quantity with the right units')
    try:
        qdf.pvTvz(1.1,0.2,1,1.1,0.1).to(1/(units.km/units.s)**2/units.pc**3)
    except units.UnitConversionError:
        raise AssertionError('quasiisothermaldf method pvTvz does not return Quantity with the right units')
    try:
        qdf.vmomentdensity(1.1,0.2,0,0,0,gl=True).to(1/units.pc**3)
    except units.UnitConversionError:
        raise AssertionError('quasiisothermaldf method vmomentdensity does not return Quantity with the right units')
    try:
        qdf.vmomentdensity(1.1,0.2,1,0,0,gl=True).to(1/units.pc**3*(units.km/units.s))
    except units.UnitConversionError:
        raise AssertionError('quasiisothermaldf method vmomentdensity does not return Quantity with the right units')
    try:
        qdf.vmomentdensity(1.1,0.2,1,1,0,gl=True).to(1/units.pc**3*(units.km/units.s)**2)
    except units.UnitConversionError:
        raise AssertionError('quasiisothermaldf method vmomentdensity does not return Quantity with the right units')
    try:
        qdf.jmomentdensity(1.1,0.2,0,0,0,gl=True).to(1/units.pc**3)
    except units.UnitConversionError:
        raise AssertionError('quasiisothermaldf method jmomentdensity does not return Quantity with the right units')
    try:
        qdf.jmomentdensity(1.1,0.2,1,0,0,gl=True).to(1/units.pc**3*(units.kpc*units.km/units.s))
    except units.UnitConversionError:
        raise AssertionError('quasiisothermaldf method jmomentdensity does not return Quantity with the right units')
    try:
        qdf.jmomentdensity(1.1,0.2,1,1,0,gl=True).to(1/units.pc**3*(units.kpc*units.km/units.s)**2)
    except units.UnitConversionError:
        raise AssertionError('quasiisothermaldf method jmomentdensity does not return Quantity with the right units')
    return None

def test_quasiisothermaldf_method_value():
    from galpy.potential import MWPotential
    from galpy.actionAngle import actionAngleAdiabatic
    from galpy.df import quasiisothermaldf
    from galpy.orbit import Orbit
    aA= actionAngleAdiabatic(pot=MWPotential,c=True)
    ro, vo= 9., 210.
    qdf= quasiisothermaldf(1./3.,0.2,0.1,1.,1.,pot=MWPotential,aA=aA,
                           cutcounter=True,ro=ro,vo=vo)
    qdfnou= quasiisothermaldf(1./3.,0.2,0.1,1.,1.,pot=MWPotential,aA=aA,
                              cutcounter=True)
    o= Orbit([1.1,0.1,1.1,0.1,0.03,0.4])
    assert numpy.fabs(qdf(o).to(1/units.kpc**3/(units.km/units.s)**3).value-qdfnou(o)/ro**3/vo**3) < 10.**-8., 'quasiisothermaldf method __call__ does not return correct Quantity'
    assert numpy.fabs(qdf.estimate_hr(1.1).to(units.kpc).value-qdfnou.estimate_hr(1.1)*ro) < 10.**-8., 'quasiisothermaldf method estimate_hr does not return correct Quantity'
    assert numpy.fabs(qdf.estimate_hz(1.1,0.1).to(units.kpc).value-qdfnou.estimate_hz(1.1,0.1)*ro) < 10.**-8., 'quasiisothermaldf method estimate_hz does not return correct Quantity'
    assert numpy.fabs(qdf.estimate_hsr(1.1).to(units.kpc).value-qdfnou.estimate_hsr(1.1)*ro) < 10.**-8., 'quasiisothermaldf method estimate_hsr does not return correct Quantity'
    assert numpy.fabs(qdf.estimate_hsz(1.1).to(units.kpc).value-qdfnou.estimate_hsz(1.1)*ro) < 10.**-8., 'quasiisothermaldf method estimate_hsz does not return correct Quantity'
    assert numpy.fabs(qdf.surfacemass_z(1.1).to(1/units.kpc**2).value-qdfnou.surfacemass_z(1.1)/ro**2) < 10.**-8., 'quasiisothermaldf method surfacemass_z does not return correct Quantity'
    assert numpy.fabs(qdf.density(1.1,0.1).to(1/units.kpc**3).value-qdfnou.density(1.1,0.1)/ro**3) < 10.**-8., 'quasiisothermaldf method density does not return correct Quantity'
    assert numpy.fabs(qdf.sigmaR2(1.1,0.1).to((units.km/units.s)**2).value-qdfnou.sigmaR2(1.1,0.1)*vo**2) < 10.**-8., 'quasiisothermaldf method sigmaR2 does not return correct Quantity'
    assert numpy.fabs(qdf.sigmaT2(1.1,0.1).to((units.km/units.s)**2).value-qdfnou.sigmaT2(1.1,0.1)*vo**2) < 10.**-8., 'quasiisothermaldf method sigmaT2 does not return correct Quantity'
    assert numpy.fabs(qdf.sigmaz2(1.1,0.1).to((units.km/units.s)**2).value-qdfnou.sigmaz2(1.1,0.1)*vo**2) < 10.**-8., 'quasiisothermaldf method sigmaz2 does not return correct Quantity'
    assert numpy.fabs(qdf.sigmaRz(1.1,0.1).to((units.km/units.s)**2).value-qdfnou.sigmaRz(1.1,0.1)*vo**2) < 10.**-8., 'quasiisothermaldf method sigmaRz does not return correct Quantity'
    assert numpy.fabs(qdf.tilt(1.1,0.1).to(units.rad).value-qdfnou.tilt(1.1,0.1)) < 10.**-8., 'quasiisothermaldf method tilt does not return correct Quantity'
    assert numpy.fabs(qdf.meanvR(1.1,0.1).to(units.km/units.s).value-qdfnou.meanvR(1.1,0.1)*vo) < 10.**-8., 'quasiisothermaldf method meanvR does not return correct Quantity'
    assert numpy.fabs(qdf.meanvT(1.1,0.1).to(units.km/units.s).value-qdfnou.meanvT(1.1,0.1)*vo) < 10.**-8., 'quasiisothermaldf method meanvT does not return correct Quantity'
    assert numpy.fabs(qdf.meanvz(1.1,0.1).to(units.km/units.s).value-qdfnou.meanvz(1.1,0.1)*vo) < 10.**-8., 'quasiisothermaldf method meanvz does not return correct Quantity'
    # Lower tolerance, because determined through sampling
    assert numpy.fabs(qdf.meanjr(1.1,0.1,nmc=100000).to(units.kpc*units.km/units.s).value-qdfnou.meanjr(1.1,0.1,nmc=100000)*ro*vo) < 10., 'quasiisothermaldf method meanjr does not return correct Quantity'
    assert numpy.fabs(qdf.meanlz(1.1,0.1,nmc=100000).to(units.kpc*units.km/units.s).value-qdfnou.meanlz(1.1,0.1,nmc=100000)*ro*vo) < 100., 'quasiisothermaldf method meanlz does not return correct Quantity'
    assert numpy.fabs(qdf.meanjz(1.1,0.1,nmc=100000).to(units.kpc*units.km/units.s).value-qdfnou.meanjz(1.1,0.1,nmc=100000)*ro*vo) < 10., 'quasiisothermaldf method meanjz does not return correct Quantity'
    assert numpy.fabs(qdf.pvR(0.1,1.1,0.1).to(1/units.kpc**3/(units.km/units.s)).value-qdfnou.pvR(0.1,1.1,0.1)/ro**3/vo) < 10.**-8., 'quasiisothermaldf method pvR does not return correct Quantity'
    assert numpy.fabs(qdf.pvT(1.1,1.1,0.1).to(1/units.kpc**3/(units.km/units.s)).value-qdfnou.pvT(1.1,1.1,0.1)/ro**3/vo) < 10.**-8., 'quasiisothermaldf method pvT does not return correct Quantity'
    assert numpy.fabs(qdf.pvz(0.1,1.1,0.1).to(1/units.kpc**3/(units.km/units.s)).value-qdfnou.pvz(0.1,1.1,0.1)/ro**3/vo) < 10.**-8., 'quasiisothermaldf method pvz does not return correct Quantity'
    assert numpy.fabs(qdf.pvRvT(0.1,1.1,1.1,0.1).to(1/units.kpc**3/(units.km/units.s)**2).value-qdfnou.pvRvT(0.1,1.1,1.1,0.1)/ro**3/vo**2) < 10.**-8., 'quasiisothermaldf method pvRvT does not return correct Quantity'
    assert numpy.fabs(qdf.pvRvz(0.1,0.2,1.1,0.1).to(1/units.kpc**3/(units.km/units.s)**2).value-qdfnou.pvRvz(0.1,0.2,1.1,0.1)/ro**3/vo**2) < 10.**-8., 'quasiisothermaldf method pvRvz does not return correct Quantity'
    assert numpy.fabs(qdf.pvTvz(1.1,1.1,1.1,0.1).to(1/units.kpc**3/(units.km/units.s)**2).value-qdfnou.pvTvz(1.1,1.1,1.1,0.1)/ro**3/vo**2) < 10.**-8., 'quasiisothermaldf method pvTvz does not return correct Quantity'
    assert numpy.fabs(qdf.vmomentdensity(1.1,0.1,0,0,0,gl=True,ro=ro*units.kpc,vo=vo*units.km/units.s).to(1/units.kpc**3*(units.km/units.s)**0).value-qdfnou.vmomentdensity(1.1,0.1,0,0,0,gl=True)/ro**3*vo**0) < 10.**-8., 'quasiisothermaldf method vmomentdensity does not return correct Quantity'
    assert numpy.fabs(qdf.vmomentdensity(1.1,0.1,1,0,0,gl=True).to(1/units.kpc**3*(units.km/units.s)**1).value-qdfnou.vmomentdensity(1.1,0.1,1,0,0,gl=True)/ro**3*vo) < 10.**-8., 'quasiisothermaldf method vmomentdensity does not return correct Quantity'
    assert numpy.fabs(qdf.vmomentdensity(1.1,0.1,0,1,1,gl=True).to(1/units.kpc**3*(units.km/units.s)**2).value-qdfnou.vmomentdensity(1.1,0.1,0,1,1,gl=True)/ro**3*vo**2) < 10.**-8., 'quasiisothermaldf method vmomentdensity does not return correct Quantity'
    assert numpy.fabs(qdf.vmomentdensity(1.1,0.1,1,1,0,gl=True).to(1/units.kpc**3*(units.km/units.s)**2).value-qdfnou.vmomentdensity(1.1,0.1,1,1,0,gl=True)/ro**3*vo**2) < 10.**-8., 'quasiisothermaldf method vmomentdensity does not return correct Quantity'
    assert numpy.fabs(qdf.vmomentdensity(1.1,0.1,2,1,1,gl=True).to(1/units.kpc**3*(units.km/units.s)**4).value-qdfnou.vmomentdensity(1.1,0.1,2,1,1,gl=True)/ro**3*vo**4) < 10.**-8., 'quasiisothermaldf method vmomentdensity does not return correct Quantity'
    assert numpy.fabs(qdf.jmomentdensity(1.1,0.1,0,0,0,nmc=100000,ro=ro*units.kpc,vo=vo*units.km/units.s).to(1/units.kpc**3*(units.kpc*units.km/units.s)**0).value-qdfnou.jmomentdensity(1.1,0.1,0,0,0,nmc=100000)/ro**3*(ro*vo)**0) < 10.**-4., 'quasiisothermaldf method jmomentdensity does not return correct Quantity'
    assert numpy.fabs(qdf.jmomentdensity(1.1,0.1,1,0,0,nmc=100000).to(1/units.kpc**3*(units.kpc*units.km/units.s)**1).value-qdfnou.jmomentdensity(1.1,0.1,1,0,0,nmc=100000)/ro**3*(ro*vo)**1) < 10.**-2., 'quasiisothermaldf method jmomentdensity does not return correct Quantity'
    assert numpy.fabs(qdf.jmomentdensity(1.1,0.1,0,1,1,nmc=100000).to(1/units.kpc**3*(units.kpc*units.km/units.s)**2).value-qdfnou.jmomentdensity(1.1,0.1,0,1,1,nmc=100000)/ro**3*(ro*vo)**2) < 1., 'quasiisothermaldf method jmomentdensity does not return correct Quantity'
    assert numpy.fabs(qdf.jmomentdensity(1.1,0.1,1,1,0,nmc=100000).to(1/units.kpc**3*(units.kpc*units.km/units.s)**2).value-qdfnou.jmomentdensity(1.1,0.1,1,1,0,nmc=100000)/ro**3*(ro*vo)**2) < 10., 'quasiisothermaldf method jmomentdensity does not return correct Quantity'
    assert numpy.fabs(qdf.jmomentdensity(1.1,0.1,2,1,1,nmc=100000).to(1/units.kpc**3*(units.kpc*units.km/units.s)**4).value-qdfnou.jmomentdensity(1.1,0.1,2,1,1,nmc=100000)/ro**3*(ro*vo)**4) < 10000., 'quasiisothermaldf method jmomentdensity does not return correct Quantity'
    return None

def test_quasiisothermaldf_sample():
    from galpy.potential import MWPotential
    from galpy.actionAngle import actionAngleAdiabatic
    from galpy.df import quasiisothermaldf
    aA= actionAngleAdiabatic(pot=MWPotential,c=True)
    ro, vo= 9., 210.
    qdf= quasiisothermaldf(1./3.,0.2,0.1,1.,1.,pot=MWPotential,aA=aA,
                           cutcounter=True,ro=ro,vo=vo)
    qdfnou= quasiisothermaldf(1./3.,0.2,0.1,1.,1.,pot=MWPotential,aA=aA,
                              cutcounter=True)
    numpy.random.seed(1)
    vu= qdf.sampleV(1.1,0.1,n=1).to(units.km/units.s).value/vo
    numpy.random.seed(1)
    vnou= qdfnou.sampleV(1.1,0.1,n=1)
    assert numpy.all(numpy.fabs(vu-vnou)< 10.**-8.), 'quasiisothermaldf sampleV does not return correct Quantity'
    return None

def test_quasiisothermaldf_method_inputAsQuantity():
    # Those that use the decorator
    from galpy.potential import MWPotential
    from galpy.actionAngle import actionAngleAdiabatic
    from galpy.df import quasiisothermaldf
    aA= actionAngleAdiabatic(pot=MWPotential,c=True)
    ro, vo= 9., 210.
    qdf= quasiisothermaldf(1./3.,0.2,0.1,1.,1.,pot=MWPotential,aA=aA,
                           cutcounter=True,ro=ro,vo=vo)
    qdfnou= quasiisothermaldf(1./3.,0.2,0.1,1.,1.,pot=MWPotential,aA=aA,
                              cutcounter=True)
    assert numpy.fabs(qdf.estimate_hr(1.1*ro*units.kpc,z=100.*units.pc,dR=1.*units.pc).to(units.kpc).value-qdfnou.estimate_hr(1.1,0.1/ro,dR=10.**-3./ro)*ro) < 10.**-8., 'quasiisothermaldf method estimate_hr does not return correct Quantity'
    assert numpy.fabs(qdf.estimate_hz(1.1*ro*units.kpc,0.1*ro*units.kpc,dz=1.*units.pc).to(units.kpc).value-qdfnou.estimate_hz(1.1,0.1,dz=10.**-3./ro)*ro) < 10.**-8., 'quasiisothermaldf method estimate_hz does not return correct Quantity'
    assert numpy.fabs(qdf.estimate_hsr(1.1*ro*units.kpc,z=100.*units.pc,dR=1.*units.pc).to(units.kpc).value-qdfnou.estimate_hsr(1.1,0.1/ro,dR=10.**-3./ro)*ro) < 10.**-8., 'quasiisothermaldf method estimate_hsr does not return correct Quantity'
    assert numpy.fabs(qdf.estimate_hsz(1.1*ro*units.kpc,z=100.*units.pc,dR=1.*units.pc).to(units.kpc).value-qdfnou.estimate_hsz(1.1,0.1/ro,dR=10.**-3./ro)*ro) < 10.**-8., 'quasiisothermaldf method estimate_hsz does not return correct Quantity'
    assert numpy.fabs(qdf.surfacemass_z(1.1*ro*units.kpc,zmax=2.*units.kpc).to(1/units.kpc**2).value-qdfnou.surfacemass_z(1.1,zmax=2./ro)/ro**2) < 10.**-8., 'quasiisothermaldf method surfacemass_z does not return correct Quantity'
    assert numpy.fabs(qdf.density(1.1*ro*units.kpc,0.1*ro*units.kpc).to(1/units.kpc**3).value-qdfnou.density(1.1,0.1)/ro**3) < 10.**-8., 'quasiisothermaldf method density does not return correct Quantity'
    assert numpy.fabs(qdf.sigmaR2(1.1*ro*units.kpc,0.1*ro*units.kpc).to((units.km/units.s)**2).value-qdfnou.sigmaR2(1.1,0.1)*vo**2) < 10.**-8., 'quasiisothermaldf method sigmaR2 does not return correct Quantity'
    assert numpy.fabs(qdf.sigmaT2(1.1*ro*units.kpc,0.1*ro*units.kpc).to((units.km/units.s)**2).value-qdfnou.sigmaT2(1.1,0.1)*vo**2) < 10.**-8., 'quasiisothermaldf method sigmaT2 does not return correct Quantity'
    assert numpy.fabs(qdf.sigmaz2(1.1*ro*units.kpc,0.1*ro*units.kpc).to((units.km/units.s)**2).value-qdfnou.sigmaz2(1.1,0.1)*vo**2) < 10.**-8., 'quasiisothermaldf method sigmaz2 does not return correct Quantity'
    assert numpy.fabs(qdf.sigmaRz(1.1*ro*units.kpc,0.1*ro*units.kpc).to((units.km/units.s)**2).value-qdfnou.sigmaRz(1.1,0.1)*vo**2) < 10.**-8., 'quasiisothermaldf method sigmaRz does not return correct Quantity'
    assert numpy.fabs(qdf.tilt(1.1*ro*units.kpc,0.1*ro*units.kpc).to(units.rad).value-qdfnou.tilt(1.1,0.1)) < 10.**-8., 'quasiisothermaldf method tilt does not return correct Quantity'
    assert numpy.fabs(qdf.meanvR(1.1*ro*units.kpc,0.1*ro*units.kpc).to(units.km/units.s).value-qdfnou.meanvR(1.1,0.1)*vo) < 10.**-8., 'quasiisothermaldf method meanvR does not return correct Quantity'
    assert numpy.fabs(qdf.meanvT(1.1*ro*units.kpc,0.1*ro*units.kpc).to(units.km/units.s).value-qdfnou.meanvT(1.1,0.1)*vo) < 10.**-8., 'quasiisothermaldf method meanvT does not return correct Quantity'
    assert numpy.fabs(qdf.meanvz(1.1*ro*units.kpc,0.1*ro*units.kpc).to(units.km/units.s).value-qdfnou.meanvz(1.1,0.1)*vo) < 10.**-8., 'quasiisothermaldf method meanvz does not return correct Quantity'
    # Lower tolerance, because determined through sampling
    assert numpy.fabs(qdf.meanjr(1.1*ro*units.kpc,0.1*ro*units.kpc,nmc=100000).to(units.kpc*units.km/units.s).value-qdfnou.meanjr(1.1,0.1,nmc=100000)*ro*vo) < 10., 'quasiisothermaldf method meanjr does not return correct Quantity'
    assert numpy.fabs(qdf.meanlz(1.1*ro*units.kpc,0.1*ro*units.kpc,nmc=100000).to(units.kpc*units.km/units.s).value-qdfnou.meanlz(1.1,0.1,nmc=100000)*ro*vo) < 100., 'quasiisothermaldf method meanlz does not return correct Quantity'
    assert numpy.fabs(qdf.meanjz(1.1*ro*units.kpc,0.1*ro*units.kpc,nmc=100000).to(units.kpc*units.km/units.s).value-qdfnou.meanjz(1.1,0.1,nmc=100000)*ro*vo) < 10., 'quasiisothermaldf method meanjz does not return correct Quantity'
    assert numpy.fabs(qdf.pvR(0.1*vo*units.km/units.s,1.1*ro*units.kpc,0.1*ro*units.kpc).to(1/units.kpc**3/(units.km/units.s)).value-qdfnou.pvR(0.1,1.1,0.1)/ro**3/vo) < 10.**-8., 'quasiisothermaldf method pvR does not return correct Quantity'
    assert numpy.fabs(qdf.pvT(1.1*vo*units.km/units.s,1.1*ro*units.kpc,0.1*ro*units.kpc).to(1/units.kpc**3/(units.km/units.s)).value-qdfnou.pvT(1.1,1.1,0.1)/ro**3/vo) < 10.**-8., 'quasiisothermaldf method pvT does not return correct Quantity'
    assert numpy.fabs(qdf.pvz(0.1*vo*units.km/units.s,1.1*ro*units.kpc,0.1*ro*units.kpc).to(1/units.kpc**3/(units.km/units.s)).value-qdfnou.pvz(0.1,1.1,0.1)/ro**3/vo) < 10.**-8., 'quasiisothermaldf method pvz does not return correct Quantity'
    assert numpy.fabs(qdf.pvRvT(0.1*vo*units.km/units.s,1.1*vo*units.km/units.s,1.1*ro*units.kpc,0.1*ro*units.kpc).to(1/units.kpc**3/(units.km/units.s)**2).value-qdfnou.pvRvT(0.1,1.1,1.1,0.1)/ro**3/vo**2) < 10.**-8., 'quasiisothermaldf method pvRvT does not return correct Quantity'
    assert numpy.fabs(qdf.pvRvz(0.1*vo*units.km/units.s,0.2*vo*units.km/units.s,1.1*ro*units.kpc,0.1*ro*units.kpc).to(1/units.kpc**3/(units.km/units.s)**2).value-qdfnou.pvRvz(0.1,0.2,1.1,0.1)/ro**3/vo**2) < 10.**-8., 'quasiisothermaldf method pvRvz does not return correct Quantity'
    assert numpy.fabs(qdf.pvTvz(1.1*vo*units.km/units.s,0.1*vo*units.km/units.s,1.1*ro*units.kpc,0.1*ro*units.kpc).to(1/units.kpc**3/(units.km/units.s)**2).value-qdfnou.pvTvz(1.1,0.1,1.1,0.1)/ro**3/vo**2) < 10.**-8., 'quasiisothermaldf method pvTvz does not return correct Quantity'
    return None

def test_quasiisothermaldf_method_inputAsQuantity_special():
    from galpy.potential import MWPotential
    from galpy.actionAngle import actionAngleAdiabatic
    from galpy.df import quasiisothermaldf
    aA= actionAngleAdiabatic(pot=MWPotential,c=True)
    ro, vo= 9., 210.
    qdf= quasiisothermaldf(1./3.,0.2,0.1,1.,1.,pot=MWPotential,aA=aA,
                           cutcounter=True,ro=ro,vo=vo)
    qdfnou= quasiisothermaldf(1./3.,0.2,0.1,1.,1.,pot=MWPotential,aA=aA,
                              cutcounter=True)
    assert numpy.fabs(qdf((0.05*ro*vo*units.kpc*units.km/units.s,
                           1.1*ro*vo*units.kpc*units.km/units.s,
                           0.025*ro*vo*units.kpc*units.km/units.s)).to(1/units.kpc**3/(units.km/units.s)**3).value-qdfnou((0.05,1.1,0.025))/ro**3/vo**3) < 10.**-8., 'quasiisothermaldf method __call__ does not return correct Quantity'
    return None

def test_quasiisothermaldf_setup_roAsQuantity():
    from galpy.potential import MWPotential
    from galpy.actionAngle import actionAngleAdiabatic
    from galpy.df import quasiisothermaldf
    aA= actionAngleAdiabatic(pot=MWPotential,c=True)
    ro= 9.
    df= quasiisothermaldf(1./3.,0.2,0.1,1.,1.,pot=MWPotential,aA=aA,
                          cutcounter=True,ro=ro*units.kpc)
    assert numpy.fabs(df._ro-ro) < 10.**-10., 'ro in quasiisothermaldf setup as Quantity does not work as expected'
    return None

def test_quasiisothermaldf_setup_roAsQuantity_oddunits():
    from galpy.potential import MWPotential
    from galpy.actionAngle import actionAngleAdiabatic
    from galpy.df import quasiisothermaldf
    aA= actionAngleAdiabatic(pot=MWPotential,c=True)
    ro= 9000.
    df= quasiisothermaldf(1./3.,0.2,0.1,1.,1.,pot=MWPotential,aA=aA,
                          cutcounter=True,ro=ro*units.lyr)
    assert numpy.fabs(df._ro-ro*(units.lyr).to(units.kpc)) < 10.**-10., 'ro in quasiisothermaldf setup as Quantity does not work as expected'
    return None

def test_quasiisothermaldf_setup_voAsQuantity():
    from galpy.potential import MWPotential
    from galpy.actionAngle import actionAngleAdiabatic
    from galpy.df import quasiisothermaldf
    aA= actionAngleAdiabatic(pot=MWPotential,c=True)
    vo= 230.
    df= quasiisothermaldf(1./3.,0.2,0.1,1.,1.,pot=MWPotential,aA=aA,
                          cutcounter=True,vo=vo*units.km/units.s)
    assert numpy.fabs(df._vo-vo) < 10.**-10., 'vo in quasiisothermaldf setup as Quantity does not work as expected'
    return None

def test_quasiisothermaldf_setup_voAsQuantity_oddunits():
    from galpy.potential import MWPotential
    from galpy.actionAngle import actionAngleAdiabatic
    from galpy.df import quasiisothermaldf
    aA= actionAngleAdiabatic(pot=MWPotential,c=True)
    vo= 230.
    df= quasiisothermaldf(1./3.,0.2,0.1,1.,1.,pot=MWPotential,aA=aA,
                          cutcounter=True,vo=vo*units.pc/units.Myr)
    assert numpy.fabs(df._vo-vo*(units.pc/units.Myr).to(units.km/units.s)) < 10.**-10., 'vo in quasiisothermaldf setup as Quantity does not work as expected'
    return None

def test_test_quasiisothermaldf_setup_profileAsQuantity():
    from galpy.potential import MWPotential
    from galpy.actionAngle import actionAngleAdiabatic
    from galpy.df import quasiisothermaldf
    from galpy.orbit import Orbit
    aA= actionAngleAdiabatic(pot=MWPotential,c=True)
    ro, vo= 7., 250.
    qdf= quasiisothermaldf(3.*units.kpc,
                           30.*units.km/units.s,
                           20.*units.pc/units.Myr,
                           10.*units.kpc,
                           8000.*units.lyr,
                           pot=MWPotential,aA=aA,
                           cutcounter=True,ro=ro,vo=vo)
    assert numpy.fabs(qdf._hr-3./ro) < 10.**-10., 'hr in quasiisothermaldf setup as Quantity does not work as expected'
    assert numpy.fabs(qdf._sr-30./vo) < 10.**-10., 'sr in quasiisothermaldf setup as Quantity does not work as expected'
    assert numpy.fabs(qdf._sz-20.*(units.pc/units.Myr).to(units.km/units.s)/vo) < 10.**-10., 'sz in quasiisothermaldf setup as Quantity does not work as expected'
    assert numpy.fabs(qdf._hsr-10./ro) < 10.**-10., 'hr in quasiisothermaldf setup as Quantity does not work as expected'
    assert numpy.fabs(qdf._hsz-8000.*(units.lyr).to(units.kpc)/ro) < 10.**-10., 'hsz in quasiisothermaldf setup as Quantity does not work as expected'
    return None

def test_test_quasiisothermaldf_setup_refrloAsQuantity():
    from galpy.potential import MWPotential
    from galpy.actionAngle import actionAngleAdiabatic
    from galpy.df import quasiisothermaldf
    from galpy.orbit import Orbit
    aA= actionAngleAdiabatic(pot=MWPotential,c=True)
    ro, vo= 7., 250.
    qdf= quasiisothermaldf(1./3.,0.2,0.1,1.,1.,pot=MWPotential,aA=aA,
                           cutcounter=True,
                           refr=9.*units.kpc,
                           lo=10.*units.kpc*units.km/units.s,
                           ro=ro,vo=vo)
    assert numpy.fabs(qdf._refr-9./ro) < 10.**-10., 'refr in quasiisothermaldf setup as Quantity does not work as expected'
    assert numpy.fabs(qdf._lo-10./vo/ro) < 10.**-10., 'lo in quasiisothermaldf setup as Quantity does not work as expected'
    return None

def test_streamdf_method_returntype():
    #Imports
    from galpy.df import streamdf
    from galpy.orbit import Orbit
    from galpy.potential import LogarithmicHaloPotential
    from galpy.actionAngle import actionAngleIsochroneApprox
    from galpy.util import bovy_conversion #for unit conversions
    lp= LogarithmicHaloPotential(normalize=1.,q=0.9)
    aAI= actionAngleIsochroneApprox(pot=lp,b=0.8)
    obs= Orbit([1.56148083,0.35081535,-1.15481504,
                0.88719443,-0.47713334,0.12019596])
    sigv= 0.365 #km/s
    ro, vo= 9., 250.
    sdf_bovy14= streamdf(sigv/220.,progenitor=obs,pot=lp,aA=aAI,
                 leading=True,
                 nTrackChunks=11,
                 tdisrupt=4.5/bovy_conversion.time_in_Gyr(220.,8.),
                 ro=ro,vo=vo,nosetup=True)
    assert isinstance(sdf_bovy14.misalignment(),units.Quantity), 'streamdf method misalignment does not return Quantity when it should'
    assert isinstance(sdf_bovy14.estimateTdisrupt(0.1),units.Quantity), 'streamdf method estimateTdisrupt does not return Quantity when it should'
    assert isinstance(sdf_bovy14.meanOmega(0.1),units.Quantity), 'streamdf method meanOmega does not return Quantity when it should'
    assert isinstance(sdf_bovy14.sigOmega(0.1),units.Quantity), 'streamdf method sigOmega does not return Quantity when it should'
    assert isinstance(sdf_bovy14.meantdAngle(0.1),units.Quantity), 'streamdf method meantdAngle does not return Quantity when it should'
    assert isinstance(sdf_bovy14.sigtdAngle(0.1),units.Quantity), 'streamdf method sigtdAngle does not return Quantity when it should'
    assert isinstance(sdf_bovy14.meanangledAngle(0.1),units.Quantity), 'streamdf method meanangledAngle does not return Quantity when it should'
    assert isinstance(sdf_bovy14.sigangledAngle(0.1),units.Quantity), 'streamdf method sigangledAngle does not return Quantity when it should'
    return None

def test_streamdf_method_returnunit():
    #Imports
    from galpy.df import streamdf
    from galpy.orbit import Orbit
    from galpy.potential import LogarithmicHaloPotential
    from galpy.actionAngle import actionAngleIsochroneApprox
    from galpy.util import bovy_conversion #for unit conversions
    lp= LogarithmicHaloPotential(normalize=1.,q=0.9)
    aAI= actionAngleIsochroneApprox(pot=lp,b=0.8)
    obs= Orbit([1.56148083,0.35081535,-1.15481504,
                0.88719443,-0.47713334,0.12019596])
    sigv= 0.365 #km/s
    ro, vo= 9., 250.
    sdf_bovy14= streamdf(sigv/220.,progenitor=obs,pot=lp,aA=aAI,
                 leading=True,
                 nTrackChunks=11,
                 tdisrupt=4.5/bovy_conversion.time_in_Gyr(220.,8.),
                 ro=ro,vo=vo,nosetup=True)
    try:
        sdf_bovy14.misalignment().to(units.deg)
    except units.UnitConversionError:
        raise AssertionError('streamdf method misalignment does not return Quantity with the right units')
    try:
        sdf_bovy14.estimateTdisrupt(0.1).to(units.Myr)
    except units.UnitConversionError:
        raise AssertionError('streamdf method estimateTdisrupt does not return Quantity with the right units')
    try:
        sdf_bovy14.meanOmega(0.1).to(1/units.Myr)
    except units.UnitConversionError:
        raise AssertionError('streamdf method meanOmega does not return Quantity with the right units')
    try:
        sdf_bovy14.sigOmega(0.1).to(1/units.Myr)
    except units.UnitConversionError:
        raise AssertionError('streamdf method sigOmega does not return Quantity with the right units')
    try:
        sdf_bovy14.meantdAngle(0.1).to(units.Myr)
    except units.UnitConversionError:
        raise AssertionError('streamdf method meantdAngle does not return Quantity with the right units')
    try:
        sdf_bovy14.sigtdAngle(0.1).to(units.Myr)
    except units.UnitConversionError:
        raise AssertionError('streamdf method sigtdAngle does not return Quantity with the right units')
    try:
        sdf_bovy14.meanangledAngle(0.1).to(units.rad)
    except units.UnitConversionError:
        raise AssertionError('streamdf method meanangledAngle does not return Quantity with the right units')
    try:
        sdf_bovy14.sigangledAngle(0.1).to(units.rad)
    except units.UnitConversionError:
        raise AssertionError('streamdf method sigangledAngle does not return Quantity with the right units')
    return None

def test_streamdf_method_value():
    #Imports
    from galpy.df import streamdf
    from galpy.orbit import Orbit
    from galpy.potential import LogarithmicHaloPotential
    from galpy.actionAngle import actionAngleIsochroneApprox
    from galpy.util import bovy_conversion #for unit conversions
    lp= LogarithmicHaloPotential(normalize=1.,q=0.9)
    aAI= actionAngleIsochroneApprox(pot=lp,b=0.8)
    obs= Orbit([1.56148083,0.35081535,-1.15481504,
                0.88719443,-0.47713334,0.12019596])
    sigv= 0.365 #km/s
    ro, vo= 9., 250.
    sdf_bovy14= streamdf(sigv/220.,progenitor=obs,pot=lp,aA=aAI,
                 leading=True,
                 nTrackChunks=11,
                 tdisrupt=4.5/bovy_conversion.time_in_Gyr(220.,8.),
                 ro=ro,vo=vo,nosetup=True)
    sdf_bovy14_nou= streamdf(sigv/220.,progenitor=obs,pot=lp,aA=aAI,
                             leading=True,
                             nTrackChunks=11,
                             tdisrupt=4.5/bovy_conversion.time_in_Gyr(220.,8.),
                             nosetup=True)
    assert numpy.fabs(sdf_bovy14.misalignment().to(units.rad).value-sdf_bovy14_nou.misalignment()) < 10.**-8., 'streamdf method misalignment does not return correct Quantity'
    assert numpy.fabs(sdf_bovy14.estimateTdisrupt(0.1).to(units.Gyr).value-sdf_bovy14_nou.estimateTdisrupt(0.1)*bovy_conversion.time_in_Gyr(vo,ro)) < 10.**-8., 'streamdf method estimateTdisrupt does not return correct Quantity'
    assert numpy.all(numpy.fabs(sdf_bovy14.meanOmega(0.1).to(1/units.Gyr).value-sdf_bovy14_nou.meanOmega(0.1)*bovy_conversion.freq_in_Gyr(vo,ro)) < 10.**-8.), 'streamdf method meanOmega does not return correct Quantity'
    assert numpy.fabs(sdf_bovy14.sigOmega(0.1).to(1/units.Gyr).value-sdf_bovy14_nou.sigOmega(0.1)*bovy_conversion.freq_in_Gyr(vo,ro)) < 10.**-8., 'streamdf method sigOmega does not return correct Quantity'
    assert numpy.fabs(sdf_bovy14.meantdAngle(0.1).to(units.Gyr).value-sdf_bovy14_nou.meantdAngle(0.1)*bovy_conversion.time_in_Gyr(vo,ro)) < 10.**-8., 'streamdf method meantdAngle does not return correct Quantity'
    assert numpy.fabs(sdf_bovy14.sigtdAngle(0.1).to(units.Gyr).value-sdf_bovy14_nou.sigtdAngle(0.1)*bovy_conversion.time_in_Gyr(vo,ro)) < 10.**-8., 'streamdf method sigtdAngle does not return correct Quantity'
    assert numpy.fabs(sdf_bovy14.meanangledAngle(0.1).to(units.rad).value-sdf_bovy14_nou.meanangledAngle(0.1)) < 10.**-8., 'streamdf method meanangledAngle does not return correct Quantity'
    assert numpy.fabs(sdf_bovy14.sigangledAngle(0.1).to(units.rad).value-sdf_bovy14_nou.sigangledAngle(0.1)) < 10.**-8., 'streamdf method sigangledAngle does not return correct Quantity'
    return None

def test_streamdf_method_inputAsQuantity():
    #Imports
    from galpy.df import streamdf
    from galpy.orbit import Orbit
    from galpy.potential import LogarithmicHaloPotential
    from galpy.actionAngle import actionAngleIsochroneApprox
    from galpy.util import bovy_conversion #for unit conversions
    lp= LogarithmicHaloPotential(normalize=1.,q=0.9)
    aAI= actionAngleIsochroneApprox(pot=lp,b=0.8)
    obs= Orbit([1.56148083,0.35081535,-1.15481504,
                0.88719443,-0.47713334,0.12019596])
    sigv= 0.365 #km/s
    ro, vo= 9., 250.
    sdf_bovy14= streamdf(sigv/220.,progenitor=obs,pot=lp,aA=aAI,
                 leading=True,
                 nTrackChunks=11,
                 tdisrupt=4.5/bovy_conversion.time_in_Gyr(220.,8.),
                 ro=ro,vo=vo,nosetup=True)
    sdf_bovy14_nou= streamdf(sigv/220.,progenitor=obs,pot=lp,aA=aAI,
                             leading=True,
                             nTrackChunks=11,
                             tdisrupt=4.5/bovy_conversion.time_in_Gyr(220.,8.),
                             nosetup=True)
    assert numpy.fabs(sdf_bovy14.subhalo_encounters(\
            venc=200.*units.km/units.s,
            sigma=150.*units.km/units.s,
            nsubhalo=38.35/(4.*(25.*units.kpc)**3.*numpy.pi/3.),
            bmax=1.*units.kpc,yoon=False)-
                      sdf_bovy14_nou.subhalo_encounters(\
            venc=200./vo,sigma=150./vo,
            nsubhalo=38.35/(4.*25.**3.*numpy.pi/3.)*ro**3.,
            bmax=1./ro,yoon=False)) < 10.**-8., 'streamdf method subhalo_encounters with Quantity input does not return correct Quantity'
    assert numpy.fabs(sdf_bovy14.pOparapar(0.2/units.Gyr,30.*units.deg)-sdf_bovy14_nou.pOparapar(0.2/bovy_conversion.freq_in_Gyr(vo,ro),30.*numpy.pi/180.)) < 10.**-8., 'streamdf method pOparapar with Quantity input does not return correct Quantity'
    return None

def test_streamdf_sample():
    #Imports
    from galpy.df import streamdf
    from galpy.orbit import Orbit
    from galpy.potential import LogarithmicHaloPotential
    from galpy.actionAngle import actionAngleIsochroneApprox
    from galpy.util import bovy_conversion #for unit conversions
    lp= LogarithmicHaloPotential(normalize=1.,q=0.9)
    aAI= actionAngleIsochroneApprox(pot=lp,b=0.8)
    obs= Orbit([1.56148083,0.35081535,-1.15481504,
                0.88719443,-0.47713334,0.12019596])
    sigv= 0.365 #km/s
    ro, vo= 9., 250.
    sdf_bovy14= streamdf(sigv/220.,progenitor=obs,pot=lp,aA=aAI,
                 leading=True,
                 nTrackChunks=11,
                 tdisrupt=4.5/bovy_conversion.time_in_Gyr(220.,8.),
                 ro=ro,vo=vo,nosetup=True)
    sdf_bovy14_nou= streamdf(sigv/220.,progenitor=obs,pot=lp,aA=aAI,
                             leading=True,
                             nTrackChunks=11,
                             tdisrupt=4.5/bovy_conversion.time_in_Gyr(220.,8.),
                             nosetup=True)
    # aa
    numpy.random.seed(1)
    acfsdt= sdf_bovy14.sample(1,returnaAdt=True)
    numpy.random.seed(1)
    acfsdtnou= sdf_bovy14_nou.sample(1,returnaAdt=True)
    assert numpy.all(numpy.fabs(acfsdt[0].to(1/units.Gyr).value/bovy_conversion.freq_in_Gyr(vo,ro)-acfsdtnou[0]) < 10.**-8.), 'streamdf sample returnaAdt does not return correct Quantity'
    assert numpy.all(numpy.fabs(acfsdt[1].to(units.rad).value-acfsdtnou[1]) < 10.**-8.), 'streamdf sample returnaAdt does not return correct Quantity'
    assert numpy.all(numpy.fabs(acfsdt[2].to(units.Gyr).value/bovy_conversion.time_in_Gyr(vo,ro)-acfsdtnou[2]) < 10.**-8.), 'streamdf sample returnaAdt does not return correct Quantity'
    # Test others as part of streamgapdf
    return None

def test_streamdf_setup_roAsQuantity():
    #Imports
    from galpy.df import streamdf
    from galpy.orbit import Orbit
    from galpy.potential import LogarithmicHaloPotential
    from galpy.actionAngle import actionAngleIsochroneApprox
    from galpy.util import bovy_conversion #for unit conversions
    lp= LogarithmicHaloPotential(normalize=1.,q=0.9)
    aAI= actionAngleIsochroneApprox(pot=lp,b=0.8)
    obs= Orbit([1.56148083,0.35081535,-1.15481504,
                0.88719443,-0.47713334,0.12019596])
    sigv= 0.365 #km/s
    ro= 9.
    df= streamdf(sigv/220.,progenitor=obs,pot=lp,aA=aAI,
                 leading=True,
                 nTrackChunks=11,
                 tdisrupt=4.5/bovy_conversion.time_in_Gyr(220.,8.),
                 ro=ro*units.kpc,
                 nosetup=True)
    assert numpy.fabs(df._ro-ro) < 10.**-10., 'ro in streamdf setup as Quantity does not work as expected'
    return None

def test_streamdf_setup_roAsQuantity_oddunits():
    #Imports
    from galpy.df import streamdf
    from galpy.orbit import Orbit
    from galpy.potential import LogarithmicHaloPotential
    from galpy.actionAngle import actionAngleIsochroneApprox
    from galpy.util import bovy_conversion #for unit conversions
    lp= LogarithmicHaloPotential(normalize=1.,q=0.9)
    aAI= actionAngleIsochroneApprox(pot=lp,b=0.8)
    obs= Orbit([1.56148083,0.35081535,-1.15481504,
                0.88719443,-0.47713334,0.12019596])
    sigv= 0.365 #km/s
    ro= 9000.
    df= streamdf(sigv/220.,progenitor=obs,pot=lp,aA=aAI,
                 leading=True,
                 nTrackChunks=11,
                 tdisrupt=4.5/bovy_conversion.time_in_Gyr(220.,8.),
                 ro=ro*units.lyr,
                 nosetup=True)
    assert numpy.fabs(df._ro-ro*(units.lyr).to(units.kpc)) < 10.**-10., 'ro in quasiisothermaldf setup as Quantity does not work as expected'
    return None

def test_streamdf_setup_voAsQuantity():
    #Imports
    from galpy.df import streamdf
    from galpy.orbit import Orbit
    from galpy.potential import LogarithmicHaloPotential
    from galpy.actionAngle import actionAngleIsochroneApprox
    from galpy.util import bovy_conversion #for unit conversions
    lp= LogarithmicHaloPotential(normalize=1.,q=0.9)
    aAI= actionAngleIsochroneApprox(pot=lp,b=0.8)
    obs= Orbit([1.56148083,0.35081535,-1.15481504,
                0.88719443,-0.47713334,0.12019596])
    sigv= 0.365 #km/s
    vo= 250.
    df= streamdf(sigv/220.,progenitor=obs,pot=lp,aA=aAI,
                 leading=True,
                 nTrackChunks=11,
                 tdisrupt=4.5/bovy_conversion.time_in_Gyr(220.,8.),
                 vo=vo*units.km/units.s,
                 nosetup=True)
    assert numpy.fabs(df._vo-vo) < 10.**-10., 'vo in streamdf setup as Quantity does not work as expected'
    return None

def test_streamdf_setup_voAsQuantity_oddunits():
    #Imports
    from galpy.df import streamdf
    from galpy.orbit import Orbit
    from galpy.potential import LogarithmicHaloPotential
    from galpy.actionAngle import actionAngleIsochroneApprox
    from galpy.util import bovy_conversion #for unit conversions
    lp= LogarithmicHaloPotential(normalize=1.,q=0.9)
    aAI= actionAngleIsochroneApprox(pot=lp,b=0.8)
    obs= Orbit([1.56148083,0.35081535,-1.15481504,
                0.88719443,-0.47713334,0.12019596])
    sigv= 0.365 #km/s
    vo= 250.
    df= streamdf(sigv/220.,progenitor=obs,pot=lp,aA=aAI,
                 leading=True,
                 nTrackChunks=11,
                 tdisrupt=4.5/bovy_conversion.time_in_Gyr(220.,8.),
                 vo=vo*units.pc/units.Myr,
                 nosetup=True)
    assert numpy.fabs(df._vo-vo*(units.pc/units.Myr).to(units.km/units.s)) < 10.**-10., 'vo in streamdf setup as Quantity does not work as expected'
    return None

def test_streamdf_setup_paramsAsQuantity():
    #Imports
    from galpy.df import streamdf
    from galpy.orbit import Orbit
    from galpy.potential import LogarithmicHaloPotential
    from galpy.actionAngle import actionAngleIsochroneApprox
    from galpy.util import bovy_conversion #for unit conversions
    lp= LogarithmicHaloPotential(normalize=1.,q=0.9)
    aAI= actionAngleIsochroneApprox(pot=lp,b=0.8)
    obs= Orbit([1.56148083,0.35081535,-1.15481504,
                0.88719443,-0.47713334,0.12019596])
    sigv= 0.365*units.km/units.s
    ro, vo= 9., 230.
    df= streamdf(sigv,progenitor=obs,pot=lp,aA=aAI,
                 leading=True,
                 nTrackChunks=11,
                 tdisrupt=4.5*units.Gyr,
                 ro=ro,vo=vo,
                 sigangle=0.01*units.deg,
                 deltaAngleTrack=170.*units.deg,
                 nosetup=True)
    assert numpy.fabs(df._sigv-0.365/vo) < 10.**-10., 'sigv in streamdf setup as Quantity does not work as expected'
    assert numpy.fabs(df._tdisrupt-4.5/bovy_conversion.time_in_Gyr(vo,ro)) < 10.**-10., 'tdisrupt in streamdf setup as Quantity does not work as expected'
    assert numpy.fabs(df._sigangle-0.01*(units.deg).to(units.rad)) < 10.**-10., 'sigangle in streamdf setup as Quantity does not work as expected'
    assert numpy.fabs(df._deltaAngleTrack-170.*(units.deg).to(units.rad)) < 10.**-10., 'deltaAngleTrack in streamdf setup as Quantity does not work as expected'
    return None

def test_streamdf_setup_coordtransformparamsAsQuantity():
    #Imports
    from galpy.df import streamdf
    from galpy.orbit import Orbit
    from galpy.potential import LogarithmicHaloPotential
    from galpy.actionAngle import actionAngleIsochroneApprox
    from galpy.util import bovy_conversion #for unit conversions
    lp= LogarithmicHaloPotential(normalize=1.,q=0.9)
    aAI= actionAngleIsochroneApprox(pot=lp,b=0.8)
    obs= Orbit([1.56148083,0.35081535,-1.15481504,
                0.88719443,-0.47713334,0.12019596])
    sigv= 0.365 #km/s
    ro, vo= 9., 230.
    df= streamdf(sigv/vo,progenitor=obs,pot=lp,aA=aAI,
                 leading=True,
                 nTrackChunks=11,
                 tdisrupt=4.5/bovy_conversion.time_in_Gyr(vo,ro),
                 ro=ro,vo=vo,
                 nosetup=True,
                 R0=8.*units.kpc,
                 Zsun=25.*units.pc,
                 vsun=[-10.*units.km/units.s,
                        240.*units.pc/units.Myr,
                        7.*units.km/units.s])
    assert numpy.fabs(df._R0-8.) < 10.**-10., 'R0 in streamdf setup as Quantity does not work as expected'
    assert numpy.fabs(df._Zsun-0.025) < 10.**-10., 'Zsun in streamdf setup as Quantity does not work as expected'
    assert numpy.fabs(df._vsun[0]+10.) < 10.**-10., 'vsun in streamdf setup as Quantity does not work as expected'
    assert numpy.fabs(df._vsun[1]-240.*(units.pc/units.Myr).to(units.km/units.s)) < 10.**-10., 'vsun in streamdf setup as Quantity does not work as expected'
    assert numpy.fabs(df._vsun[2]-7.) < 10.**-10., 'vsun in streamdf setup as Quantity does not work as expected'
    # Now with vsun as Quantity
    df= streamdf(sigv/vo,progenitor=obs,pot=lp,aA=aAI,
                 leading=True,
                 nTrackChunks=11,
                 tdisrupt=4.5/bovy_conversion.time_in_Gyr(vo,ro),
                 ro=ro,vo=vo,
                 nosetup=True,
                 R0=8.*units.kpc,
                 Zsun=25.*units.pc,
                 vsun=units.Quantity([-10.,240.,7.],unit=units.km/units.s))
    assert numpy.fabs(df._vsun[0]+10.) < 10.**-10., 'vsun in streamdf setup as Quantity does not work as expected'
    assert numpy.fabs(df._vsun[1]-240.) < 10.**-10., 'vsun in streamdf setup as Quantity does not work as expected'
    assert numpy.fabs(df._vsun[2]-7.) < 10.**-10., 'vsun in streamdf setup as Quantity does not work as expected'
    return None

def test_streamdf_RnormWarning():
    import warnings
    from galpy.util import galpyWarning
    #Imports
    from galpy.df import streamdf
    from galpy.orbit import Orbit
    from galpy.potential import LogarithmicHaloPotential
    from galpy.actionAngle import actionAngleIsochroneApprox
    from galpy.util import bovy_conversion #for unit conversions
    lp= LogarithmicHaloPotential(normalize=1.,q=0.9)
    aAI= actionAngleIsochroneApprox(pot=lp,b=0.8)
    obs= Orbit([1.56148083,0.35081535,-1.15481504,
                0.88719443,-0.47713334,0.12019596])
    sigv= 0.365 #km/s
    ro, vo= 9., 250.
    with warnings.catch_warnings(record=True) as w:
        warnings.simplefilter("always",galpyWarning)
        sdf_bovy14= streamdf(sigv/220.,progenitor=obs,pot=lp,aA=aAI,
                             leading=True,
                             nTrackChunks=11,
                             tdisrupt=4.5/bovy_conversion.time_in_Gyr(220.,8.),
                             Rnorm=ro,nosetup=True)
        raisedWarning= False
        for wa in w:
            raisedWarning= (str(wa.message) == "WARNING: Rnorm keyword input to streamdf is deprecated in favor of the standard ro keyword")
            if raisedWarning: break
        assert raisedWarning,  'Rnorm warning not raised when it should have been'
    return None

def test_streamdf_VnormWarning():
    import warnings
    from galpy.util import galpyWarning
    #Imports
    from galpy.df import streamdf
    from galpy.orbit import Orbit
    from galpy.potential import LogarithmicHaloPotential
    from galpy.actionAngle import actionAngleIsochroneApprox
    from galpy.util import bovy_conversion #for unit conversions
    lp= LogarithmicHaloPotential(normalize=1.,q=0.9)
    aAI= actionAngleIsochroneApprox(pot=lp,b=0.8)
    obs= Orbit([1.56148083,0.35081535,-1.15481504,
                0.88719443,-0.47713334,0.12019596])
    sigv= 0.365 #km/s
    ro, vo= 9., 250.
    with warnings.catch_warnings(record=True) as w:
        warnings.simplefilter("always",galpyWarning)
        sdf_bovy14= streamdf(sigv/220.,progenitor=obs,pot=lp,aA=aAI,
                             leading=True,
                             nTrackChunks=11,
                             tdisrupt=4.5/bovy_conversion.time_in_Gyr(220.,8.),
                             Vnorm=vo,nosetup=True)
        raisedWarning= False
        for wa in w:
            raisedWarning= (str(wa.message) == "WARNING: Vnorm keyword input to streamdf is deprecated in favor of the standard vo keyword")
            if raisedWarning: break
        assert raisedWarning,  'Vnorm warning not raised when it should have been'
    return None

def test_streamgapdf_method_returntype():
    #Imports
    from galpy.df import streamgapdf
    from galpy.orbit import Orbit
    from galpy.potential import LogarithmicHaloPotential
    from galpy.actionAngle import actionAngleIsochroneApprox
    from galpy.util import bovy_conversion #for unit conversions
    lp= LogarithmicHaloPotential(normalize=1.,q=0.9)
    aAI= actionAngleIsochroneApprox(pot=lp,b=0.8)
    prog_unp_peri= Orbit([2.6556151742081835,
                          0.2183747276300308,
                          0.67876510797240575,
                          -2.0143395648974671,
                          -0.3273737682604374,
                          0.24218273922966019])
    global sdf_sanders15, sdf_sanders15_nou
    V0, R0= 220., 8.
    sigv= 0.365*(10./2.)**(1./3.)*units.km/units.s
    # bare-bones setup, only interested in testing consistency between units
    # and no units
    sdf_sanders15= streamgapdf(sigv,progenitor=prog_unp_peri,pot=lp,aA=aAI,
                               leading=False,nTrackChunks=5,
                               nTrackIterations=1,
                               nTrackChunksImpact=5,
                               sigMeanOffset=4.5,
                               tdisrupt=10.88*units.Gyr,
                               Vnorm=V0,Rnorm=R0,
                               impactb=0.1*units.kpc,
                               subhalovel=numpy.array([6.82200571,132.7700529,
                                                       149.4174464])*units.km/units.s,
                               timpact=0.88*units.Gyr,
                               impact_angle=-2.34*units.rad,
                               GM=10.**8.*units.Msun,
                               rs=625.*units.pc)
    # Setup nounit version for later
    sdf_sanders15_nou= streamgapdf(sigv.to(units.km/units.s).value/V0,
                                   progenitor=prog_unp_peri,pot=lp,aA=aAI,
                                   leading=False,nTrackChunks=5,
                                   nTrackIterations=1,
                                   nTrackChunksImpact=5,
                                   Vnorm=V0,Rnorm=R0,
                                   sigMeanOffset=4.5,
                                   tdisrupt=10.88\
                                       /bovy_conversion.time_in_Gyr(V0,R0),
                                   impactb=0.1/R0,
                                   subhalovel=numpy.array([6.82200571,132.7700529,
                                                           149.4174464])/V0,
                                   timpact=0.88/bovy_conversion.time_in_Gyr(V0,R0),
                                   impact_angle=-2.34,
                                   GM=10.**-2.\
                                       /bovy_conversion.mass_in_1010msol(V0,R0),
                                   rs=0.625/R0)
    # turn off units
    sdf_sanders15_nou._roSet= False
    sdf_sanders15_nou._voSet= False
    assert isinstance(sdf_sanders15.meanOmega(0.1),units.Quantity), 'streamgapdf method meanOmega does not return Quantity when it should'
    return None

def test_streamgapdf_method_returnunit():
    try:
        sdf_sanders15.meanOmega(0.1).to(1/units.Gyr)
    except units.UnitConversionError:
        raise AssertionError('streamdf method meanOmega does not return Quantity with the right units')
    return None

def test_streamgapdf_method_value():
    from galpy.util import bovy_conversion
    assert numpy.all(numpy.fabs(sdf_sanders15.meanOmega(0.1).to(1/units.Gyr).value/bovy_conversion.freq_in_Gyr(sdf_sanders15._vo,sdf_sanders15._ro)-sdf_sanders15_nou.meanOmega(0.1)) < 10.**-8.), 'streamgapdf method meanOmega does not return correct Quantity'
    return None

def test_streamgapdf_setup_impactparamsAsQuantity():
    assert numpy.fabs(sdf_sanders15._impactb-sdf_sanders15_nou._impactb) < 10.**-8., 'impactb specified as Quantity for streamgapdf does not work as expected'
    assert numpy.fabs(sdf_sanders15._impact_angle-sdf_sanders15_nou._impact_angle) < 10.**-8., 'impact_angle specified as Quantity for streamgapdf does not work as expected'
    assert numpy.fabs(sdf_sanders15._timpact-sdf_sanders15_nou._timpact) < 10.**-8., 'timpact specified as Quantity for streamgapdf does not work as expected'
    assert numpy.all(numpy.fabs(sdf_sanders15._subhalovel-sdf_sanders15_nou._subhalovel) < 10.**-8.), 'subhalovel specified as Quantity for streamgapdf does not work as expected'
    # GM and rs are not currently stored in streamgapdf, so just check kick
    assert numpy.all(numpy.fabs(sdf_sanders15._kick_deltav-sdf_sanders15_nou._kick_deltav) < 10.**-8.), 'Calculated kick from parameters specified as Quantity for streamgapdf does not work as expected'
    return None

def test_streamgapdf_inputAsQuantity():
    from galpy.util import bovy_conversion
    assert numpy.fabs(sdf_sanders15.pOparapar(0.2/units.Gyr,30.*units.deg)-sdf_sanders15_nou.pOparapar(0.2/bovy_conversion.freq_in_Gyr(sdf_sanders15._vo,sdf_sanders15._ro),30.*numpy.pi/180.)) < 10.**-8., 'streamgapdf method pOparapar with Quantity input does not return correct Quantity'
    return None

def test_streamgapdf_sample():
    from galpy.util import bovy_conversion
    # RvR
    numpy.random.seed(1)
    RvR= sdf_sanders15.sample(1)
    numpy.random.seed(1)
    RvRnou= sdf_sanders15_nou.sample(1)
    assert numpy.fabs(RvR[0].to(units.kpc).value/sdf_sanders15._ro-RvRnou[0]) < 10.**-8., 'streamgapdf sample RvR does not return a correct Quantity'
    assert numpy.fabs(RvR[3].to(units.kpc).value/sdf_sanders15._ro-RvRnou[3]) < 10.**-8., 'streamgapdf sample RvR does not return a correct Quantity'
    assert numpy.fabs(RvR[1].to(units.km/units.s).value/sdf_sanders15._vo-RvRnou[1]) < 10.**-8., 'streamgapdf sample RvR does not return a correct Quantity'
    assert numpy.fabs(RvR[2].to(units.km/units.s).value/sdf_sanders15._vo-RvRnou[2]) < 10.**-8., 'streamgapdf sample RvR does not return a correct Quantity'
    assert numpy.fabs(RvR[4].to(units.km/units.s).value/sdf_sanders15._vo-RvRnou[4]) < 10.**-8., 'streamgapdf sample RvR does not return a correct Quantity'
    assert numpy.fabs(RvR[5].to(units.rad).value-RvRnou[5]) < 10.**-8., 'streamgapdf sample RvR does not return a correct Quantity'
    # RvR,dt
    numpy.random.seed(1)
    RvRdt= sdf_sanders15.sample(1,returndt=True)
    numpy.random.seed(1)
    RvRdtnou= sdf_sanders15_nou.sample(1,returndt=True)
    assert numpy.fabs(RvRdt[0].to(units.kpc).value/sdf_sanders15._ro-RvRdtnou[0]) < 10.**-8., 'streamgapdf sample RvRdt does not return a correct Quantity'
    assert numpy.fabs(RvRdt[3].to(units.kpc).value/sdf_sanders15._ro-RvRdtnou[3]) < 10.**-8., 'streamgapdf sample RvRdt does not return a correct Quantity'
    assert numpy.fabs(RvRdt[1].to(units.km/units.s).value/sdf_sanders15._vo-RvRdtnou[1]) < 10.**-8., 'streamgapdf sample RvRdt does not return a correct Quantity'
    assert numpy.fabs(RvRdt[2].to(units.km/units.s).value/sdf_sanders15._vo-RvRdtnou[2]) < 10.**-8., 'streamgapdf sample RvRdt does not return a correct Quantity'
    assert numpy.fabs(RvRdt[4].to(units.km/units.s).value/sdf_sanders15._vo-RvRdtnou[4]) < 10.**-8., 'streamgapdf sample RvRdt does not return a correct Quantity'
    assert numpy.fabs(RvRdt[5].to(units.rad).value-RvRdtnou[5]) < 10.**-8., 'streamgapdf sample RvRdt does not return a correct Quantity'
    assert numpy.fabs(RvRdt[6].to(units.Gyr).value/bovy_conversion.time_in_Gyr(sdf_sanders15._vo,sdf_sanders15._ro)-RvRdtnou[6]) < 10.**-8., 'streamgapdf sample RvRdt does not return a correct Quantity'
    # xy
    numpy.random.seed(1)
    xy= sdf_sanders15.sample(1,xy=True)
    numpy.random.seed(1)
    xynou= sdf_sanders15_nou.sample(1,xy=True)
    assert numpy.fabs(xy[0].to(units.kpc).value/sdf_sanders15._ro-xynou[0]) < 10.**-8., 'streamgapdf sample xy does not return a correct Quantity'
    assert numpy.fabs(xy[1].to(units.kpc).value/sdf_sanders15._ro-xynou[1]) < 10.**-8., 'streamgapdf sample xy does not return a correct Quantity'
    assert numpy.fabs(xy[2].to(units.kpc).value/sdf_sanders15._ro-xynou[2]) < 10.**-8., 'streamgapdf sample xy does not return a correct Quantity'
    assert numpy.fabs(xy[3].to(units.km/units.s).value/sdf_sanders15._vo-xynou[3]) < 10.**-8., 'streamgapdf sample xy does not return a correct Quantity'
    assert numpy.fabs(xy[4].to(units.km/units.s).value/sdf_sanders15._vo-xynou[4]) < 10.**-8., 'streamgapdf sample xy does not return a correct Quantity'
    assert numpy.fabs(xy[5].to(units.km/units.s).value/sdf_sanders15._vo-xynou[5]) < 10.**-8., 'streamgapdf sample xy does not return a correct Quantity'
    # xydt
    numpy.random.seed(1)
    xydt= sdf_sanders15.sample(1,xy=True,returndt=True)
    numpy.random.seed(1)
    xydtnou= sdf_sanders15_nou.sample(1,xy=True,returndt=True)
    assert numpy.fabs(xy[0].to(units.kpc).value/sdf_sanders15._ro-xynou[0]) < 10.**-8., 'streamgapdf sample xy does not return a correct Quantity'
    assert numpy.fabs(xy[1].to(units.kpc).value/sdf_sanders15._ro-xynou[1]) < 10.**-8., 'streamgapdf sample xy does not return a correct Quantity'
    assert numpy.fabs(xy[2].to(units.kpc).value/sdf_sanders15._ro-xynou[2]) < 10.**-8., 'streamgapdf sample xy does not return a correct Quantity'
    assert numpy.fabs(xy[3].to(units.km/units.s).value/sdf_sanders15._vo-xynou[3]) < 10.**-8., 'streamgapdf sample xy does not return a correct Quantity'
    assert numpy.fabs(xy[4].to(units.km/units.s).value/sdf_sanders15._vo-xynou[4]) < 10.**-8., 'streamgapdf sample xy does not return a correct Quantity'
    assert numpy.fabs(xy[5].to(units.km/units.s).value/sdf_sanders15._vo-xynou[5]) < 10.**-8., 'streamgapdf sample xy does not return a correct Quantity'
    assert numpy.fabs(xydt[6].to(units.Gyr).value/bovy_conversion.time_in_Gyr(sdf_sanders15._vo,sdf_sanders15._ro)-xydtnou[6]) < 10.**-8., 'streamgapdf sample xydt does not return a correct Quantity'
    # lb
    numpy.random.seed(1)
    lb= sdf_sanders15.sample(1,lb=True)
    numpy.random.seed(1)
    lbnou= sdf_sanders15_nou.sample(1,lb=True)
    assert numpy.fabs(lb[0].to(units.deg).value-lbnou[0]) < 10.**-8., 'streamgapdf sample lb does not return a correct Quantity'
    assert numpy.fabs(lb[1].to(units.deg).value-lbnou[1]) < 10.**-8., 'streamgapdf sample lb does not return a correct Quantity'
    assert numpy.fabs(lb[2].to(units.kpc).value-lbnou[2]) < 10.**-8., 'streamgapdf sample lb does not return a correct Quantity'
    assert numpy.fabs(lb[3].to(units.km/units.s).value-lbnou[3]) < 10.**-8., 'streamgapdf sample lb does not return a correct Quantity'
    assert numpy.fabs(lb[4].to(units.mas/units.yr).value-lbnou[4]) < 10.**-8., 'streamgapdf sample lb does not return a correct Quantity'
    assert numpy.fabs(lb[5].to(units.mas/units.yr).value-lbnou[5]) < 10.**-8., 'streamgapdf sample lb does not return a correct Quantity'
    # lbdt
    numpy.random.seed(1)
    lbdt= sdf_sanders15.sample(1,lb=True,returndt=True)
    numpy.random.seed(1)
    lbdtnou= sdf_sanders15_nou.sample(1,lb=True,returndt=True)
    assert numpy.fabs(lbdt[0].to(units.deg).value-lbdtnou[0]) < 10.**-8., 'streamgapdf sample lbdt does not return a correct Quantity'
    assert numpy.fabs(lbdt[1].to(units.deg).value-lbdtnou[1]) < 10.**-8., 'streamgapdf sample lbdt does not return a correct Quantity'
    assert numpy.fabs(lbdt[2].to(units.kpc).value-lbdtnou[2]) < 10.**-8., 'streamgapdf sample lbdt does not return a correct Quantity'
    assert numpy.fabs(lbdt[3].to(units.km/units.s).value-lbdtnou[3]) < 10.**-8., 'streamgapdf sample lbdt does not return a correct Quantity'
    assert numpy.fabs(lbdt[4].to(units.mas/units.yr).value-lbdtnou[4]) < 10.**-8., 'streamgapdf sample lbdt does not return a correct Quantity'
    assert numpy.fabs(lbdt[5].to(units.mas/units.yr).value-lbdtnou[5]) < 10.**-8., 'streamgapdf sample lbdt does not return a correct Quantity'
    assert numpy.fabs(lbdt[6].to(units.Gyr).value/bovy_conversion.time_in_Gyr(sdf_sanders15._vo,sdf_sanders15._ro)-lbdtnou[6]) < 10.**-8., 'streamgapdf sample lbdt does not return a correct Quantity'
    return None

def test_jeans_sigmar_returntype():
    from galpy.df import jeans
    from galpy.potential import LogarithmicHaloPotential
    lp= LogarithmicHaloPotential(normalize=1.,q=1.)
    ro, vo= 8.5, 240.
    assert isinstance(jeans.sigmar(lp,2.,ro=ro,vo=vo),units.Quantity), 'jeans.sigmar does not return Quantity when it should'
    return None

def test_jeans_sigmar_returnunit():
    from galpy.df import jeans
    from galpy.potential import LogarithmicHaloPotential
    lp= LogarithmicHaloPotential(normalize=1.,q=1.)
    ro, vo= 8.5, 240.
    try:
        jeans.sigmar(lp,2.,ro=ro,vo=vo).to(units.km/units.s)
    except units.UnitConversionError:
        raise AssertionError('jeans.sigmar does not return Quantity with the right units')
    return None

def test_jeans_sigmar_value():
    from galpy.df import jeans
    from galpy.potential import LogarithmicHaloPotential
    lp= LogarithmicHaloPotential(normalize=1.,q=1.)
    ro, vo= 8.5, 240.
    assert numpy.fabs(jeans.sigmar(lp,2.,ro=ro,vo=vo).to(units.km/units.s).value-jeans.sigmar(lp,2.)*vo) < 10.**-8., 'jeans.sigmar does not return correct Quantity'
    return None

def test_jeans_sigmar_inputAsQuantity():
    from galpy.df import jeans
    from galpy.potential import LogarithmicHaloPotential
    lp= LogarithmicHaloPotential(normalize=1.,q=1.)
    ro, vo= 8.5, 240.
    assert numpy.fabs(jeans.sigmar(lp,2.*ro*units.kpc,ro=ro,vo=vo).to(units.km/units.s).value-jeans.sigmar(lp,2.)*vo) < 10.**-8., 'jeans.sigmar does not return correct Quantity'
    return None

def test_orbitmethodswunits_quantity_issue326():
    # Methods that *always* return a number with implied units 
    # (like Orbit.dist), should return always return a Quantity when 
    # apy-units=True in the configuration file (see issue 326)
    from galpy.orbit import Orbit
    o= Orbit([1.,0.1,1.1,0.1,0.2,0.])
    # First make sure we're testing what we want to test
    assert not o._roSet, 'Test of whether or not Orbit methods that should always return a Quantity do so cannot run meaningfully when _roSet is True'
    assert not o._orb._roSet, 'Test of whether or not Orbit methods that should always return a Quantity do so cannot run meaningfully when _roSet is True'
    assert not o._voSet, 'Test of whether or not Orbit methods that should always return a Quantity do so cannot run meaningfully when _voSet is True'
    assert not o._orb._voSet, 'Test of whether or not Orbit methods that should always return a Quantity do so cannot run meaningfully when _voSet is True'
    # Then test methods
    assert isinstance(o.ra(),units.Quantity), 'Orbit method ra does not return Quantity when called for orbit with _roSet = False / _voSet = False'
    assert isinstance(o.dec(),units.Quantity), 'Orbit method ra does not return Quantity when called for orbit with _roSet = False / _voSet = False'
    assert isinstance(o.ll(),units.Quantity), 'Orbit method ra does not return Quantity when called for orbit with _roSet = False / _voSet = False'
    assert isinstance(o.bb(),units.Quantity), 'Orbit method ra does not return Quantity when called for orbit with _roSet = False / _voSet = False'
    assert isinstance(o.dist(),units.Quantity), 'Orbit method ra does not return Quantity when called for orbit with _roSet = False / _voSet = False'
    assert isinstance(o.pmra(),units.Quantity), 'Orbit method ra does not return Quantity when called for orbit with _roSet = False / _voSet = False'
    assert isinstance(o.pmdec(),units.Quantity), 'Orbit method ra does not return Quantity when called for orbit with _roSet = False / _voSet = False'
    assert isinstance(o.pmll(),units.Quantity), 'Orbit method ra does not return Quantity when called for orbit with _roSet = False / _voSet = False'
    assert isinstance(o.pmbb(),units.Quantity), 'Orbit method ra does not return Quantity when called for orbit with _roSet = False / _voSet = False'
    assert isinstance(o.vlos(),units.Quantity), 'Orbit method ra does not return Quantity when called for orbit with _roSet = False / _voSet = False'
    assert isinstance(o.helioX(),units.Quantity), 'Orbit method ra does not return Quantity when called for orbit with _roSet = False / _voSet = False'
    assert isinstance(o.helioY(),units.Quantity), 'Orbit method ra does not return Quantity when called for orbit with _roSet = False / _voSet = False'
    assert isinstance(o.helioZ(),units.Quantity), 'Orbit method ra does not return Quantity when called for orbit with _roSet = False / _voSet = False'
    assert isinstance(o.U(),units.Quantity), 'Orbit method ra does not return Quantity when called for orbit with _roSet = False / _voSet = False'
    assert isinstance(o.V(),units.Quantity), 'Orbit method ra does not return Quantity when called for orbit with _roSet = False / _voSet = False'
    assert isinstance(o.W(),units.Quantity), 'Orbit method ra does not return Quantity when called for orbit with _roSet = False / _voSet = False'
    return None

def test_orbitmethodswunits_quantity_overrideusephysical_issue326():
    # Methods that *always* return a number with implied units 
    # (like Orbit.dist), should return always return a Quantity when 
    # apy-units=True in the configuration file (see issue 326)
    # This test: *even* when use_physical=False
    from galpy.orbit import Orbit
    o= Orbit([1.,0.1,1.1,0.1,0.2,0.])
    # First make sure we're testing what we want to test
    assert not o._roSet, 'Test of whether or not Orbit methods that should always return a Quantity do so cannot run meaningfully when _roSet is True'
    assert not o._orb._roSet, 'Test of whether or not Orbit methods that should always return a Quantity do so cannot run meaningfully when _roSet is True'
    assert not o._voSet, 'Test of whether or not Orbit methods that should always return a Quantity do so cannot run meaningfully when _voSet is True'
    assert not o._orb._voSet, 'Test of whether or not Orbit methods that should always return a Quantity do so cannot run meaningfully when _voSet is True'
    # Then test methods
    assert isinstance(o.ra(use_physical=False),units.Quantity), 'Orbit method ra does not return Quantity when called for orbit with _roSet = False / _voSet = False'
    assert isinstance(o.dec(use_physical=False),units.Quantity), 'Orbit method ra does not return Quantity when called for orbit with _roSet = False / _voSet = False'
    assert isinstance(o.ll(use_physical=False),units.Quantity), 'Orbit method ra does not return Quantity when called for orbit with _roSet = False / _voSet = False'
    assert isinstance(o.bb(use_physical=False),units.Quantity), 'Orbit method ra does not return Quantity when called for orbit with _roSet = False / _voSet = False'
    assert isinstance(o.dist(use_physical=False),units.Quantity), 'Orbit method ra does not return Quantity when called for orbit with _roSet = False / _voSet = False'
    assert isinstance(o.pmra(use_physical=False),units.Quantity), 'Orbit method ra does not return Quantity when called for orbit with _roSet = False / _voSet = False'
    assert isinstance(o.pmdec(use_physical=False),units.Quantity), 'Orbit method ra does not return Quantity when called for orbit with _roSet = False / _voSet = False'
    assert isinstance(o.pmll(use_physical=False),units.Quantity), 'Orbit method ra does not return Quantity when called for orbit with _roSet = False / _voSet = False'
    assert isinstance(o.pmbb(use_physical=False),units.Quantity), 'Orbit method ra does not return Quantity when called for orbit with _roSet = False / _voSet = False'
    assert isinstance(o.vlos(use_physical=False),units.Quantity), 'Orbit method ra does not return Quantity when called for orbit with _roSet = False / _voSet = False'
    assert isinstance(o.helioX(use_physical=False),units.Quantity), 'Orbit method ra does not return Quantity when called for orbit with _roSet = False / _voSet = False'
    assert isinstance(o.helioY(use_physical=False),units.Quantity), 'Orbit method ra does not return Quantity when called for orbit with _roSet = False / _voSet = False'
    assert isinstance(o.helioZ(use_physical=False),units.Quantity), 'Orbit method ra does not return Quantity when called for orbit with _roSet = False / _voSet = False'
    assert isinstance(o.U(use_physical=False),units.Quantity), 'Orbit method ra does not return Quantity when called for orbit with _roSet = False / _voSet = False'
    assert isinstance(o.V(use_physical=False),units.Quantity), 'Orbit method ra does not return Quantity when called for orbit with _roSet = False / _voSet = False'
    assert isinstance(o.W(use_physical=False),units.Quantity), 'Orbit method ra does not return Quantity when called for orbit with _roSet = False / _voSet = False'
    return None

def test_SkyCoord_nodoubleunits_issue325():
    # make sure that SkyCoord doesn't return distances with units like kpc^2
    # which happened before, because it would use a distance with units of 
    # kpc and then again multiply with kpc
    from galpy.orbit import Orbit
    o = Orbit(vxvv=[0.,0.,0.,0.,0.,0.],radec=True)
    # Check return units of SkyCoord
    try:
        o.SkyCoord().ra.to(units.deg)
    except units.UnitConversionError:
        raise AssertionError('Orbit method SkyCoord has the wrong units for the right ascension')
    try:
        o.SkyCoord().dec.to(units.deg)
    except units.UnitConversionError:
        raise AssertionError('Orbit method SkyCoord has the wrong units for the declination')
    try:
        o.SkyCoord().distance.to(units.kpc)
    except units.UnitConversionError:
        raise AssertionError('Orbit method SkyCoord has the wrong units for the distance')
    return None<|MERGE_RESOLUTION|>--- conflicted
+++ resolved
@@ -2837,10 +2837,6 @@
 def test_actionAngle_method_returntype():
     from galpy.actionAngle import actionAngleIsochrone, actionAngleSpherical, \
         actionAngleAdiabatic, actionAngleStaeckel, actionAngleIsochroneApprox,\
-<<<<<<< HEAD
-        actionAngleIsochroneInverse
-    from galpy.potential import PlummerPotential, MWPotential
-=======
         actionAngleIsochroneInverse, actionAngleHarmonic, \
         actionAngleHarmonicInverse
     from galpy.potential import PlummerPotential, MWPotential, \
@@ -2855,7 +2851,6 @@
         assert isinstance(aA.actionsFreqs(-0.2,0.1)[ii],units.Quantity), 'actionAngleHarmonic method actionsFreqs does not return Quantity when it should'
     for ii in range(3):
         assert isinstance(aA.actionsFreqsAngles(-0.2,0.1)[ii],units.Quantity), 'actionAngleHarmonic method actionsFreqsAngles does not return Quantity when it should'
->>>>>>> 12978b14
     # actionAngleIsochrone
     aA= actionAngleIsochrone(b=0.8,ro=8.,vo=220.)
     for ii in range(3):
@@ -2901,8 +2896,6 @@
         assert isinstance(aA.actionsFreqs(1.1,0.1,1.1,0.1,0.2,0.)[ii],units.Quantity), 'actionAngleIsochrone method actionsFreqs does not return Quantity when it should'
     for ii in range(9):
         assert isinstance(aA.actionsFreqsAngles(1.1,0.1,1.1,0.1,0.2,0.)[ii],units.Quantity), 'actionAngleIsochrone method actionsFreqsAngles does not return Quantity when it should'
-<<<<<<< HEAD
-=======
     # actionAngleHarmonicInverse
     ip= IsochronePotential(normalize=5.,b=10000.)
     # Omega = sqrt(4piG density / 3)
@@ -2913,7 +2906,6 @@
     for ii in range(3):
         assert isinstance(aA.xvFreqs(0.1,-0.2)[ii],units.Quantity), 'actionAngleHarmonicInverse method xvFreqs does not return Quantity when it should'
     assert isinstance(aA.Freqs(0.1),units.Quantity), 'actionAngleIsochroneInverse method Freqs does not return Quantity when it should'
->>>>>>> 12978b14
     # actionAngleIsochroneInverse
     aA= actionAngleIsochroneInverse(b=0.8,ro=8.,vo=220.)
     for ii in range(6):
@@ -2927,10 +2919,6 @@
 def test_actionAngle_method_returnunit():
     from galpy.actionAngle import actionAngleIsochrone, actionAngleSpherical, \
         actionAngleAdiabatic, actionAngleStaeckel, actionAngleIsochroneApprox,\
-<<<<<<< HEAD
-        actionAngleIsochroneInverse
-    from galpy.potential import PlummerPotential, MWPotential
-=======
         actionAngleIsochroneInverse, actionAngleHarmonic, \
         actionAngleHarmonicInverse
     from galpy.potential import PlummerPotential, MWPotential, \
@@ -2964,7 +2952,6 @@
         aA.actionsFreqsAngles(-0.2,0.1)[2].to(units.rad)
     except units.UnitConversionError:
         raise AssertionError('actionAngle function actionsFreqsAngles does not return Quantity with the right units')
->>>>>>> 12978b14
     # actionAngleIsochrone
     aA= actionAngleIsochrone(b=0.8,ro=8.,vo=220.)
     for ii in range(3):
@@ -3137,8 +3124,6 @@
             aA.actionsFreqsAngles(1.1,0.1,1.1,0.1,0.2,0.)[ii].to(units.rad)
         except units.UnitConversionError:
             raise AssertionError('actionAngle function actionsFreqsAngles does not return Quantity with the right units')
-<<<<<<< HEAD
-=======
     # actionAngleHarmonicInverse
     ip= IsochronePotential(normalize=5.,b=10000.)
     # Omega = sqrt(4piG density / 3)
@@ -3160,7 +3145,6 @@
         aA.Freqs(0.1).to(1/units.Gyr)
     except units.UnitConversionError:
         raise AssertionError('actionAngleInverse function Freqs does not return Quantity with the right units')
->>>>>>> 12978b14
     # actionAngleIsochroneInverse
     aA= actionAngleIsochroneInverse(b=0.8,ro=8.,vo=220.)
     correct_unit= [units.m,units.m/units.s,units.m/units.s,
@@ -3188,15 +3172,10 @@
 def test_actionAngle_method_value():
     from galpy.actionAngle import actionAngleIsochrone, actionAngleSpherical, \
         actionAngleAdiabatic, actionAngleStaeckel, actionAngleIsochroneApprox,\
-<<<<<<< HEAD
-        actionAngleIsochroneInverse
-    from galpy.potential import PlummerPotential, MWPotential
-=======
         actionAngleIsochroneInverse, actionAngleHarmonic, \
         actionAngleHarmonicInverse
     from galpy.potential import PlummerPotential, MWPotential, \
         IsochronePotential
->>>>>>> 12978b14
     from galpy.util import bovy_conversion
     ro,vo= 9.,230.
     # actionAngleHarmonic
@@ -3289,8 +3268,6 @@
         assert numpy.fabs(aA.actionsFreqsAngles(1.1,0.1,1.1,0.1,0.2,0.)[ii].to(1/units.Gyr).value-aAnu.actionsFreqsAngles(1.1,0.1,1.1,0.1,0.2,0.)[ii]*bovy_conversion.freq_in_Gyr(vo,ro)) < 10.**-8., 'actionAngle function actionsFreqsAngles does not return Quantity with the right value'
     for ii in range(6,9):
         assert numpy.fabs(aA.actionsFreqsAngles(1.1,0.1,1.1,0.1,0.2,0.)[ii].to(units.rad).value-aAnu.actionsFreqsAngles(1.1,0.1,1.1,0.1,0.2,0.)[ii]) < 10.**-8., 'actionAngle function actionsFreqsAngles does not return Quantity with the right value'
-<<<<<<< HEAD
-=======
     # actionAngleHarmonicInverse
     ip= IsochronePotential(normalize=5.,b=10000.)
     # Omega = sqrt(4piG density / 3)
@@ -3308,7 +3285,6 @@
     for ii in range(3):
         assert numpy.fabs(aA.xvFreqs(0.1,-0.2)[ii].to(correct_unit[ii]).value-aAnu.xvFreqs(0.1,-0.2)[ii]*correct_fac[ii]) < 10.**-8., 'actionAngleInverse function xvFreqs does not return Quantity with the right value'
     assert numpy.fabs(aA.Freqs(0.1).to(1/units.Gyr).value-aAnu.Freqs(0.1)*bovy_conversion.freq_in_Gyr(vo,ro)) < 10.**-8., 'actionAngleInverse function Freqs does not return Quantity with the right value'
->>>>>>> 12978b14
     # actionAngleIsochroneInverse
     aA= actionAngleIsochroneInverse(b=0.8,
                                     ro=ro*units.kpc,vo=vo*units.km/units.s)
@@ -3334,10 +3310,6 @@
 def test_actionAngle_setup_roAsQuantity():
     from galpy.actionAngle import actionAngleIsochrone, actionAngleSpherical, \
         actionAngleAdiabatic, actionAngleStaeckel, actionAngleIsochroneApprox,\
-<<<<<<< HEAD
-        actionAngleIsochroneInverse
-    from galpy.potential import PlummerPotential, MWPotential
-=======
         actionAngleIsochroneInverse, actionAngleHarmonic, \
         actionAngleHarmonicInverse
     from galpy.potential import PlummerPotential, MWPotential, \
@@ -3347,7 +3319,6 @@
     aA= actionAngleHarmonic(omega=numpy.sqrt(4.*numpy.pi*ip.dens(1.2,0.)/3.),
                             ro=7.*units.kpc)
     assert numpy.fabs(aA._ro-7.) < 10.**-10., 'ro in actionAngle setup as Quantity does not work as expected'
->>>>>>> 12978b14
     # actionAngleIsochrone
     aA= actionAngleIsochrone(b=0.8,ro=7.*units.kpc)
     assert numpy.fabs(aA._ro-7.) < 10.**-10., 'ro in actionAngle setup as Quantity does not work as expected'
@@ -3364,14 +3335,11 @@
     # actionAngleIsochroneApprox
     aA= actionAngleIsochroneApprox(pot=MWPotential,b=0.8,ro=7.*units.kpc)
     assert numpy.fabs(aA._ro-7.) < 10.**-10., 'ro in actionAngle setup as Quantity does not work as expected'
-<<<<<<< HEAD
-=======
     # actionAngleHarmonicInverse
     ip= IsochronePotential(normalize=5.,b=10000.)
     aA= actionAngleHarmonicInverse(\
         omega=numpy.sqrt(4.*numpy.pi*ip.dens(1.2,0.)/3.),ro=7.*units.kpc)
     assert numpy.fabs(aA._ro-7.) < 10.**-10., 'ro in actionAngle setup as Quantity does not work as expected'
->>>>>>> 12978b14
     # actionAngleIsochroneInverse
     aA= actionAngleIsochroneInverse(b=0.8,ro=7.*units.kpc)
     assert numpy.fabs(aA._ro-7.) < 10.**-10., 'ro in actionAngle setup as Quantity does not work as expected'
@@ -3380,10 +3348,6 @@
 def test_actionAngle_setup_roAsQuantity_oddunits():
     from galpy.actionAngle import actionAngleIsochrone, actionAngleSpherical, \
         actionAngleAdiabatic, actionAngleStaeckel, actionAngleIsochroneApprox,\
-<<<<<<< HEAD
-        actionAngleIsochroneInverse
-    from galpy.potential import PlummerPotential, MWPotential
-=======
         actionAngleIsochroneInverse, actionAngleHarmonic, \
         actionAngleHarmonicInverse
     from galpy.potential import PlummerPotential, MWPotential, \
@@ -3393,7 +3357,6 @@
     aA= actionAngleHarmonic(omega=numpy.sqrt(4.*numpy.pi*ip.dens(1.2,0.)/3.),
                             ro=7.*units.lyr)
     assert numpy.fabs(aA._ro-7.*units.lyr.to(units.kpc)) < 10.**-10., 'ro in actionAngle setup as Quantity does not work as expected'
->>>>>>> 12978b14
     # actionAngleIsochrone
     aA= actionAngleIsochrone(b=0.8,ro=7.*units.lyr)
     assert numpy.fabs(aA._ro-7.*units.lyr.to(units.kpc)) < 10.**-10., 'ro in actionAngle setup as Quantity does not work as expected'
@@ -3410,14 +3373,11 @@
     # actionAngleIsochroneApprox
     aA= actionAngleIsochroneApprox(pot=MWPotential,b=0.8,ro=7.*units.lyr)
     assert numpy.fabs(aA._ro-7.*units.lyr.to(units.kpc)) < 10.**-10., 'ro in actionAngle setup as Quantity does not work as expected'
-<<<<<<< HEAD
-=======
     # actionAngleHarmonicInverse
     ip= IsochronePotential(normalize=5.,b=10000.)
     aA= actionAngleHarmonicInverse(\
         omega=numpy.sqrt(4.*numpy.pi*ip.dens(1.2,0.)/3.),ro=7.*units.lyr)
     assert numpy.fabs(aA._ro-7.*units.lyr.to(units.kpc)) < 10.**-10., 'ro in actionAngle setup as Quantity does not work as expected'
->>>>>>> 12978b14
     # actionAngleIsochroneInverse
     aA= actionAngleIsochroneInverse(b=0.8,ro=7.*units.lyr)
     assert numpy.fabs(aA._ro-7.*units.lyr.to(units.kpc)) < 10.**-10., 'ro in actionAngle setup as Quantity does not work as expected'
@@ -3426,10 +3386,6 @@
 def test_actionAngle_setup_voAsQuantity():
     from galpy.actionAngle import actionAngleIsochrone, actionAngleSpherical, \
         actionAngleAdiabatic, actionAngleStaeckel, actionAngleIsochroneApprox,\
-<<<<<<< HEAD
-        actionAngleIsochroneInverse
-    from galpy.potential import PlummerPotential, MWPotential
-=======
         actionAngleIsochroneInverse, actionAngleHarmonic, \
         actionAngleHarmonicInverse
     from galpy.potential import PlummerPotential, MWPotential, \
@@ -3439,7 +3395,6 @@
     aA= actionAngleHarmonic(omega=numpy.sqrt(4.*numpy.pi*ip.dens(1.2,0.)/3.),
                             vo=230.*units.km/units.s)
     assert numpy.fabs(aA._vo-230.) < 10.**-10., 'ro in actionAngle setup as Quantity does not work as expected'
->>>>>>> 12978b14
     # actionAngleIsochrone
     aA= actionAngleIsochrone(b=0.8,vo=230.*units.km/units.s)
     assert numpy.fabs(aA._vo-230.) < 10.**-10., 'ro in actionAngle setup as Quantity does not work as expected'
@@ -3456,15 +3411,12 @@
     # actionAngleIsochroneApprox
     aA= actionAngleIsochroneApprox(pot=MWPotential,b=0.8,vo=230.*units.km/units.s)
     assert numpy.fabs(aA._vo-230.) < 10.**-10., 'ro in actionAngle setup as Quantity does not work as expected'
-<<<<<<< HEAD
-=======
     # actionAngleHarmonicInverse
     ip= IsochronePotential(normalize=5.,b=10000.)
     aA= actionAngleHarmonicInverse(\
         omega=numpy.sqrt(4.*numpy.pi*ip.dens(1.2,0.)/3.),
         vo=230.*units.km/units.s)
     assert numpy.fabs(aA._vo-230.) < 10.**-10., 'ro in actionAngle setup as Quantity does not work as expected'
->>>>>>> 12978b14
     # actionAngleIsochroneInverse
     aA= actionAngleIsochroneInverse(b=0.8,vo=230.*units.km/units.s)
     assert numpy.fabs(aA._vo-230.) < 10.**-10., 'ro in actionAngle setup as Quantity does not work as expected'
@@ -3473,10 +3425,6 @@
 def test_actionAngle_setup_voAsQuantity_oddunits():
     from galpy.actionAngle import actionAngleIsochrone, actionAngleSpherical, \
         actionAngleAdiabatic, actionAngleStaeckel, actionAngleIsochroneApprox,\
-<<<<<<< HEAD
-        actionAngleIsochroneInverse
-    from galpy.potential import PlummerPotential, MWPotential
-=======
         actionAngleIsochroneInverse, actionAngleHarmonic, \
         actionAngleHarmonicInverse
     from galpy.potential import PlummerPotential, MWPotential, \
@@ -3486,7 +3434,6 @@
     aA= actionAngleHarmonic(omega=numpy.sqrt(4.*numpy.pi*ip.dens(1.2,0.)/3.),
                             vo=230.*units.pc/units.Myr)
     assert numpy.fabs(aA._vo-230.*(units.pc/units.Myr).to(units.km/units.s)) < 10.**-10., 'ro in actionAngle setup as Quantity does not work as expected'
->>>>>>> 12978b14
     # actionAngleIsochrone
     aA= actionAngleIsochrone(b=0.8,vo=230.*units.pc/units.Myr)
     assert numpy.fabs(aA._vo-230.*(units.pc/units.Myr).to(units.km/units.s)) < 10.**-10., 'ro in actionAngle setup as Quantity does not work as expected'
@@ -3503,15 +3450,12 @@
     # actionAngleIsochroneApprox
     aA= actionAngleIsochroneApprox(pot=MWPotential,b=0.8,vo=230.*units.pc/units.Myr)
     assert numpy.fabs(aA._vo-230.*(units.pc/units.Myr).to(units.km/units.s)) < 10.**-10., 'ro in actionAngle setup as Quantity does not work as expected'
-<<<<<<< HEAD
-=======
     # actionAngleHarmonicInverse
     ip= IsochronePotential(normalize=5.,b=10000.)
     aA= actionAngleHarmonicInverse(\
         omega=numpy.sqrt(4.*numpy.pi*ip.dens(1.2,0.)/3.),
         vo=230.*units.pc/units.Myr)
     assert numpy.fabs(aA._vo-230.*(units.pc/units.Myr).to(units.km/units.s)) < 10.**-10., 'ro in actionAngle setup as Quantity does not work as expected'
->>>>>>> 12978b14
     # actionAngleIsochroneInverse
     aA= actionAngleIsochroneInverse(b=0.8,vo=230.*units.pc/units.Myr)
     assert numpy.fabs(aA._vo-230.*(units.pc/units.Myr).to(units.km/units.s)) < 10.**-10., 'ro in actionAngle setup as Quantity does not work as expected'
@@ -3636,15 +3580,10 @@
 def test_actionAngle_method_inputAsQuantity():
     from galpy.actionAngle import actionAngleIsochrone, actionAngleSpherical, \
         actionAngleAdiabatic, actionAngleStaeckel, actionAngleIsochroneApprox,\
-<<<<<<< HEAD
-        actionAngleIsochroneInverse
-    from galpy.potential import PlummerPotential, MWPotential
-=======
         actionAngleIsochroneInverse, actionAngleHarmonic, \
         actionAngleHarmonicInverse
     from galpy.potential import PlummerPotential, MWPotential, \
         IsochronePotential
->>>>>>> 12978b14
     ro,vo= 9.,230.
     # actionAngleHarmonic
     ip= IsochronePotential(normalize=5.,b=10000.)
@@ -3729,8 +3668,6 @@
         assert numpy.fabs(aA.actionsFreqsAngles(1.1*ro*units.kpc,0.1*vo*units.km/units.s,1.1*vo*units.km/units.s,0.1*ro*units.kpc,0.2*vo*units.km/units.s,0.*units.rad,use_physical=False)[ii]-aAnu.actionsFreqsAngles(1.1,0.1,1.1,0.1,0.2,0.)[ii]) < 10.**-8., 'actionAngle method actionsFreqsAngles does not return the correct value when input is Quantity'
     for ii in range(6,9):
         assert numpy.fabs(aA.actionsFreqsAngles(1.1*ro*units.kpc,0.1*vo*units.km/units.s,1.1*vo*units.km/units.s,0.1*ro*units.kpc,0.2*vo*units.km/units.s,0.*units.rad,use_physical=False)[ii]-aAnu.actionsFreqsAngles(1.1,0.1,1.1,0.1,0.2,0.)[ii]) < 10.**-8., 'actionAngle method actionsFreqsAngles does not return the correct value when input is Quantity'
-<<<<<<< HEAD
-=======
     # actionAngleHarmonic
     ip= IsochronePotential(normalize=5.,b=10000.)
     aA= actionAngleHarmonicInverse(\
@@ -3744,7 +3681,6 @@
     for ii in range(3):
         assert numpy.fabs(aA.xvFreqs(0.1*actionsUnit,-0.2*units.rad,use_physical=False)[ii]-aAnu.xvFreqs(0.1,-0.2)[ii]) < 10.**-8., 'actionAngleInverse method xvFreqs does not return the correct value when input is Quantity'
     assert numpy.fabs(aA.Freqs(0.1*actionsUnit,use_physical=False)-aAnu.Freqs(0.1)) < 10.**-8., 'actionAngleInverse method Freqs does not return the correct value when input is Quantity'
->>>>>>> 12978b14
     # actionAngleIsochroneInverse
     aA= actionAngleIsochroneInverse(b=0.8,ro=ro,vo=vo)
     aAnu= actionAngleIsochroneInverse(b=0.8)
