##############################TESTS ON ORBITS##################################
from __future__ import print_function, division
import warnings
import os, os.path
import sys
import platform
WIN32= platform.system() == 'Windows'
import time
import signal
import subprocess
import pytest
import numpy
import astropy
_APY3= astropy.__version__ > '3'
from galpy import potential
from galpy.util import galpyWarning
from test_potential import testplanarMWPotential, testMWPotential, \
    testlinearMWPotential, \
    mockFlatEllipticalDiskPotential, \
    mockFlatLopsidedDiskPotential, \
    mockFlatCosmphiDiskPotential, \
    mockFlatCosmphiDiskwBreakPotential, \
    mockSlowFlatEllipticalDiskPotential, \
    mockFlatDehnenBarPotential, \
    mockSlowFlatDehnenBarPotential, \
    mockFlatSteadyLogSpiralPotential, \
    mockSlowFlatSteadyLogSpiralPotential, \
    mockFlatTransientLogSpiralPotential, \
    mockCombLinearPotential, \
    mockSimpleLinearPotential, \
    mockMovingObjectLongIntPotential, \
    mockSCFZeeuwPotential, \
    mockSCFNFWPotential, \
    mockSCFAxiDensity1Potential, \
    mockSCFAxiDensity2Potential, \
    mockSCFDensityPotential, \
    specialFlattenedPowerPotential, \
    specialMiyamotoNagaiPotential, \
    BurkertPotentialNoC, \
    oblateHernquistPotential, \
    oblateNFWPotential, \
    prolateNFWPotential, \
    prolateJaffePotential, \
    triaxialNFWPotential, \
    NFWTwoPowerTriaxialPotential, \
    fullyRotatedTriaxialNFWPotential, \
    sech2DiskSCFPotential, \
    expwholeDiskSCFPotential, \
    mockFlatSpiralArmsPotential, \
    mockRotatingFlatSpiralArmsPotential, \
    mockSpecialRotatingFlatSpiralArmsPotential, \
    expwholeDiskSCFPotential, \
    mockFlatDehnenSmoothBarPotential, \
    mockSlowFlatDehnenSmoothBarPotential, \
    mockFlatSolidBodyRotationSpiralArmsPotential, \
    mockFlatSolidBodyRotationPlanarSpiralArmsPotential, \
    triaxialLogarithmicHaloPotential, \
    testorbitHenonHeilesPotential, \
    nestedListPotential
_TRAVIS= bool(os.getenv('TRAVIS'))
if not _TRAVIS:
    _QUICKTEST= True #Run a more limited set of tests
else:
    _QUICKTEST= True #Also do this for Travis, bc otherwise it takes too long
_NOLONGINTEGRATIONS= False
# Don't show all warnings, to reduce log output
warnings.simplefilter("always",galpyWarning)

# Test whether the energy of simple orbits is conserved for different
# integrators
def test_energy_jacobi_conservation():
    if _NOLONGINTEGRATIONS: return None
    #Basic parameters for the test
    times= numpy.linspace(0.,210.,5001) #~7.5 Gyr at the Solar circle
    growtimes= numpy.linspace(0.,280.,5001) # for pots that grow slowly
    fasttimes= numpy.linspace(0.,14.,501) #~0.5 Gyr at the Solar circle
    integrators= ['dopr54_c', #first, because we do it for all potentials
                  'odeint', #direct python solver
                  'leapfrog','leapfrog_c',
                  'rk4_c','rk6_c',
                  'symplec4_c','symplec6_c']
    #Grab all of the potentials
    pots= [p for p in dir(potential) 
           if ('Potential' in p and not 'plot' in p and not 'RZTo' in p 
               and not 'FullTo' in p and not 'toPlanar' in p
               and not 'evaluate' in p and not 'Wrapper' in p)]
    pots.append('mockFlatEllipticalDiskPotential')
    pots.append('mockFlatLopsidedDiskPotential')
    pots.append('mockFlatCosmphiDiskPotential')
    pots.append('mockFlatCosmphiDiskwBreakPotential')
    pots.append('mockSlowFlatEllipticalDiskPotential')
    pots.append('mockFlatDehnenBarPotential')
    pots.append('mockSlowFlatDehnenBarPotential')
    pots.append('mockFlatSteadyLogSpiralPotential')
    pots.append('mockSlowFlatSteadyLogSpiralPotential')
    pots.append('mockFlatTransientLogSpiralPotential')
    pots.append('specialMiyamotoNagaiPotential')
    pots.append('specialFlattenedPowerPotential')
    pots.append('BurkertPotentialNoC')
    pots.append('testMWPotential')
    pots.append('testplanarMWPotential')
    pots.append('testlinearMWPotential')
    pots.append('mockCombLinearPotential')
    pots.append('mockSimpleLinearPotential')
    pots.append('mockMovingObjectLongIntPotential')
    pots.append('oblateHernquistPotential')
    pots.append('oblateNFWPotential')
    pots.append('prolateNFWPotential')
    pots.append('prolateJaffePotential')
    pots.append('triaxialNFWPotential')
    pots.append('fullyRotatedTriaxialNFWPotential')
    pots.append('NFWTwoPowerTriaxialPotential') # for planar-from-full
    pots.append('mockSCFZeeuwPotential')
    pots.append('mockSCFNFWPotential')
    pots.append('mockSCFAxiDensity1Potential')
    pots.append('mockSCFAxiDensity2Potential')
    pots.append('mockSCFDensityPotential')
    pots.append('sech2DiskSCFPotential')
    pots.append('expwholeDiskSCFPotential')
    pots.append('mockFlatSpiralArmsPotential')
    pots.append('mockRotatingFlatSpiralArmsPotential')
    pots.append('mockSpecialRotatingFlatSpiralArmsPotential')
    pots.append('mockFlatDehnenSmoothBarPotential')
    pots.append('mockSlowFlatDehnenSmoothBarPotential')
    pots.append('mockFlatSolidBodyRotationSpiralArmsPotential')
    pots.append('mockFlatSolidBodyRotationPlanarSpiralArmsPotential')
    pots.append('triaxialLogarithmicHaloPotential')   
    pots.append('testorbitHenonHeilesPotential')   
    pots.append('nestedListPotential')
    rmpots= ['Potential','MWPotential','MWPotential2014',
             'MovingObjectPotential',
             'interpRZPotential', 'linearPotential', 'planarAxiPotential',
             'planarPotential', 'verticalPotential','PotentialError',
             'SnapshotRZPotential','InterpSnapshotRZPotential']
    if False: #_TRAVIS: #travis CI
        rmpots.append('DoubleExponentialDiskPotential')
        rmpots.append('RazorThinExponentialDiskPotential')
    for p in rmpots:
        pots.remove(p)
    #tolerances in log10
    tol= {}
    tol['default']= -10.
    tol['DoubleExponentialDiskPotential']= -6. #these are more difficult
    jactol= {}
    jactol['default']= -10.
    jactol['RazorThinExponentialDiskPotential']= -9. #these are more difficult
    jactol['DoubleExponentialDiskPotential']= -6. #these are more difficult
    jactol['mockFlatDehnenBarPotential']= -8. #these are more difficult
    jactol['mockFlatDehnenSmoothBarPotential']= -8. #these are more difficult
    jactol['mockMovingObjectLongIntPotential']= -8. #these are more difficult
    jactol['mockSlowFlatEllipticalDiskPotential']= -6. #these are more difficult (and also not quite conserved)
    jactol['mockSlowFlatSteadyLogSpiralPotential']= -8. #these are more difficult (and also not quite conserved)
    jactol['mockSlowFlatDehnenSmoothBarPotential']= -8. #these are more difficult (and also not quite conserved)
    firstTest= True
    for p in pots:
        #Setup instance of potential
        if p in list(tol.keys()): ttol= tol[p]
        else: ttol= tol['default']
        if p in list(jactol.keys()): tjactol= jactol[p]
        else: tjactol= jactol['default']
        try:
            tclass= getattr(potential,p)
        except AttributeError:
            tclass= getattr(sys.modules[__name__],p)
        tp= tclass()
        if not hasattr(tp,'normalize'): continue #skip these
        tp.normalize(1.)
        if hasattr(tp,'toPlanar'):
            ptp= tp.toPlanar()
        else:
            ptp= None
        for integrator in integrators:
            if integrator == 'dopr54_c' \
                    and ('Spiral' in p or 'Lopsided' in p \
                             or 'Dehnen' in p or 'Cosmphi' in p):
                ttimes= growtimes
            elif integrator == 'dopr54_c' \
                    and not 'MovingObject' in p \
                    and not p == 'FerrersPotential': ttimes= times
            else: ttimes= fasttimes
            #First track azimuth
            o= setup_orbit_energy(tp,axi=False,henon='Henon' in p)
            if isinstance(tp,testMWPotential):
                o.integrate(ttimes,tp._potlist,method=integrator)
            elif isinstance(tp,testplanarMWPotential):
                o.integrate(ttimes,tp._potlist,method=integrator)
            elif isinstance(tp,testlinearMWPotential):
                o.integrate(ttimes,tp._potlist,method=integrator)
            else:
                o.integrate(ttimes,tp,method=integrator)
            tEs= o.E(ttimes)
#            print(p, integrator, (numpy.std(tEs)/numpy.mean(tEs))**2.)
            if not 'Bar' in p and not 'Spiral' in p \
                    and not 'MovingObject' in p and not 'Slow' in p:
                assert (numpy.std(tEs)/numpy.mean(tEs))**2. < 10.**ttol, \
                    "Energy conservation during the orbit integration fails for potential %s and integrator %s by %g" %(p,integrator,(numpy.std(tEs)/numpy.mean(tEs)))
            #Jacobi
            if 'Elliptical' in p or 'Lopsided' in p \
                    or 'DehnenSmoothBar' in p  or 'SolidBodyRotation' in p \
                    or p == 'mockMovingObjectLongIntPotential' \
                    or 'Cosmphi' in p or 'triaxialLog' in p \
                    or 'Henon' in p:
                tJacobis= o.Jacobi(ttimes,pot=tp)
            elif isinstance(tp,potential.linearPotential):
                tJacobis= tEs #hack
            else:
                tJacobis= o.Jacobi(ttimes)
#            print(p, (numpy.std(tJacobis)/numpy.mean(tJacobis))**2.)
            assert (numpy.std(tJacobis)/numpy.mean(tJacobis))**2. < 10.**tjactol, \
                "Jacobi integral conservation during the orbit integration fails for potential %s and integrator %s at the %g level" %(p,integrator,(numpy.std(tJacobis)/numpy.mean(tJacobis))**2.)
            if firstTest or 'testMWPotential' in p or 'linearMWPotential' in p:
                #Some basic checking of the energy and Jacobi functions
                assert (o.E(pot=None)-o.E(pot=tp))**2. < 10.**ttol, \
                    "Energy calculated with pot=None and pot=the Potential the orbit was integrated with do not agree"
                assert (o.E()-o.E(0.))**2. < 10.**ttol, \
                    "Energy calculated with o.E() and o.E(0.) do not agree"
                if not isinstance(tp,potential.linearPotential):
                    assert (o.Jacobi(OmegaP=None)-o.Jacobi())**2. < 10.**ttol, \
                        "o.Jacobi calculated with OmegaP=None is not equal to o.Jacobi"
                    assert (o.Jacobi(pot=None)-o.Jacobi(pot=tp))**2. < 10.**ttol, \
                        "o.Jacobi calculated with pot=None is not equal to o.Jacobi with pot=the Potential the orbit was integrated with do not agree"
                    assert (o.Jacobi(pot=None)-o.Jacobi(pot=[tp]))**2. < 10.**ttol, \
                        "o.Jacobi calculated with pot=None is not equal to o.Jacobi with pot=[the Potential the orbit was integrated with] do not agree"
                if not isinstance(tp,potential.linearPotential) \
                        and not tp.isNonAxi:
                    assert (o.Jacobi(OmegaP=1.)-o.Jacobi())**2. < 10.**ttol, \
                        "o.Jacobi calculated with OmegaP=1. for axisymmetric potential is not equal to o.Jacobi (OmegaP=1 is the default for potentials without a pattern speed"
                    assert (o.Jacobi(OmegaP=[0.,0.,1.])-o.Jacobi(OmegaP=1.))**2. < 10.**ttol, \
                        "o.Jacobi calculated with OmegaP=[0,0,1] for axisymmetric potential is not equal to o.Jacobi with OmegaP=1"
                    assert (o.Jacobi(OmegaP=numpy.array([0.,0.,1.]))-o.Jacobi(OmegaP=1.))**2. < 10.**ttol, \
                        "o.Jacobi calculated with OmegaP=[0,0,1] for axisymmetric potential is not equal to o.Jacobi with OmegaP=1"
                o= setup_orbit_energy(tp,axi=False,henon='Henon' in p)
                try:
                    o.E()
                except AttributeError:
                    pass
                else:
                    raise AssertionError("o.E() before the orbit was integrated did not throw an AttributeError")
                if not isinstance(tp,potential.linearPotential):
                    try:
                        o.Jacobi()
                    except AttributeError:
                        pass
                    else:
                        raise AssertionError("o.Jacobi() before the orbit was integrated did not throw an AttributeError")
            if isinstance(tp,potential.linearPotential) \
                    or 'MovingObject' in p:
                if _QUICKTEST \
                        and not (('NFW' in p and not tp.isNonAxi and 'SCF' not in p)
                                 or 'linearMWPotential' in p \
                                     or ('Burkert' in p and not tp.hasC)):
                    break
                else: continue
            #Now do axisymmetric
            if not tp.isNonAxi:
                o= setup_orbit_energy(tp,axi=True,henon='Henon' in p)
                if isinstance(tp,testMWPotential) \
                        or isinstance(tp,testplanarMWPotential):
                    o.integrate(ttimes,tp._potlist,method=integrator)
                else:
                    o.integrate(ttimes,tp,method=integrator)
                tEs= o.E(ttimes)
    #            print p, integrator, (numpy.std(tEs)/numpy.mean(tEs))**2.
                assert (numpy.std(tEs)/numpy.mean(tEs))**2. < 10.**ttol, \
                    "Energy conservation during the orbit integration fails for potential %s and integrator %s by %g" %(p,integrator,(numpy.std(tEs)/numpy.mean(tEs))**2.)
                #Jacobi
                tJacobis= o.Jacobi(ttimes)
                assert (numpy.std(tJacobis)/numpy.mean(tJacobis))**2. < 10.**tjactol, \
                    "Jacobi integral conservation during the orbit integration fails for potential %s and integrator %s" %(p,integrator)
                if firstTest or 'MWPotential' in p:
                    #Some basic checking of the energy function
                    assert (o.E(pot=None)-o.E(pot=tp))**2. < 10.**ttol, \
                        "Energy calculated with pot=None and pot=the Potential the orbit was integrated with do not agree"
                    assert (o.E()-o.E(0.))**2. < 10.**ttol, \
                        "Energy calculated with o.E() and o.E(0.) do not agree"
                    assert (o.Jacobi(OmegaP=None)-o.Jacobi())**2. < 10.**ttol, \
                        "o.Jacobi calculated with OmegaP=None is not equal to o.Jacobi"
                    assert (o.Jacobi(pot=None)-o.Jacobi(pot=tp))**2. < 10.**ttol, \
                        "o.Jacobi calculated with pot=None is not equal to o.Jacobi with pot=the Potential the orbit was integrated with do not agree"
                    assert (o.Jacobi(pot=None)-o.Jacobi(pot=[tp]))**2. < 10.**ttol, \
                        "o.Jacobi calculated with pot=None is not equal to o.Jacobi with pot=the Potential the orbit was integrated with do not agree"
                    assert (o.Jacobi(OmegaP=1.)-o.Jacobi())**2. < 10.**ttol, \
                        "o.Jacobi calculated with OmegaP=1. for axisymmetric potential is not equal to o.Jacobi (OmegaP=1 is the default for potentials without a pattern speed"
                    o= setup_orbit_energy(tp,axi=True,henon='Henon' in p)
                    try:
                        o.E()
                    except AttributeError:
                        pass
                    else:
                        raise AssertionError("o.E() before the orbit was integrated did not throw an AttributeError")
                    try:
                        o.Jacobi()
                    except AttributeError:
                        pass
                    else:
                        raise AssertionError("o.Jacobi() before the orbit was integrated did not throw an AttributeError")
            if ptp is None:
                if _QUICKTEST and not (('NFW' in p and not tp.isNonAxi and 'SCF' not in p) \
                                           or ('Burkert' in p and not tp.hasC)): break
                else: continue
            #Same for a planarPotential
#            print integrator
            if not ptp is None and not ptp.isNonAxi:
                o= setup_orbit_energy(ptp,axi=True)
                if isinstance(tp,testMWPotential) \
                        or isinstance(tp,testplanarMWPotential):
                    o.integrate(ttimes,
                                potential.toPlanarPotential(tp._potlist),
                                method=integrator)
                else:
                    o.integrate(ttimes,ptp,method=integrator)
                tEs= o.E(ttimes)
#                print(p, integrator, (numpy.std(tEs)/numpy.mean(tEs))**2.)
                assert (numpy.std(tEs)/numpy.mean(tEs))**2. < 10.**ttol, \
                    "Energy conservation during the orbit integration fails for potential %s and integrator %s" %(p,integrator)
                #Jacobi
                tJacobis= o.Jacobi(ttimes)
                assert (numpy.std(tJacobis)/numpy.mean(tJacobis))**2. < 10.**tjactol, \
                    "Jacobi integral conservation during the orbit integration fails for potential %s and integrator %s" %(p,integrator)
                if firstTest or 'MWPotential' in p:
                    #Some basic checking of the energy function
                    assert (o.E(pot=None)-o.E(pot=ptp))**2. < 10.**ttol, \
                        "Energy calculated with pot=None and pot=the planarPotential the orbit was integrated with do not agree for planarPotential"
                    assert (o.E(pot=None)-o.E(pot=tp))**2. < 10.**ttol, \
                        "Energy calculated with pot=None and pot=the Potential the orbit was integrated with do not agree for planarPotential"
                    assert (o.E()-o.E(0.))**2. < 10.**ttol, \
                        "Energy calculated with o.E() and o.E(0.) do not agree"
                    assert (o.Jacobi(OmegaP=None)-o.Jacobi())**2. < 10.**ttol, \
                        "o.Jacobi calculated with OmegaP=None is not equal to o.Jacobi"
                    assert (o.Jacobi(pot=None)-o.Jacobi(pot=tp))**2. < 10.**ttol, \
                        "o.Jacobi calculated with pot=None is not equal to o.Jacobi with pot=the Potential the orbit was integrated with do not agree"
                    assert (o.Jacobi(pot=None)-o.Jacobi(pot=[tp]))**2. < 10.**ttol, \
                        "o.Jacobi calculated with pot=None is not equal to o.Jacobi with pot=the Potential the orbit was integrated with do not agree"
                    assert (o.Jacobi(OmegaP=1.)-o.Jacobi())**2. < 10.**ttol, \
                        "o.Jacobi calculated with OmegaP=1. for axisymmetric potential is not equal to o.Jacobi (OmegaP=1 is the default for potentials without a pattern speed"
                    o= setup_orbit_energy(ptp,axi=True)
                    try:
                        o.E()
                    except AttributeError:
                        pass
                    else:
                        raise AssertionError("o.E() before the orbit was integrated did not throw an AttributeError")
                    try:
                        o.Jacobi()
                    except AttributeError:
                        pass
                    else:
                        raise AssertionError("o.Jacobi() before the orbit was integrated did not throw an AttributeError")
            #Same for a planarPotential, track azimuth
            o= setup_orbit_energy(ptp,axi=False)
            if isinstance(tp,testMWPotential) \
                    or isinstance(tp,testplanarMWPotential):
                o.integrate(ttimes,
                            potential.toPlanarPotential(tp._potlist),
                            method=integrator)
            else:
                o.integrate(ttimes,ptp,method=integrator)
            tEs= o.E(ttimes)
            #print(p, integrator, (numpy.std(tEs)/numpy.mean(tEs))**2.)
            if not 'Bar' in p and not 'Spiral' in p:
                assert (numpy.std(tEs)/numpy.mean(tEs))**2. < 10.**ttol, \
                    "Energy conservation during the orbit integration fails for potential %s and integrator %s by %g" %(p,integrator,(numpy.std(tEs)/numpy.mean(tEs))**2.)
            #Jacobi
            if 'DehnenSmoothBar' in p or 'SolidBodyRotation' in p :
                tJacobis= o.Jacobi(ttimes,pot=tp)
            else:
                tJacobis= o.Jacobi(ttimes)
            assert (numpy.std(tJacobis)/numpy.mean(tJacobis))**2. < 10.**tjactol, \
                "Jacobi integral conservation during the orbit integration fails by %g for potential %s and integrator %s" %((numpy.std(tJacobis)/numpy.mean(tJacobis))**2.,p,integrator)
            if firstTest or 'MWPotential' in p:
                #Some basic checking of the energy function
                assert (o.E(pot=None)-o.E(pot=ptp))**2. < 10.**ttol, \
                    "Energy calculated with pot=None and pot=the planarPotential the orbit was integrated with do not agree for planarPotential"
                assert (o.E(pot=None)-o.E(pot=tp))**2. < 10.**ttol, \
                    "Energy calculated with pot=None and pot=the Potential the orbit was integrated with do not agree for planarPotential"
                assert (o.E()-o.E(0.))**2. < 10.**ttol, \
                    "Energy calculated with o.E() and o.E(0.) do not agree"
                assert (o.Jacobi(OmegaP=None)-o.Jacobi())**2. < 10.**ttol, \
                    "o.Jacobi calculated with OmegaP=None is not equal to o.Jacobi"
                assert (o.Jacobi(pot=None)-o.Jacobi(pot=tp))**2. < 10.**ttol, \
                    "o.Jacobi calculated with pot=None is not equal to o.Jacobi with pot=the Potential the orbit was integrated with do not agree"
                assert (o.Jacobi(pot=None)-o.Jacobi(pot=[tp]))**2. < 10.**ttol, \
                    "o.Jacobi calculated with pot=None is not equal to o.Jacobi with pot=the Potential the orbit was integrated with do not agree"
                assert (o.Jacobi(OmegaP=1.)-o.Jacobi())**2. < 10.**ttol, \
                    "o.Jacobi calculated with OmegaP=1. for axisymmetric potential is not equal to o.Jacobi (OmegaP=1 is the default for potentials without a pattern speed"
                o= setup_orbit_energy(ptp,axi=False)
                try:
                    o.E()
                except AttributeError:
                    pass
                else:
                    raise AssertionError("o.E() before the orbit was integrated did not throw an AttributeError")
                try:
                    o.Jacobi()
                except AttributeError:
                    pass
                else:
                    raise AssertionError("o.Jacobi() before the orbit was integrated did not throw an AttributeError")
                firstTest= False
            #Same for a planarPotential, but integrating w/ the potential directly, rather than the toPlanar instance; this tests that those potential attributes are passed to C correctly
#            print integrator
            if not ptp is None and not ptp.isNonAxi:
                o= setup_orbit_energy(ptp,axi=True)
                if isinstance(tp,testMWPotential) \
                        or isinstance(tp,testplanarMWPotential):
                    o.integrate(ttimes,tp._potlist,method=integrator)
                else:
                    o.integrate(ttimes,tp,method=integrator)
                tEs= o.E(ttimes)
                #print(p, integrator, (numpy.std(tEs)/numpy.mean(tEs))**2.)
                assert (numpy.std(tEs)/numpy.mean(tEs))**2. < 10.**ttol, \
                    "Energy conservation during the orbit integration fails for potential %s and integrator %s by %g" %(p,integrator,(numpy.std(tEs)/numpy.mean(tEs))**2.)
                #Jacobi
                if 'DehnenSmoothBar' in p or 'SolidBodyRotation' in p:
                    tJacobis= o.Jacobi(ttimes,pot=tp)
                else:
                    tJacobis= o.Jacobi(ttimes)
                assert (numpy.std(tJacobis)/numpy.mean(tJacobis))**2. < 10.**tjactol, \
                    "Jacobi integral conservation during the orbit integration fails for potential %s and integrator %s" %(p,integrator)
            #Same for a planarPotential, track azimuth
            o= setup_orbit_energy(ptp,axi=False)
            if isinstance(tp,testMWPotential) \
                    or isinstance(tp,testplanarMWPotential):
                o.integrate(ttimes,tp._potlist,method=integrator)
            else:
                o.integrate(ttimes,tp,method=integrator)
            tEs= o.E(ttimes)
#            print p, integrator, (numpy.std(tEs)/numpy.mean(tEs))**2.
            if not 'Bar' in p and not 'Spiral' in p:
                assert (numpy.std(tEs)/numpy.mean(tEs))**2. < 10.**ttol, \
                    "Energy conservation during the orbit integration fails for potential %s and integrator %s" %(p,integrator)
            #Jacobi
            if 'DehnenSmoothBar' in p or 'SolidBodyRotation' in p:
                tJacobis= o.Jacobi(ttimes,pot=tp)
            else:
                tJacobis= o.Jacobi(ttimes)
            assert (numpy.std(tJacobis)/numpy.mean(tJacobis))**2. < 10.**tjactol, \
                "Jacobi integral conservation during the orbit integration fails for potential %s and integrator %s" %(p,integrator)
            if _QUICKTEST and not (('NFW' in p and not tp.isNonAxi and 'SCF' not in p) \
                                     or ('Burkert' in p and not tp.hasC)): break
    #raise AssertionError
    return None

# Test some long-term integrations for the symplectic integrators
def test_energy_symplec_longterm():
    if _NOLONGINTEGRATIONS: return None
    #Basic parameters for the test
    times= numpy.linspace(0.,10000.,100001) #~360 Gyr at the Solar circle
    integrators= ['leapfrog_c', #don't do leapfrog, because it takes too long
                  'symplec4_c','symplec6_c']
    #Only use KeplerPotential
    pots= ['KeplerPotential']
    #tolerances in log10
    tol= {}
    tol['default']= -20.
    tol['leapfrog_c']= -16. 
    tol['leapfrog']= -16.
    for p in pots:
        #Setup instance of potential
        try:
            tclass= getattr(potential,p)
        except AttributeError:
            tclass= getattr(sys.modules[__name__],p)
        tp= tclass()
        if not hasattr(tp,'normalize'): continue #skip these
        tp.normalize(1.)
        for integrator in integrators:
            if integrator in list(tol.keys()): ttol= tol[integrator]
            else: ttol= tol['default']
            o= setup_orbit_energy(tp)
            o.integrate(times,tp,method=integrator)
            tEs= o.E(times)
#            print p, integrator, (numpy.std(tEs)/numpy.mean(tEs))**2.
#            print p, ((numpy.mean(o.E(times[0:20]))-numpy.mean(o.E(times[-20:-1])))/numpy.mean(tEs))**2.
            assert (numpy.std(tEs)/numpy.mean(tEs))**2. < 10.**ttol, \
                "Energy conservation during the orbit integration fails for potential %s and integrator %s by %.20f" %(p,integrator,(numpy.std(tEs)/numpy.mean(tEs))**2)
            #Check whether there is a trend
            linfit= numpy.polyfit(times,tEs,1)
#            print p
            assert linfit[0]**2. < 10.**ttol, \
                "Absence of secular trend in energy conservation fails for potential %s and symplectic integrator %s" %(p,integrator)
    #raise AssertionError
    return None
   
def test_liouville_planar():
    if _NOLONGINTEGRATIONS: return None
    #Basic parameters for the test
    times= numpy.linspace(0.,28.,1001) #~1 Gyr at the Solar circle
    integrators= ['dopr54_c', #first, because we do it for all potentials
                  'odeint', #direct python solver
                  'rk4_c','rk6_c']
    #Grab all of the potentials
    pots= [p for p in dir(potential) 
           if ('Potential' in p and not 'plot' in p and not 'RZTo' in p 
               and not 'FullTo' in p and not 'toPlanar' in p
               and not 'evaluate' in p and not 'Wrapper' in p)]
    pots.append('mockFlatEllipticalDiskPotential')
    pots.append('mockFlatLopsidedDiskPotential')
    pots.append('mockFlatCosmphiDiskPotential')
    pots.append('mockFlatCosmphiDiskwBreakPotential')
    pots.append('mockSlowFlatEllipticalDiskPotential')
    pots.append('mockFlatDehnenBarPotential')
    pots.append('mockFlatDehnenBarPotential')
    pots.append('mockSlowFlatDehnenBarPotential')
    pots.append('specialFlattenedPowerPotential')
    pots.append('BurkertPotentialNoC')
    pots.append('NFWTwoPowerTriaxialPotential') # for planar-from-full
    pots.append('mockSCFZeeuwPotential')
    pots.append('mockSCFNFWPotential')
    pots.append('mockSCFAxiDensity1Potential')
    pots.append('mockSCFAxiDensity2Potential')
    pots.append('mockSCFDensityPotential')
    pots.append('mockFlatSpiralArmsPotential')
    pots.append('mockRotatingFlatSpiralArmsPotential')
    pots.append('mockSpecialRotatingFlatSpiralArmsPotential')
    #pots.append('mockFlatSteadyLogSpiralPotential')
    #pots.append('mockFlatTransientLogSpiralPotential')
    pots.append('mockFlatDehnenSmoothBarPotential')
    pots.append('mockSlowFlatDehnenSmoothBarPotential') 
    pots.append('mockFlatSolidBodyRotationSpiralArmsPotential')
    pots.append('triaxialLogarithmicHaloPotential')   
    pots.append('testorbitHenonHeilesPotential')   
    pots.append('nestedListPotential')
    rmpots= ['Potential','MWPotential','MWPotential2014',
             'MovingObjectPotential',
             'interpRZPotential', 'linearPotential', 'planarAxiPotential',
             'planarPotential', 'verticalPotential','PotentialError',
             'SnapshotRZPotential','InterpSnapshotRZPotential']
    #rmpots.append('BurkertPotential')
    #Don't have C implementations of the relevant 2nd derivatives
    rmpots.append('DoubleExponentialDiskPotential')
    rmpots.append('RazorThinExponentialDiskPotential')
    #rmpots.append('PowerSphericalPotentialwCutoff')
    #Doesn't have the R2deriv
    rmpots.append('TwoPowerSphericalPotential')
    rmpots.append('TwoPowerTriaxialPotential')
    rmpots.append('TriaxialHernquistPotential')
    rmpots.append('TriaxialJaffePotential')
    rmpots.append('SoftenedNeedleBarPotential')
    rmpots.append('DiskSCFPotential')
    for p in rmpots:
        pots.remove(p)
    #tolerances in log10
    tol= {}
    tol['default']= -8.
    tol['KeplerPotential']= -7. #more difficult
    tol['TriaxialNFWPotential']= -4. #more difficult
    tol['triaxialLogarithmicHaloPotential']= -7. #more difficult
    tol['FerrersPotential']= -2.
    firstTest= True
    for p in pots:
        #Setup instance of potential
        if p in list(tol.keys()): ttol= tol[p]
        else: ttol= tol['default']
        try:
            tclass= getattr(potential,p)
        except AttributeError:
            tclass= getattr(sys.modules[__name__],p)
        tp= tclass()
        if not hasattr(tp,'normalize'): continue #skip these
        tp.normalize(1.)
        if hasattr(tp,'toPlanar'):
            ptp= tp.toPlanar()
        for integrator in integrators:
            if integrator == 'odeint' or not tp.hasC \
                and not p == 'FerrersPotential' : ttol= -4.
            if True: ttimes= times
            o= setup_orbit_liouville(ptp,axi=False,henon='Henon' in p)
            #Calculate the Jacobian d x / d x
            if hasattr(tp,'_potlist'):
                if isinstance(tp,testMWPotential):
                    plist= potential.toPlanarPotential(tp._potlist)
                else:
                    plist= tp._potlist
                o.integrate_dxdv([1.,0.,0.,0.],ttimes,plist,
                                 method=integrator,
                                 rectIn=True,rectOut=True)
                dx= o.getOrbit_dxdv()[-1,:]
                o.integrate_dxdv([0.,1.,0.,0.],ttimes,plist,
                                 method=integrator,
                                 rectIn=True,rectOut=True)
                dy= o.getOrbit_dxdv()[-1,:]
                o.integrate_dxdv([0.,0.,1.,0.],ttimes,plist,
                                 method=integrator,
                                 rectIn=True,rectOut=True)
                dvx= o.getOrbit_dxdv()[-1,:]
                o.integrate_dxdv([0.,0.,0.,1.],ttimes,plist,
                                 method=integrator,
                                 rectIn=True,rectOut=True)
                dvy= o.getOrbit_dxdv()[-1,:]
            else:
                o.integrate_dxdv([1.,0.,0.,0.],ttimes,ptp,method=integrator,
                                 rectIn=True,rectOut=True)
                dx= o.getOrbit_dxdv()[-1,:]
                o.integrate_dxdv([0.,1.,0.,0.],ttimes,ptp,method=integrator,
                                 rectIn=True,rectOut=True)
                dy= o.getOrbit_dxdv()[-1,:]
                o.integrate_dxdv([0.,0.,1.,0.],ttimes,ptp,method=integrator,
                                 rectIn=True,rectOut=True)
                dvx= o.getOrbit_dxdv()[-1,:]
                o.integrate_dxdv([0.,0.,0.,1.],ttimes,ptp,method=integrator,
                                 rectIn=True,rectOut=True)
                dvy= o.getOrbit_dxdv()[-1,:]
            tjac= numpy.linalg.det(numpy.array([dx,dy,dvx,dvy]))
#            print(p, integrator, numpy.fabs(tjac-1.))
            assert numpy.fabs(tjac-1.) < 10.**ttol, 'Liouville theorem jacobian differs from one by %g for %s and integrator %s' % (numpy.fabs(tjac-1.),p,integrator)
            if firstTest or ('Burkert' in p and not ptp.hasC):
                #Some one time tests
                #Test non-rectangular in- and output
                try:
                    o.integrate_dxdv([0.,0.,0.,1.],ttimes,ptp,
                                     method='leapfrog',
                                     rectIn=True,rectOut=True)
                except TypeError: pass
                else: raise AssertionError("integrate_dxdv with symplectic integrator should have raised TypeError, but didn't")
                firstTest= False                    
            if _QUICKTEST and not (('NFW' in p and not ptp.isNonAxi and 'SCF' not in p) \
                                       or ('Burkert' in p and not ptp.hasC)): break
    return None

# Test that the eccentricity of circular orbits is zero
def test_eccentricity():
    #return None
    #Basic parameters for the test
    times= numpy.linspace(0.,7.,251) #~10 Gyr at the Solar circle
    integrators= ['dopr54_c', #first, because we do it for all potentials
                  'odeint', #direct python solver
                  'leapfrog','leapfrog_c',
                  'rk4_c','rk6_c',
                  'symplec4_c','symplec6_c']
    #Grab all of the potentials
    pots= [p for p in dir(potential) 
           if ('Potential' in p and not 'plot' in p and not 'RZTo' in p 
               and not 'FullTo' in p and not 'toPlanar' in p
               and not 'evaluate' in p and not 'Wrapper' in p)]
    pots.append('testMWPotential')
    pots.append('testplanarMWPotential')
    rmpots= ['Potential','MWPotential','MWPotential2014',
             'MovingObjectPotential',
             'interpRZPotential', 'linearPotential', 'planarAxiPotential',
             'planarPotential', 'verticalPotential','PotentialError',
             'SnapshotRZPotential','InterpSnapshotRZPotential']
    if False: #_TRAVIS: #travis CI
        rmpots.append('DoubleExponentialDiskPotential')
        rmpots.append('RazorThinExponentialDiskPotential')
    for p in rmpots:
        pots.remove(p)
    #tolerances in log10
    tol= {}
    tol['default']= -16.
    tol['DoubleExponentialDiskPotential']= -6. #these are more difficult
    tol['NFWPotential']= -12. #these are more difficult
    tol['TriaxialNFWPotential']= -12. #these are more difficult
    firstTest= True
    for p in pots:
        #Setup instance of potential
        if p in list(tol.keys()): ttol= tol[p]
        else: ttol= tol['default']
        try:
            tclass= getattr(potential,p)
        except AttributeError:
            tclass= getattr(sys.modules[__name__],p)
        tp= tclass()
        if hasattr(tp,'isNonAxi') and tp.isNonAxi:
            continue # skip, bc eccentricity of circ. =/= 0
        if not hasattr(tp,'normalize'): continue #skip these
        tp.normalize(1.)
        if hasattr(tp,'toPlanar'):
            ptp= tp.toPlanar()
        else:
            ptp= None
        for integrator in integrators:
            #First do axi
            o= setup_orbit_eccentricity(tp,axi=True)
            if firstTest:
                try:
                    o.e() #This should throw an AttributeError
                except AttributeError:
                    pass
                else:
                    raise AssertionError("o.e() before the orbit was integrated did not throw an AttributeError")
            if isinstance(tp,testplanarMWPotential) \
                    or isinstance(tp,testMWPotential):
                o.integrate(times,tp._potlist,method=integrator)
            else:
                o.integrate(times,tp,method=integrator)
            tecc= o.e()
#            print p, integrator, tecc
            assert tecc**2. < 10.**ttol, \
                "Eccentricity of a circular orbit is not equal to zero by %g for potential %s and integrator %s" %(tecc**2.,p,integrator)
            #add tracking azimuth
            o= setup_orbit_eccentricity(tp,axi=False)
            if firstTest:
                try:
                    o.e() #This should throw an AttributeError
                except AttributeError:
                    pass
                else:
                    raise AssertionError("o.e() before the orbit was integrated did not throw an AttributeError")
            o.integrate(times,tp,method=integrator)
            tecc= o.e()
#            print p, integrator, tecc
            assert tecc**2. < 10.**ttol, \
                "Eccentricity of a circular orbit is not equal to zero for potential %s and integrator %s" %(p,integrator)
            if ptp is None:
                if _QUICKTEST and (not 'NFW' in p or tp.isNonAxi): break
            #Same for a planarPotential
#            print integrator
            o= setup_orbit_eccentricity(ptp,axi=True)
            if firstTest:
                try:
                    o.e() #This should throw an AttributeError
                except AttributeError:
                    pass
                else:
                    raise AssertionError("o.e() before the orbit was integrated did not throw an AttributeError")
            o.integrate(times,ptp,method=integrator)
            tecc= o.e()
#            print p, integrator, tecc
            assert tecc**2. < 10.**ttol, \
                "Eccentricity of a circular orbit is not equal to zero for potential %s and integrator %s" %(p,integrator)
            #Same for a planarPotential, track azimuth
            o= setup_orbit_eccentricity(ptp,axi=False)
            if firstTest:
                try:
                    o.e() #This should throw an AttributeError
                except AttributeError:
                    pass
                else:
                    raise AssertionError("o.e() before the orbit was integrated did not throw an AttributeError")
                firstTest= True
            o.integrate(times,ptp,method=integrator)
            tecc= o.e()
#            print p, integrator, tecc
            assert tecc**2. < 10.**ttol, \
                "Eccentricity of a circular orbit is not equal to zero for potential %s and integrator %s" %(p,integrator)
            if _QUICKTEST and (not 'NFW' in p or tp.isNonAxi): break
    #raise AssertionError
    return None
    
# Test that the pericenter of orbits launched with vR=0 and vT > vc is the starting radius
def test_pericenter():
    #return None
    #Basic parameters for the test
    times= numpy.linspace(0.,7.,251) #~10 Gyr at the Solar circle
    integrators= ['dopr54_c', #first, because we do it for all potentials
                  'odeint', #direct python solver
                  'leapfrog','leapfrog_c',
                  'rk4_c','rk6_c',
                  'symplec4_c','symplec6_c']
    #Grab all of the potentials
    pots= [p for p in dir(potential) 
           if ('Potential' in p and not 'plot' in p and not 'RZTo' in p 
               and not 'FullTo' in p and not 'toPlanar' in p
               and not 'evaluate' in p and not 'Wrapper' in p)]
    pots.append('testMWPotential')
    pots.append('testplanarMWPotential')
    rmpots= ['Potential','MWPotential','MWPotential2014',
             'MovingObjectPotential',
             'interpRZPotential', 'linearPotential', 'planarAxiPotential',
             'planarPotential', 'verticalPotential','PotentialError',
             'SnapshotRZPotential','InterpSnapshotRZPotential']
    if False: #_TRAVIS: #travis CI
        rmpots.append('DoubleExponentialDiskPotential')
        rmpots.append('RazorThinExponentialDiskPotential')
    for p in rmpots:
        pots.remove(p)
    #tolerances in log10
    tol= {}
    tol['default']= -16.
#    tol['DoubleExponentialDiskPotential']= -6. #these are more difficult
#    tol['NFWPotential']= -12. #these are more difficult
    firstTest= True
    for p in pots:
        #Setup instance of potential
        if p in list(tol.keys()): ttol= tol[p]
        else: ttol= tol['default']
        try:
            tclass= getattr(potential,p)
        except AttributeError:
            tclass= getattr(sys.modules[__name__],p)
        tp= tclass()
        if hasattr(tp,'isNonAxi') and tp.isNonAxi:
            continue # skip, bc eccentricity of circ. =/= 0
        if not hasattr(tp,'normalize'): continue #skip these
        tp.normalize(1.)
        if hasattr(tp,'toPlanar'):
            ptp= tp.toPlanar()
        else:
            ptp= None
        for integrator in integrators:
            #First do axi
            o= setup_orbit_pericenter(tp,axi=True)
            if firstTest:
                try:
                    o.rperi() #This should throw an AttributeError
                except AttributeError:
                    pass
                else:
                    raise AssertionError("o.rperi() before the orbit was integrated did not throw an AttributeError")
            if isinstance(tp,testplanarMWPotential) \
                    or isinstance(tp,testMWPotential):
                o.integrate(times,tp._potlist,method=integrator)
            else:
                o.integrate(times,tp,method=integrator)
            tperi= o.rperi()
#               print p, integrator, tperi
            assert (tperi-o.R())**2. < 10.**ttol, \
                "Pericenter radius for an orbit launched with vR=0 and vT > Vc is not equal to the initial radius for potential %s and integrator %s" %(p,integrator)
            #add tracking azimuth
            o= setup_orbit_pericenter(tp,axi=False)
            if firstTest:
                try:
                    o.rperi() #This should throw an AttributeError
                except AttributeError:
                    pass
                else:
                    raise AssertionError("o.rperi() before the orbit was integrated did not throw an AttributeError")
            o.integrate(times,tp,method=integrator)
            tperi= o.rperi()
#            print p, integrator, tperi
            assert (tperi-o.R())**2. < 10.**ttol, \
                "Pericenter radius for an orbit launched with vR=0 and vT > Vc is not equal to the initial radius for potential %s and integrator %s" %(p,integrator)
            if ptp is None:
                if _QUICKTEST and (not 'NFW' in p or tp.isNonAxi): break
            #Same for a planarPotential
#            print integrator
            o= setup_orbit_pericenter(ptp,axi=True)
            if firstTest:
                try:
                    o.rperi() #This should throw an AttributeError
                except AttributeError:
                    pass
                else:
                    raise AssertionError("o.rperi() before the orbit was integrated did not throw an AttributeError")
            o.integrate(times,ptp,method=integrator)
            tperi= o.rperi()
#            print p, integrator, tperi
            assert (tperi-o.R())**2. < 10.**ttol, \
                "Pericenter radius for an orbit launched with vR=0 and vT > Vc is not equal to the initial radius for potential %s and integrator %s" %(p,integrator)
            #Same for a planarPotential, track azimuth
            o= setup_orbit_pericenter(ptp,axi=False)
            if firstTest:
                try:
                    o.rperi() #This should throw an AttributeError
                except AttributeError:
                    pass
                else:
                    raise AssertionError("o.rperi() before the orbit was integrated did not throw an AttributeError")
                firstTest= False
            o.integrate(times,ptp,method=integrator)
            tperi= o.rperi()
#            print p, integrator, tperi
            assert (tperi-o.R())**2. < 10.**ttol, \
                "Pericenter radius for an orbit launched with vR=0 and vT > Vc is not equal to the initial radius for potential %s and integrator %s" %(p,integrator)
            if _QUICKTEST and (not 'NFW' in p or tp.isNonAxi): break
    #raise AssertionError
    return None

# Test that the apocenter of orbits launched with vR=0 and vT < vc is the starting radius
def test_apocenter():
    #return None
    #Basic parameters for the test
    times= numpy.linspace(0.,7.,251) #~10 Gyr at the Solar circle
    integrators= ['dopr54_c', #first, because we do it for all potentials
                  'odeint', #direct python solver
                  'leapfrog','leapfrog_c',
                  'rk4_c','rk6_c',
                  'symplec4_c','symplec6_c']
    #Grab all of the potentials
    pots= [p for p in dir(potential) 
           if ('Potential' in p and not 'plot' in p and not 'RZTo' in p 
               and not 'FullTo' in p and not 'toPlanar' in p
               and not 'evaluate' in p and not 'Wrapper' in p)]
    pots.append('testMWPotential')
    pots.append('testplanarMWPotential')
    rmpots= ['Potential','MWPotential','MWPotential2014',
             'MovingObjectPotential',
             'interpRZPotential', 'linearPotential', 'planarAxiPotential',
             'planarPotential', 'verticalPotential','PotentialError',
             'SnapshotRZPotential','InterpSnapshotRZPotential']
    if False: #_TRAVIS: #travis CI
        rmpots.append('DoubleExponentialDiskPotential')
        rmpots.append('RazorThinExponentialDiskPotential')
    for p in rmpots:
        pots.remove(p)
    #tolerances in log10
    tol= {}
    tol['default']= -16.
    tol['FlattenedPowerPotential']= -14. #these are more difficult
#    tol['DoubleExponentialDiskPotential']= -6. #these are more difficult
#    tol['NFWPotential']= -12. #these are more difficult
    firstTest= True
    for p in pots:
        #Setup instance of potential
        if p in list(tol.keys()): ttol= tol[p]
        else: ttol= tol['default']
        try:
            tclass= getattr(potential,p)
        except AttributeError:
            tclass= getattr(sys.modules[__name__],p)
        tp= tclass()
        if hasattr(tp,'isNonAxi') and tp.isNonAxi:
            continue # skip, bc eccentricity of circ. =/= 0
        if not hasattr(tp,'normalize'): continue #skip these
        tp.normalize(1.)
        if hasattr(tp,'toPlanar'):
            ptp= tp.toPlanar()
        else:
            ptp= None
        for integrator in integrators:
            #First do axi
            o= setup_orbit_apocenter(tp,axi=True)
            if firstTest:
                try:
                    o.rap() #This should throw an AttributeError
                except AttributeError:
                    pass
                else:
                    raise AssertionError("o.rap() before the orbit was integrated did not throw an AttributeError")
            if isinstance(tp,testplanarMWPotential) \
                    or isinstance(tp,testMWPotential):
                o.integrate(times,tp._potlist,method=integrator)
            else:
                o.integrate(times,tp,method=integrator)
            tapo= o.rap()
            #print p, integrator, tapo, (tapo-o.R())**2.
            assert (tapo-o.R())**2. < 10.**ttol, \
                "Apocenter radius for an orbit launched with vR=0 and vT > Vc is not equal to the initial radius for potential %s and integrator %s" %(p,integrator)
            #add tracking azimuth
            o= setup_orbit_apocenter(tp,axi=False)
            if firstTest:
                try:
                    o.rap() #This should throw an AttributeError
                except AttributeError:
                    pass
                else:
                    raise AssertionError("o.rap() before the orbit was integrated did not throw an AttributeError")
            o.integrate(times,tp,method=integrator)
            tapo= o.rap()
#            print p, integrator, tapo
            assert (tapo-o.R())**2. < 10.**ttol, \
                "Apocenter radius for an orbit launched with vR=0 and vT > Vc is not equal to the initial radius for potential %s and integrator %s" %(p,integrator)
            if ptp is None:
                if _QUICKTEST and (not 'NFW' in p or tp.isNonAxi): break
            #Same for a planarPotential
#            print integrator
            o= setup_orbit_apocenter(ptp,axi=True)
            if firstTest:
                try:
                    o.rap() #This should throw an AttributeError
                except AttributeError:
                    pass
                else:
                    raise AssertionError("o.rap() before the orbit was integrated did not throw an AttributeError")
            o.integrate(times,ptp,method=integrator)
            tapo= o.rap()
#            print p, integrator, tapo
            assert (tapo-o.R())**2. < 10.**ttol, \
                "Apocenter radius for an orbit launched with vR=0 and vT > Vc is not equal to the initial radius for potential %s and integrator %s" %(p,integrator)
            #Same for a planarPotential, track azimuth
            o= setup_orbit_apocenter(ptp,axi=False)
            if firstTest:
                try:
                    o.rap() #This should throw an AttributeError
                except AttributeError:
                    pass
                else:
                    raise AssertionError("o.rap() before the orbit was integrated did not throw an AttributeError")
                firstTest= False
            o.integrate(times,ptp,method=integrator)
            tapo= o.rap()
#            print p, integrator, tapo
            assert (tapo-o.R())**2. < 10.**ttol, \
                "Apocenter radius for an orbit launched with vR=0 and vT > Vc is not equal to the initial radius for potential %s and integrator %s" %(p,integrator)
            if _QUICKTEST and (not 'NFW' in p or tp.isNonAxi): break
    #raise AssertionError
    return None

# Test that the zmax of orbits launched with vz=0 is the starting height
def test_zmax():
    #return None
    #Basic parameters for the test
    times= numpy.linspace(0.,7.,251) #~10 Gyr at the Solar circle
    integrators= ['dopr54_c', #first, because we do it for all potentials
                  'odeint', #direct python solver
                  'leapfrog','leapfrog_c',
                  'rk4_c','rk6_c',
                  'symplec4_c','symplec6_c']
    #Grab all of the potentials
    pots= [p for p in dir(potential) 
           if ('Potential' in p and not 'plot' in p and not 'RZTo' in p 
               and not 'FullTo' in p and not 'toPlanar' in p
               and not 'evaluate' in p and not 'Wrapper' in p)]
    pots.append('testMWPotential')
    rmpots= ['Potential','MWPotential','MWPotential2014',
             'MovingObjectPotential',
             'interpRZPotential', 'linearPotential', 'planarAxiPotential',
             'planarPotential', 'verticalPotential','PotentialError',
             'SnapshotRZPotential','InterpSnapshotRZPotential']
    if False: #_TRAVIS: #travis CI
        rmpots.append('DoubleExponentialDiskPotential')
        rmpots.append('RazorThinExponentialDiskPotential')
    for p in rmpots:
        pots.remove(p)
    #tolerances in log10
    tol= {}
    tol['default']= -16.
    tol['RazorThinExponentialDiskPotential']= -6. #these are more difficult
    tol['KuzminDiskPotential']= -6. #these are more difficult
#    tol['DoubleExponentialDiskPotential']= -6. #these are more difficult
    firstTest= True
    for p in pots:
        #Setup instance of potential
        if p in list(tol.keys()): ttol= tol[p]
        else: ttol= tol['default']
        try:
            tclass= getattr(potential,p)
        except AttributeError:
            tclass= getattr(sys.modules[__name__],p)
        tp= tclass()
        if hasattr(tp,'isNonAxi') and tp.isNonAxi:
            continue # skip, bc eccentricity of circ. =/= 0
        if not hasattr(tp,'normalize'): continue #skip these
        tp.normalize(1.)
        if hasattr(tp,'toPlanar'):
            ptp= tp.toPlanar()
        else:
            ptp= None
        for integrator in integrators:
            #First do axi
            o= setup_orbit_zmax(tp,axi=True)
            if firstTest:
                try:
                    o.zmax() #This should throw an AttributeError
                except AttributeError:
                    pass
                else:
                    raise AssertionError("o.zmax() before the orbit was integrated did not throw an AttributeError")
            if isinstance(tp,testMWPotential):
                o.integrate(times,tp._potlist,method=integrator)
            else:
                o.integrate(times,tp,method=integrator)
            tzmax= o.zmax()
#            print p, integrator, tzmax
            assert (tzmax-o.z())**2. < 10.**ttol, \
                "Zmax for an orbit launched with vR=0 and vT > Vc is not equal to the initial height for potential %s and integrator %s" %(p,integrator)
            #add tracking azimuth
            o= setup_orbit_zmax(tp,axi=False)
            if firstTest:
                try:
                    o.zmax() #This should throw an AttributeError
                except AttributeError:
                    pass
                else:
                    raise AssertionError("o.zmax() before the orbit was integrated did not throw an AttributeError")
            o.integrate(times,tp,method=integrator)
            tzmax= o.zmax()
#            print p, integrator, tzmax
            assert (tzmax-o.z())**2. < 10.**ttol, \
                "Zmax for an orbit launched with vR=0 and vT > Vc is not equal to the initial height for potential %s and integrator %s" %(p,integrator)
            if firstTest:
                ptp= tp.toPlanar()
                o= setup_orbit_energy(ptp,axi=False)
                try:
                    o.zmax() #This should throw an AttributeError, bc there is no zmax
                except AttributeError:
                    pass
                else:
                    raise AssertionError("o.zmax() for a planarOrbit did not throw an AttributeError")
                o= setup_orbit_energy(ptp,axi=True)
                try:
                    o.zmax() #This should throw an AttributeError, bc there is no zmax
                except AttributeError:
                    pass
                else:
                    raise AssertionError("o.zmax() for a planarROrbit did not throw an AttributeError")
            if _QUICKTEST and (not 'NFW' in p or tp.isNonAxi): break
    #raise AssertionError
    return None

# Test that vR of circular orbits is always zero

# Test the vT of circular orbits is always vc

# Test that the eccentricity, apo-, and pericenters of orbits calculated analytically agrees with the numerical calculation
def test_analytic_ecc_rperi_rap():
    #Basic parameters for the test
    times= numpy.linspace(0.,20.,251) #~10 Gyr at the Solar circle
    integrators= ['dopr54_c', #first, because we do it for all potentials
                  'odeint', #direct python solver
                  'leapfrog','leapfrog_c',
                  'rk4_c','rk6_c',
                  'symplec4_c','symplec6_c']
    #Grab all of the potentials
    pots= [p for p in dir(potential) 
           if ('Potential' in p and not 'plot' in p and not 'RZTo' in p 
               and not 'FullTo' in p and not 'toPlanar' in p
               and not 'evaluate' in p and not 'Wrapper' in p)]
    pots.append('testMWPotential')
    pots.append('testplanarMWPotential')
    rmpots= ['Potential','MWPotential','MWPotential2014',
             'MovingObjectPotential',
             'interpRZPotential', 'linearPotential', 'planarAxiPotential',
             'planarPotential', 'verticalPotential','PotentialError',
             'SnapshotRZPotential','InterpSnapshotRZPotential']
    if False: #_TRAVIS: #travis CI
        rmpots.append('DoubleExponentialDiskPotential')
        rmpots.append('RazorThinExponentialDiskPotential')
    for p in rmpots:
        pots.remove(p)
    #tolerances in log10
    tol= {}
    tol['default']= -10.
    tol['NFWPotential']= -9. #these are more difficult
    tol['PlummerPotential']= -9. #these are more difficult
    tol['DoubleExponentialDiskPotential']= -6. #these are more difficult
    tol['RazorThinExponentialDiskPotential']= -8. #these are more difficult
    tol['IsochronePotential']= -6. #these are more difficult
    tol['JaffePotential']= -6. #these are more difficult
    tol['TriaxialHernquistPotential']= -8. #these are more difficult
    tol['TriaxialJaffePotential']= -8. #these are more difficult
    tol['TriaxialNFWPotential']= -8. #these are more difficult
    tol['PowerSphericalPotential']= -8. #these are more difficult
    tol['PowerSphericalPotentialwCutoff']= -8. #these are more difficult
    tol['FlattenedPowerPotential']= -8. #these are more difficult
    tol['KeplerPotential']= -8. #these are more difficult
    tol['PseudoIsothermalPotential']= -7. #these are more difficult
    tol['KuzminDiskPotential'] = -8.  #these are more difficult
    tol['DiskSCFPotential'] = -8.  #these are more difficult
    for p in pots:
        #Setup instance of potential
        if p in list(tol.keys()): ttol= tol[p]
        else: ttol= tol['default']
        if p == 'MWPotential':
            tp= potential.MWPotential
            ptp= [ttp.toPlanar() for ttp in tp]
        else:
            try:
                tclass= getattr(potential,p)
            except AttributeError:
                tclass= getattr(sys.modules[__name__],p)
            tp= tclass()
            if hasattr(tp,'isNonAxi') and tp.isNonAxi:
                continue # skip, bc eccentricity of circ. =/= 0
            if not hasattr(tp,'normalize'): continue #skip these
            tp.normalize(1.)
            if hasattr(tp,'toPlanar'):
                ptp= tp.toPlanar()
            else:
                ptp= None
        for integrator in integrators:
            for ii in range(4):
                if ii == 0: #axi, full
                    #First do axi
                    o= setup_orbit_analytic(tp,axi=True)
                    if isinstance(tp,testplanarMWPotential) \
                            or isinstance(tp,testMWPotential):
                        o.integrate(times,tp._potlist,method=integrator)
                    else:
                        o.integrate(times,tp,method=integrator)
                elif ii == 1: #track azimuth, full
                    #First do axi
                    o= setup_orbit_analytic(tp,axi=False)
                    if isinstance(tp,testplanarMWPotential) \
                            or isinstance(tp,testMWPotential):
                        o.integrate(times,tp._potlist,method=integrator)
                    else:
                        o.integrate(times,tp,method=integrator)
                elif ii == 2: #axi, planar
                    if ptp is None: continue
                    #First do axi
                    o= setup_orbit_analytic(ptp,axi=True)
                    if isinstance(ptp,testplanarMWPotential) \
                            or isinstance(ptp,testMWPotential):
                        o.integrate(times,ptp._potlist,method=integrator)
                    else:
                        o.integrate(times,ptp,method=integrator)
                elif ii == 3: #track azimuth, full
                    if ptp is None: continue
                    #First do axi
                    o= setup_orbit_analytic(ptp,axi=False)
                    if isinstance(ptp,testplanarMWPotential) \
                            or isinstance(ptp,testMWPotential):
                        o.integrate(times,ptp._potlist,method=integrator)
                    else:
                        o.integrate(times,ptp,method=integrator)
                #Eccentricity
                tecc= o.e()
                if ii < 2 and (p == 'BurkertPotential'
                               or 'SCFPotential' in p
                               or 'FlattenedPower' in p
                               or 'RazorThinExponential' in p
                               or 'TwoPowerSpherical' in p): # no Rzderiv currently
                    tecc_analytic= o.e(analytic=True,type='adiabatic')
                else:
                    tecc_analytic= o.e(analytic=True)
                #print p, integrator, tecc, tecc_analytic, (tecc-tecc_analytic)**2.
                assert (tecc-tecc_analytic)**2. < 10.**ttol, \
                    "Analytically computed eccentricity does not agree with numerical estimate for potential %s and integrator %s, by %g" %(p,integrator,(tecc-tecc_analytic)**2.)
                #Pericenter radius
                trperi= o.rperi()
                if ii < 2 and (p == 'BurkertPotential'
                               or 'SCFPotential' in p
                               or 'FlattenedPower' in p
                               or 'RazorThinExponential' in p
                               or 'TwoPowerSpherical' in p): # no Rzderiv currently
                    trperi_analytic= o.rperi(analytic=True,type='adiabatic')
                else:
                    trperi_analytic= o.rperi(analytic=True)
                #print p, integrator, trperi, trperi_analytic, (trperi-trperi_analytic)**2.
                assert (trperi-trperi_analytic)**2. < 10.**ttol, \
                    "Analytically computed pericenter radius does not agree with numerical estimate for potential %s and integrator %s" %(p,integrator)
                assert (o.rperi(ro=8.)/8.-trperi_analytic)**2. < 10.**ttol, \
                    "Pericenter in physical coordinates does not agree with physical-scale times pericenter in normalized coordinates for potential %s and integrator %s" %(p,integrator)
                #Apocenter radius
                trap= o.rap()
                if ii < 2 and (p == 'BurkertPotential'
                               or 'SCFPotential' in p
                               or 'FlattenedPower' in p
                               or 'RazorThinExponential' in p
                               or 'TwoPowerSpherical' in p): # no Rzderiv currently
                    trap_analytic= o.rap(analytic=True,type='adiabatic')
                else:
                    trap_analytic= o.rap(analytic=True)
                #print p, integrator, trap, trap_analytic, (trap-trap_analytic)**2.
                assert (trap-trap_analytic)**2. < 10.**ttol, \
                    "Analytically computed apocenter radius does not agree with numerical estimate for potential %s and integrator %s by %g" %(p,integrator,(trap-trap_analytic)**2.)
                assert (o.rap(ro=8.)/8.-trap_analytic)**2. < 10.**ttol, \
                    "Apocenter in physical coordinates does not agree with physical-scale times apocenter in normalized coordinates for potential %s and integrator %s" %(p,integrator)
                #Do this also for an orbit starting at pericenter
                if ii == 0: #axi, full
                    #First do axi
                    o= setup_orbit_pericenter(tp,axi=True)
                    o.integrate(times,tp,method=integrator)
                elif ii == 1: #track azimuth, full
                    #First do axi
                    o= setup_orbit_pericenter(tp,axi=False)
                    o.integrate(times,tp,method=integrator)
                elif ii == 2: #axi, planar
                    #First do axi
                    o= setup_orbit_pericenter(ptp,axi=True)
                    o.integrate(times,ptp,method=integrator)
                elif ii == 3: #track azimuth, full
                    #First do axi
                    o= setup_orbit_pericenter(ptp,axi=False)
                    o.integrate(times,ptp,method=integrator)
                #Eccentricity
                tecc= o.e()
                if ii < 2 and (p == 'BurkertPotential'
                               or 'SCFPotential' in p
                               or 'FlattenedPower' in p
                               or 'RazorThinExponential' in p
                               or 'TwoPowerSpherical' in p): # no Rzderiv currently
                    tecc_analytic= o.e(analytic=True,type='adiabatic')
                else:
                    tecc_analytic= o.e(analytic=True)
                #print p, integrator, tecc, tecc_analytic, (tecc-tecc_analytic)**2.
                assert (tecc-tecc_analytic)**2. < 10.**ttol, \
                    "Analytically computed eccentricity does not agree with numerical estimate for potential %s and integrator %s" %(p,integrator)
                #Pericenter radius
                trperi= o.rperi()
                if ii < 2 and (p == 'BurkertPotential'
                               or 'SCFPotential' in p
                               or 'FlattenedPower' in p
                               or 'RazorThinExponential' in p
                               or 'TwoPowerSpherical' in p): # no Rzderiv currently
                    trperi_analytic= o.rperi(analytic=True,type='adiabatic')
                else:
                    trperi_analytic= o.rperi(analytic=True)
                #print p, integrator, trperi, trperi_analytic, (trperi-trperi_analytic)**2.
                assert (trperi-trperi_analytic)**2. < 10.**ttol, \
                    "Analytically computed pericenter radius does not agree with numerical estimate for potential %s and integrator %s" %(p,integrator)
                assert (o.rperi(ro=8.)/8.-trperi_analytic)**2. < 10.**ttol, \
                    "Pericenter in physical coordinates does not agree with physical-scale times pericenter in normalized coordinates for potential %s and integrator %s" %(p,integrator)
                #Apocenter radius
                trap= o.rap()
                if ii < 2 and (p == 'BurkertPotential'
                               or 'SCFPotential' in p
                               or 'FlattenedPower' in p
                               or 'RazorThinExponential' in p
                               or 'TwoPowerSpherical' in p): # no Rzderiv currently
                    trap_analytic= o.rap(analytic=True,type='adiabatic')
                else:
                    trap_analytic= o.rap(analytic=True)
                #print p, integrator, trap, trap_analytic, (trap-trap_analytic)**2.
                assert (trap-trap_analytic)**2. < 10.**ttol, \
                    "Analytically computed apocenter radius does not agree with numerical estimate for potential %s and integrator %s by %g" %(p,integrator,(trap-trap_analytic))
                assert (o.rap(ro=8.)/8.-trap_analytic)**2. < 10.**ttol, \
                    "Apocenter in physical coordinates does not agree with physical-scale times apocenter in normalized coordinates for potential %s and integrator %s" %(p,integrator)
                #Do this also for an orbit starting at apocenter
                if ii == 0: #axi, full
                    #First do axi
                    o= setup_orbit_apocenter(tp,axi=True)
                    o.integrate(times,tp,method=integrator)
                elif ii == 1: #track azimuth, full
                    #First do axi
                    o= setup_orbit_apocenter(tp,axi=False)
                    o.integrate(times,tp,method=integrator)
                elif ii == 2: #axi, planar
                    #First do axi
                    o= setup_orbit_apocenter(ptp,axi=True)
                    o.integrate(times,ptp,method=integrator)
                elif ii == 3: #track azimuth, full
                    #First do axi
                    o= setup_orbit_apocenter(ptp,axi=False)
                    o.integrate(times,ptp,method=integrator)
                #Eccentricity
                tecc= o.e()
                if ii < 2 and (p == 'BurkertPotential'
                               or 'SCFPotential' in p
                               or 'FlattenedPower' in p
                               or 'RazorThinExponential' in p
                               or 'TwoPowerSpherical' in p): # no Rzderiv currently
                    tecc_analytic= o.e(analytic=True,type='adiabatic')
                else:
                    tecc_analytic= o.e(analytic=True)
                #print p, integrator, tecc, tecc_analytic, (tecc-tecc_analytic)**2.
                assert (tecc-tecc_analytic)**2. < 10.**ttol, \
                    "Analytically computed eccentricity does not agree with numerical estimate by %g for potential %s and integrator %s" %((tecc-tecc_analytic)**2.,p,integrator)
                #Pericenter radius
                trperi= o.rperi()
                if ii < 2 and (p == 'BurkertPotential'
                               or 'SCFPotential' in p
                               or 'FlattenedPower' in p
                               or 'RazorThinExponential' in p
                               or 'TwoPowerSpherical' in p): # no Rzderiv currently
                    trperi_analytic= o.rperi(analytic=True,type='adiabatic')
                else:
                    trperi_analytic= o.rperi(analytic=True)
                #print p, integrator, trperi, trperi_analytic, (trperi-trperi_analytic)**2.
                assert (trperi-trperi_analytic)**2. < 10.**ttol, \
                    "Analytically computed pericenter radius does not agree with numerical estimate for potential %s and integrator %s" %(p,integrator)
                assert (o.rperi(ro=8.)/8.-trperi_analytic)**2. < 10.**ttol, \
                    "Pericenter in physical coordinates does not agree with physical-scale times pericenter in normalized coordinates for potential %s and integrator %s" %(p,integrator)
                #Apocenter radius
                trap= o.rap()
                if ii < 2 and (p == 'BurkertPotential'
                               or 'SCFPotential' in p
                               or 'FlattenedPower' in p
                               or 'RazorThinExponential' in p
                               or 'TwoPowerSpherical' in p): # no Rzderiv currently
                    trap_analytic= o.rap(analytic=True,type='adiabatic')
                else:
                    trap_analytic= o.rap(analytic=True)
                #print p, integrator, trap, trap_analytic, (trap-trap_analytic)**2.
                assert (trap-trap_analytic)**2. < 10.**ttol, \
                    "Analytically computed apocenter radius does not agree with numerical estimate for potential %s and integrator %s" %(p,integrator)
                assert (o.rap(ro=8.)/8.-trap_analytic)**2. < 10.**ttol, \
                    "Apocenter in physical coordinates does not agree with physical-scale times apocenter in normalized coordinates for potential %s and integrator %s" %(p,integrator)

            if _QUICKTEST and (not 'NFW' in p or tp.isNonAxi): break
    #raise AssertionError
    return None
    
# Check that zmax calculated analytically agrees with numerical calculation
def test_analytic_zmax():
    #Basic parameters for the test
    times= numpy.linspace(0.,20.,251) #~10 Gyr at the Solar circle
    integrators= ['dopr54_c', #first, because we do it for all potentials
                  'odeint', #direct python solver
                  'leapfrog','leapfrog_c',
                  'rk4_c','rk6_c',
                  'symplec4_c','symplec6_c']
    #Grab all of the potentials
    pots= [p for p in dir(potential) 
           if ('Potential' in p and not 'plot' in p and not 'RZTo' in p 
               and not 'FullTo' in p and not 'toPlanar' in p
               and not 'evaluate' in p and not 'Wrapper' in p)]
    pots.append('testMWPotential')
    rmpots= ['Potential','MWPotential','MWPotential2014',
             'MovingObjectPotential',
             'interpRZPotential', 'linearPotential', 'planarAxiPotential',
             'planarPotential', 'verticalPotential','PotentialError',
             'SnapshotRZPotential','InterpSnapshotRZPotential']
    if False: #_TRAVIS: #travis CI
        rmpots.append('DoubleExponentialDiskPotential')
        rmpots.append('RazorThinExponentialDiskPotential')
    for p in rmpots:
        pots.remove(p)
    #tolerances in log10
    tol= {}
    tol['default']= -9.
    tol['IsochronePotential']= -4. #these are more difficult
    tol['DoubleExponentialDiskPotential']= -6. #these are more difficult
    tol['RazorThinExponentialDiskPotential']= -4. #these are more difficult
    tol['KuzminKutuzovStaeckelPotential']= -4. #these are more difficult
    tol['PlummerPotential']= -4. #these are more difficult
    tol['PseudoIsothermalPotential']= -4. #these are more difficult
    tol['HernquistPotential']= -8. #these are more difficult
    tol['TriaxialHernquistPotential']= -8. #these are more difficult
    tol['JaffePotential']= -8. #these are more difficult
    tol['TriaxialJaffePotential']= -8. #these are more difficult
    tol['TriaxialNFWPotential']= -8. #these are more difficult
    tol['MiyamotoNagaiPotential']= -7. #these are more difficult
    tol['MN3ExponentialDiskPotential']= -6. #these are more difficult
    tol['LogarithmicHaloPotential']= -7. #these are more difficult
    tol['KeplerPotential']= -7. #these are more difficult
    tol['PowerSphericalPotentialwCutoff']= -8. #these are more difficult
    tol['FlattenedPowerPotential']= -8. #these are more difficult
    tol['testMWPotential']= -6. #these are more difficult
    tol['KuzminDiskPotential']=-4 #these are more difficult
    tol['SCFPotential']= -8. #these are more difficult
    tol['DiskSCFPotential']= -6. #these are more difficult
    for p in pots:
        #Setup instance of potential
        if p in list(tol.keys()): ttol= tol[p]
        else: ttol= tol['default']
        if p == 'MWPotential':
            tp= potential.MWPotential
        else:
            try:
                tclass= getattr(potential,p)
            except AttributeError:
                tclass= getattr(sys.modules[__name__],p)
            tp= tclass()
            if hasattr(tp,'isNonAxi') and tp.isNonAxi:
                continue # skip, bc eccentricity of circ. =/= 0
            if not hasattr(tp,'normalize'): continue #skip these
            tp.normalize(1.)
        for integrator in integrators:
            for ii in range(2):
                if ii == 0: #axi, full
                    #First do axi
                    o= setup_orbit_analytic_zmax(tp,axi=True)
                elif ii == 1: #track azimuth, full
                    #First do axi
                    o= setup_orbit_analytic_zmax(tp,axi=False)
                if isinstance(tp,testMWPotential):
                    o.integrate(times,tp._potlist,method=integrator)
                else:
                    o.integrate(times,tp,method=integrator)
                tzmax= o.zmax()
                if ii < 2 and (p == 'BurkertPotential'
                               or 'SCFPotential' in p
                               or 'FlattenedPower' in p
                               or 'RazorThinExponential' in p
                               or 'TwoPowerSpherical' in p): # no Rzderiv currently
                    tzmax_analytic= o.zmax(analytic=True,type='adiabatic')
                else:
                    tzmax_analytic= o.zmax(analytic=True)
                #print(p, integrator, tzmax, tzmax_analytic, (tzmax-tzmax_analytic)**2.)
                assert (tzmax-tzmax_analytic)**2. < 10.**ttol, \
                    "Analytically computed zmax does not agree by %g with numerical estimate for potential %s and integrator %s" %(numpy.fabs(tzmax-tzmax_analytic),p,integrator)
                assert (o.zmax(ro=8.)/8.-tzmax_analytic)**2. < 10.**ttol, \
                    "Zmax in physical coordinates does not agree with physical-scale times zmax in normalized coordinates for potential %s and integrator %s" %(p,integrator)
            if _QUICKTEST and (not 'NFW' in p or tp.isNonAxi): break
    #raise AssertionError
    return None

# Test the error for when explicit stepsize does not divide the output stepsize
def test_check_integrate_dt():
    from galpy.orbit import Orbit
    from galpy.potential import LogarithmicHaloPotential
    lp= LogarithmicHaloPotential(normalize=1.,q=0.9)
    o= Orbit([1.,0.1,1.2,0.3,0.2,2.])
    times= numpy.linspace(0.,7.,251)
    # This shouldn't work
    try:
        o.integrate(times,lp,dt=(times[1]-times[0])/4.*1.1)
    except ValueError: pass
    else: raise AssertionError('dt that is not an integer divisor of the output step size does not raise a ValueError')
    # This should
    try:
        o.integrate(times,lp,dt=(times[1]-times[0])/4.)
    except ValueError:
        raise AssertionError('dt that is an integer divisor of the output step size raises a ValueError')
    return None    

# Test that fixing the stepsize works, issue #207
def test_fixedstepsize():
    from galpy.potential import LogarithmicHaloPotential
    import time
    # Integrators for which it should work
    integrators= ['leapfrog_c','rk4_c','rk6_c','symplec4_c','symplec6_c']
    # Somewhat long time
    times= numpy.linspace(0.,100.,30001)
    # Test the following multiples
    mults= [10.]
    # Just do this for LogarithmicHaloPotential
    pot= LogarithmicHaloPotential(normalize=1.)
    planarpot= pot.toPlanar()
    types= ['full','rz','planar','r']
    # Loop through integrators and different types of orbits
    for integrator in integrators:
        for type in types:
            if type == 'full':
                o= setup_orbit_energy(pot,axi=False)
            elif type == 'rz':
                o= setup_orbit_energy(pot,axi=True)
            elif type == 'planar':
                o= setup_orbit_energy(planarpot,axi=False)
            elif type == 'r':
                o= setup_orbit_energy(planarpot,axi=True)
            runtimes= numpy.empty(len(mults))
            for ii,mult in enumerate(mults):
                start= time.time()
                o.integrate(times,pot,dt=(times[1]-times[0])/mult)
                runtimes[ii]= time.time()-start
            for ii,mult in enumerate(mults):
                if ii == 0: continue
                assert numpy.fabs(runtimes[ii]/runtimes[0]/mults[ii]*mults[0]-1.) < 0.4, 'Runtime of integration with fixed stepsize for integrator %s, type or orbit %s, stepsize reduction %i is not %i times less (residual is %g, times %g and %g)' % (integrator,type,mults[ii],mults[ii],
numpy.fabs(runtimes[ii]/runtimes[0]/mults[ii]*mults[0]-1.),mults[ii]/mults[0],runtimes[ii]/runtimes[0])
    return None

# Check that adding a linear orbit to a planar orbit gives a FullOrbit
def test_add_linear_planar_orbit():
    from galpy.orbit_src import FullOrbit, RZOrbit
    kg= potential.KGPotential()
    ol= setup_orbit_energy(kg)
    #w/ azimuth
    plp= potential.NFWPotential().toPlanar()
    op= setup_orbit_energy(plp)
    of= ol+op
    assert isinstance(of._orb,FullOrbit.FullOrbit), \
        "Sum of linearOrbit and planarOrbit does not give a FullOrbit"
    of= op+ol
    assert isinstance(of._orb,FullOrbit.FullOrbit), \
        "Sum of linearOrbit and planarOrbit does not give a FullOrbit"
    #w/o azimuth
    op= setup_orbit_energy(plp,axi=True)
    of= ol+op
    assert isinstance(of._orb,RZOrbit.RZOrbit), \
        "Sum of linearOrbit and planarROrbit does not give a FullOrbit"
    of= op+ol
    assert isinstance(of._orb,RZOrbit.RZOrbit), \
        "Sum of linearOrbit and planarROrbit does not give a FullOrbit"
    # op + op shouldn't work
    try:
        of= op+op
    except AttributeError:
        pass
    else:
        raise AssertionError('Adding a planarOrbit to a planarOrbit did not raise AttributeError')
    #w/ physical scale and coordinate-transformation parameters
    ro,vo,zo,solarmotion= 10.,300.,0.01,'dehnen'
    op= setup_orbit_flip(plp,ro,vo,zo,solarmotion,axi=True)
    of= op+ol
    assert isinstance(of._orb,RZOrbit.RZOrbit), \
        "Sum of linearOrbit and planarROrbit does not give a FullOrbit"
    assert numpy.fabs(op._orb._ro-of._orb._ro) < 10.**-15., 'Sum of orbits does not properly propagate physical scales and coordinate-transformation parameters'
    assert numpy.fabs(op._orb._vo-of._orb._vo) < 10.**-15., 'Sum of orbits does not properly propagate physical scales and coordinate-transformation parameters'
    assert numpy.fabs(op._orb._zo-of._orb._zo) < 10.**-15., 'Sum of orbits does not properly propagate physical scales and coordinate-transformation parameters'
    assert numpy.all(numpy.fabs(op._orb._solarmotion-of._orb._solarmotion) < 10.**-15.), 'Sum of orbits does not properly propagate physical scales and coordinate-transformation parameters'
    assert op._orb._roSet == of._orb._roSet, 'Sum of orbits does not properly propagate physical scales and coordinate-transformation parameters'
    assert op._orb._voSet == of._orb._voSet, 'Sum of orbits does not properly propagate physical scales and coordinate-transformation parameters'
    return None

# Check that pickling orbits works
def test_pickle():
    import pickle
    from galpy.orbit import Orbit
    o= Orbit([1.,0.1,1.1,0.1,0.2,2.])
    po= pickle.dumps(o)
    upo= pickle.loads(po)
    assert o.R() == upo.R(), "Pickled/unpickled orbit does not agree with original orbut for R"
    assert o.vR() == upo.vR(), "Pickled/unpickled orbit does not agree with original orbut for vR"
    assert o.vT() == upo.vT(), "Pickled/unpickled orbit does not agree with original orbut for vT"
    assert o.z() == upo.z(), "Pickled/unpickled orbit does not agree with original orbut for z"
    assert o.vz() == upo.vz(), "Pickled/unpickled orbit does not agree with original orbut for vz"
    assert o.phi() == upo.phi(), "Pickled/unpickled orbit does not agree with original orbut for phi"
    assert (True^o._orb._roSet)*(True^upo._orb._roSet), "Pickled/unpickled orbit does not agree with original orbut for roSet"
    assert (True^o._orb._voSet)*(True^upo._orb._voSet), "Pickled/unpickled orbit does not agree with original orbut for voSet"
    # w/ physical scales etc.
    o= Orbit([1.,0.1,1.1,0.1,0.2,2.],ro=10.,vo=300.)
    po= pickle.dumps(o)
    upo= pickle.loads(po)
    assert o.R() == upo.R(), "Pickled/unpickled orbit does not agree with original orbut for R"
    assert o.vR() == upo.vR(), "Pickled/unpickled orbit does not agree with original orbut for vR"
    assert o.vT() == upo.vT(), "Pickled/unpickled orbit does not agree with original orbut for vT"
    assert o.z() == upo.z(), "Pickled/unpickled orbit does not agree with original orbut for z"
    assert o.vz() == upo.vz(), "Pickled/unpickled orbit does not agree with original orbut for vz"
    assert o.phi() == upo.phi(), "Pickled/unpickled orbit does not agree with original orbut for phi"
    assert o._orb._ro == upo._orb._ro, "Pickled/unpickled orbit does not agree with original orbut for ro"
    assert o._orb._vo == upo._orb._vo, "Pickled/unpickled orbit does not agree with original orbut for vo"
    assert o._orb._zo == upo._orb._zo, "Pickled/unpickled orbit does not agree with original orbut for zo"
    assert numpy.all(o._orb._solarmotion == upo._orb._solarmotion), "Pickled/unpickled orbit does not agree with original orbut for solarmotion"
    assert (o._orb._roSet)*(upo._orb._roSet), "Pickled/unpickled orbit does not agree with original orbut for roSet"
    assert (o._orb._voSet)*(upo._orb._voSet), "Pickled/unpickled orbit does not agree with original orbut for voSet"
    return None

# Basic checks of the angular momentum function
def test_angularmomentum():
    from galpy.orbit import Orbit
    # Shouldn't work for a 1D orbit
    o= Orbit([1.,0.1])
    try:
        o.L()
    except AttributeError:
        pass
    else:
        raise AssertionError('Orbit.L() for linearOrbit did not raise AttributeError')
    # Also shouldn't work for an RZOrbit
    o= Orbit([1.,0.1,1.1,0.1,0.2])
    try:
        o.L()
    except AttributeError:
        pass
    else:
        raise AssertionError('Orbit.L() for RZOrbit did not raise AttributeError')
    # For a planarROrbit, should return Lz
    o= Orbit([1.,0.1,1.1])
    assert len(o.L()) == 1, "planarOrbit's angular momentum isn't 1D"
    assert o.L() == 1.1, "planarOrbit's angular momentum isn't correct"
    # If Omega is given, then it should be subtracted
    times= numpy.linspace(0.,2.,51)
    from galpy.potential import MWPotential
    o.integrate(times,MWPotential)
    assert numpy.fabs(o.L(t=1.,Omega=1.)-0.1) < 10.**-16., 'o.L() w/ Omega does not work'
    # For a FullOrbit, angular momentum should be 3D
    o= Orbit([1.,0.1,1.1,0.1,0.,numpy.pi/2.])
    assert o.L().shape[1] == 3, "FullOrbit's angular momentum is not 3D"
    assert numpy.fabs(o.L()[0,2]-1.1) < 10.**-16., "FullOrbit's Lz is not correct"
    assert numpy.fabs(o.L()[0,0]+0.01) < 10.**-16., "FullOrbit's Lx is not correct"
    assert numpy.fabs(o.L()[0,1]+0.11) < 10.**-16., "FullOrbit's Ly is not correct"
    return None

# Check that ER + Ez = E and that ER and EZ are separately conserved for orbits that stay close to the plane for the MWPotential
def test_ER_EZ():
    from galpy.potential import MWPotential
    ona= setup_orbit_analytic_EREz(MWPotential,axi=False)
    oa= setup_orbit_analytic_EREz(MWPotential,axi=True)
    os= [ona,oa]
    for o in os:
        times= numpy.linspace(0.,7.,251) #~10 Gyr at the Solar circle
        o.integrate(times,MWPotential)
        ERs= o.ER(times)
        Ezs= o.Ez(times)
        ERdiff= numpy.fabs(numpy.std(ERs-numpy.mean(ERs))/numpy.mean(ERs))
        assert ERdiff < 10.**-4., \
            'ER conservation for orbits close to the plane in MWPotential fails at %g%%' % (100.*ERdiff)
        Ezdiff= numpy.fabs(numpy.std(Ezs-numpy.mean(Ezs))/numpy.mean(Ezs))
        assert Ezdiff < 10.**-1.7, \
            'Ez conservation for orbits close to the plane in MWPotential fails at %g%%' % (100.*Ezdiff)
        #Some basic checking
        assert numpy.fabs(o.ER()-o.ER(pot=MWPotential)) < 10.**-16., \
            'o.ER() not equal to o.ER(pot=)'
        assert numpy.fabs(o.Ez()-o.Ez(pot=MWPotential)) < 10.**-16., \
            'o.ER() not equal to o.Ez(pot=)'
        assert numpy.fabs(o.ER(pot=None)-o.ER(pot=MWPotential)) < 10.**-16., \
            'o.ER() not equal to o.ER(pot=)'
        assert numpy.fabs(o.Ez(pot=None)-o.Ez(pot=MWPotential)) < 10.**-16., \
            'o.ER() not equal to o.Ez(pot=)'
    o= setup_orbit_analytic_EREz(MWPotential,axi=False)
    try:
        o.Ez()
    except AttributeError:
        pass
    else:
        raise AssertionError('o.Ez() w/o potential before the orbit was integrated did not raise AttributeError')
    try:
        o.ER()
    except AttributeError:
        pass
    else:
        raise AssertionError('o.ER() w/o potential before the orbit was integrated did not raise AttributeError')
    o= setup_orbit_analytic_EREz(MWPotential,axi=True)
    try:
        o.Ez()
    except AttributeError:
        pass
    else:
        raise AssertionError('o.Ez() w/o potential before the orbit was integrated did not raise AttributeError')
    try:
        o.ER()
    except AttributeError:
        pass
    else:
        raise AssertionError('o.ER() w/o potential before the orbit was integrated did not raise AttributeError')
    return None

# Check that the different setups work
def test_orbit_setup_linear():
    from galpy.orbit import Orbit
    # linearOrbit
    o= Orbit([1.,0.1])
    assert o.dim() == 1, 'linearOrbit does not have dim == 1'
    assert numpy.fabs(o.x()-1.) < 10.**-16., 'linearOrbit x setup does not agree with o.x()'
    assert numpy.fabs(o.vx()-0.1) < 10.**-16., 'linearOrbit vx setup does not agree with o.vx()'
    try:
        o.setphi(3.)
    except AttributeError:
        pass
    else:
        raise AssertionError('setphi applied to linearOrbit did not raise AttributeError')
    return None

def test_orbit_setup_planar():
    from galpy.orbit import Orbit
    from galpy.orbit_src.planarOrbit import planarROrbit
    o= Orbit([1.,0.1,1.1])
    assert o.dim() == 2, 'planarROrbit does not have dim == 2'
    assert numpy.fabs(o.R()-1.) < 10.**-16., 'planarOrbit R setup does not agree with o.R()'
    assert numpy.fabs(o.vR()-0.1) < 10.**-16., 'planarOrbit vR setup does not agree with o.vR()'
    assert numpy.fabs(o.vT()-1.1) < 10.**-16., 'planarOrbit vT setup does not agree with o.vT()'
    o.setphi(3.)
    assert numpy.fabs(o.phi()-3.) < 10.**-16., 'Orbit setphi does not agree with o.phi()'
    assert not isinstance(o._orb,planarROrbit), 'After applying setphi, planarROrbit did not become planarOrbit'
    o= Orbit([1.,0.1,1.1,2.])
    assert o.dim() == 2, 'planarOrbit does not have dim == 2'
    assert numpy.fabs(o.R()-1.) < 10.**-16., 'planarOrbit R setup does not agree with o.R()'
    assert numpy.fabs(o.vR()-0.1) < 10.**-16., 'planarOrbit vR setup does not agree with o.vR()'
    assert numpy.fabs(o.vT()-1.1) < 10.**-16., 'planarOrbit vT setup does not agree with o.vT()'
    assert numpy.fabs(o.phi()-2.) < 10.**-16., 'planarOrbit phi setup does not agree with o.phi()'
    o.setphi(3.)
    assert numpy.fabs(o.phi()-3.) < 10.**-16., 'Orbit setphi does not agree with o.phi()'
    #lb, plane w/ default
    o= Orbit([120.,2.,0.5,30.],lb=True,zo=0.,solarmotion=[-10.,10.,0.])
    obs= [8.,0.]
    assert numpy.fabs(o.ll(obs=obs)-120.) < 10.**-10., 'Orbit ll setup does not agree with o.ll()'
    assert numpy.fabs(o.bb(obs=obs)-0.) < 10.**-10., 'Orbit bb setup does not agree with o.bb()'
    assert numpy.fabs(o.dist(obs=obs)-2.) < 10.**-10., 'Orbit dist setup does not agree with o.dist()'
    obs= [8.,0.,-10.,230.]
    assert numpy.fabs(o.pmll(obs=obs)-0.5) < 10.**-10., 'Orbit pmll setup does not agree with o.pmbb()'
    assert numpy.fabs(o.pmbb(obs=obs)-0.) < 10.**-5.5, 'Orbit pmbb setup does not agree with o.pmbb()'
    assert numpy.fabs(o.vlos(obs=obs)-30.) < 10.**-10., 'Orbit vlos setup does not agree with o.vlos()'
    #also check that the ro,vo,solarmotion values are stored and used properly (issue #158 solution)
    o= Orbit([120.,2.,0.5,30.],lb=True,zo=0.,solarmotion=[-10.,10.,0.],
             ro=7.5)
    assert numpy.fabs(o.ll()-120.) < 10.**-10., 'Orbit ll setup does not agree with o.ll()'
    assert numpy.fabs(o.bb()-0.) < 10.**-10., 'Orbit bb setup does not agree with o.bb()'
    assert numpy.fabs(o.dist()-2.) < 10.**-10., 'Orbit dist setup does not agree with o.dist()'
    obs= [8.5,0.,-10.,245.]
    assert numpy.fabs(o.pmll()-0.5) < 10.**-10., 'Orbit pmll setup does not agree with o.pmbb()'
    assert numpy.fabs(o.pmbb()-0.) < 10.**-5.5, 'Orbit pmbb setup does not agree with o.pmbb()'
    assert numpy.fabs(o.vlos()-30.) < 10.**-10., 'Orbit vlos setup does not agree with o.vlos()'
    #lb in plane and obs=Orbit
    o= Orbit([120.,2.,0.5,30.],lb=True,zo=0.,solarmotion=[-10.1,4.,0.])
    obs= Orbit([1.,-10.1/220.,224./220,0.],solarmotion='hogg')
    assert numpy.fabs(o.ll(obs=obs)-120.) < 10.**-10., 'Orbit ll setup does not agree with o.ll()'
    assert numpy.fabs(o.bb(obs=obs)-0.) < 10.**-10., 'Orbit bb setup does not agree with o.bb()'
    assert numpy.fabs(o.dist(obs=obs)-2.) < 10.**-10., 'Orbit dist setup does not agree with o.dist()'
    assert numpy.fabs(o.pmll(obs=obs)-0.5) < 10.**-10., 'Orbit pmll setup does not agree with o.pmll()'
    assert numpy.fabs(o.pmbb(obs=obs)-0.) < 10.**-5.5, 'Orbit pmbb setup does not agree with o.pmbb()'
    assert numpy.fabs(o.vlos(obs=obs)-30.) < 10.**-10., 'Orbit vlos setup does not agree with o.vlos()'
    #lb in plane and obs=Orbit in the plane
    o= Orbit([120.,2.,0.5,30.],lb=True,zo=0.,solarmotion=[-10.1,4.,0.])
    obs= Orbit([1.,-10.1/220.,224./220,0.,0.,0.],solarmotion='hogg')
    assert numpy.fabs(o.ll(obs=obs)-120.) < 10.**-10., 'Orbit ll setup does not agree with o.ll()'
    assert numpy.fabs(o.bb(obs=obs)-0.) < 10.**-10., 'Orbit bb setup does not agree with o.bb()'
    assert numpy.fabs(o.dist(obs=obs)-2.) < 10.**-10., 'Orbit dist setup does not agree with o.dist()'
    assert numpy.fabs(o.pmll(obs=obs)-0.5) < 10.**-10., 'Orbit pmll setup does not agree with o.pmll()'
    assert numpy.fabs(o.pmbb(obs=obs)-0.) < 10.**-5.5, 'Orbit pmbb setup does not agree with o.pmbb()'
    assert numpy.fabs(o.vlos(obs=obs)-30.) < 10.**-10., 'Orbit vlos setup does not agree with o.vlos()'
    return None

def test_orbit_setup():
    from galpy.orbit import Orbit
    from galpy.orbit_src.FullOrbit import FullOrbit
    o= Orbit([1.,0.1,1.1,0.2,0.3])
    assert o.dim() == 3, 'RZOrbitOrbit does not have dim == 3'
    assert numpy.fabs(o.R()-1.) < 10.**-16., 'Orbit R setup does not agree with o.R()'
    assert numpy.fabs(o.vR()-0.1) < 10.**-16., 'Orbit vR setup does not agree with o.vR()'
    assert numpy.fabs(o.vT()-1.1) < 10.**-16., 'Orbit vT setup does not agree with o.vT()'
    assert numpy.fabs(o.vphi()-1.1) < 10.**-16., 'Orbit vT setup does not agree with o.vphi()'
    assert numpy.fabs(o.z()-0.2) < 10.**-16., 'Orbit z setup does not agree with o.z()'
    assert numpy.fabs(o.vz()-0.3) < 10.**-16., 'Orbit vz setup does not agree with o.vz()'
    o.setphi(3.)
    assert numpy.fabs(o.phi()-3.) < 10.**-16., 'Orbit setphi does not agree with o.phi()'
    assert isinstance(o._orb,FullOrbit), 'After applying setphi, RZOrbit did not become FullOrbit'
    o= Orbit([1.,0.1,1.1,0.2,0.3,2.])
    assert o.dim() == 3, 'FullOrbit does not have dim == 3'
    assert numpy.fabs(o.R()-1.) < 10.**-16., 'Orbit R setup does not agree with o.R()'
    assert numpy.fabs(o.vR()-0.1) < 10.**-16., 'Orbit vR setup does not agree with o.vR()'
    assert numpy.fabs(o.vT()-1.1) < 10.**-16., 'Orbit vT setup does not agree with o.vT()'
    assert numpy.fabs(o.z()-0.2) < 10.**-16., 'Orbit z setup does not agree with o.z()'
    assert numpy.fabs(o.vz()-0.3) < 10.**-16., 'Orbit vz setup does not agree with o.vz()'
    assert numpy.fabs(o.phi()-2.) < 10.**-16., 'Orbit phi setup does not agree with o.phi()'
    o.setphi(3.)
    assert numpy.fabs(o.phi()-3.) < 10.**-16., 'Orbit setphi does not agree with o.phi()'
    #Radec w/ default
    o= Orbit([120.,60.,2.,0.5,0.4,30.],radec=True)
    assert numpy.fabs(o.ra()-120.) < 10.**-13., 'Orbit ra setup does not agree with o.ra()'
    assert numpy.fabs(o.dec()-60.) < 10.**-13., 'Orbit dec setup does not agree with o.dec()'
    assert numpy.fabs(o.dist()-2.) < 10.**-13., 'Orbit dist setup does not agree with o.dist()'
    assert numpy.fabs(o.pmra()-0.5) < 10.**-13., 'Orbit pmra setup does not agree with o.pmra()'
    assert numpy.fabs(o.pmdec()-0.4) < 10.**-13., 'Orbit pmdec setup does not agree with o.pmdec()'
    assert numpy.fabs(o.vlos()-30.) < 10.**-13., 'Orbit vlos setup does not agree with o.vlos()'
    #Radec w/ hogg
    o= Orbit([120.,60.,2.,0.5,0.4,30.],radec=True,solarmotion='hogg')
    assert numpy.fabs(o.ra()-120.) < 10.**-13., 'Orbit ra setup does not agree with o.ra()'
    assert numpy.fabs(o.dec()-60.) < 10.**-13., 'Orbit dec setup does not agree with o.dec()'
    assert numpy.fabs(o.dist()-2.) < 10.**-13., 'Orbit dist setup does not agree with o.dist()'
    assert numpy.fabs(o.pmra()-0.5) < 10.**-13., 'Orbit pmra setup does not agree with o.pmra()'
    assert numpy.fabs(o.pmdec()-0.4) < 10.**-13., 'Orbit pmdec setup does not agree with o.pmdec()'
    assert numpy.fabs(o.vlos()-30.) < 10.**-13., 'Orbit vlos setup does not agree with o.vlos()'
    #Radec w/ dehnen and diff ro,vo
    o= Orbit([120.,60.,2.,0.5,0.4,30.],radec=True,solarmotion='dehnen',vo=240.,
             ro=7.5,zo=0.01)
    obs= [7.5,0.,0.01,-10.,245.25,7.17]
    assert numpy.fabs(o.ra(obs=obs,ro=7.5)-120.) < 10.**-13., 'Orbit ra setup does not agree with o.ra()'
    assert numpy.fabs(o.dec(obs=obs,ro=7.5)-60.) < 10.**-13., 'Orbit dec setup does not agree with o.dec()'
    assert numpy.fabs(o.dist(obs=obs,ro=7.5)-2.) < 10.**-13., 'Orbit dist setup does not agree with o.dist()'
    assert numpy.fabs(o.pmra(obs=obs,ro=7.5,vo=240.)-0.5) < 10.**-13., 'Orbit pmra setup does not agree with o.pmra()'
    assert numpy.fabs(o.pmdec(obs=obs,ro=7.5,vo=240.)-0.4) < 10.**-13., 'Orbit pmdec setup does not agree with o.pmdec()'
    assert numpy.fabs(o.vlos(obs=obs,ro=7.5,vo=240.)-30.) < 10.**-13., 'Orbit vlos setup does not agree with o.vlos()'
    #also check that the ro,vo,solarmotion values are stored and used properly (issue #158 solution)
    assert numpy.fabs(o.ra()-120.) < 10.**-13., 'Orbit ra setup does not agree with o.ra()'
    assert numpy.fabs(o.dec()-60.) < 10.**-13., 'Orbit dec setup does not agree with o.dec()'
    assert numpy.fabs(o.dist()-2.) < 10.**-13., 'Orbit dist setup does not agree with o.dist()'
    assert numpy.fabs(o.pmra()-0.5) < 10.**-13., 'Orbit pmra setup does not agree with o.pmra()'
    assert numpy.fabs(o.pmdec()-0.4) < 10.**-13., 'Orbit pmdec setup does not agree with o.pmdec()'
    assert numpy.fabs(o.vlos()-30.) < 10.**-13., 'Orbit vlos setup does not agree with o.vlos()'
    #Radec w/ schoenrich and diff ro,vo
    o= Orbit([120.,60.,2.,0.5,0.4,30.],radec=True,solarmotion='schoenrich',
             vo=240.,ro=7.5,zo=0.035)
    obs= [7.5,0.,0.035,-11.1,252.24,7.25]
    assert numpy.fabs(o.ra(obs=obs,ro=7.5)-120.) < 10.**-13., 'Orbit ra setup does not agree with o.ra()'
    assert numpy.fabs(o.dec(obs=obs,ro=7.5)-60.) < 10.**-13., 'Orbit dec setup does not agree with o.dec()'
    assert numpy.fabs(o.dist(obs=obs,ro=7.5)-2.) < 10.**-13., 'Orbit dist setup does not agree with o.dist()'
    assert numpy.fabs(o.pmra(obs=obs,ro=7.5,vo=240.)-0.5) < 10.**-13., 'Orbit pmra setup does not agree with o.pmra()'
    assert numpy.fabs(o.pmdec(obs=obs,ro=7.5,vo=240.)-0.4) < 10.**-13., 'Orbit pmdec setup does not agree with o.pmdec()'
    assert numpy.fabs(o.vlos(obs=obs,ro=7.5,vo=240.)-30.) < 10.**-13., 'Orbit vlos setup does not agree with o.vlos()'
    #Radec w/ custom solarmotion and diff ro,vo
    o= Orbit([120.,60.,2.,0.5,0.4,30.],radec=True,solarmotion=[10.,20.,15.],
             vo=240.,ro=7.5,zo=0.035)
    obs= [7.5,0.,0.035,10.,260.,15.]
    assert numpy.fabs(o.ra(obs=obs,ro=7.5)-120.) < 10.**-13., 'Orbit ra setup does not agree with o.ra()'
    assert numpy.fabs(o.dec(obs=obs,ro=7.5)-60.) < 10.**-13., 'Orbit dec setup does not agree with o.dec()'
    assert numpy.fabs(o.dist(obs=obs,ro=7.5)-2.) < 10.**-13., 'Orbit dist setup does not agree with o.dist()'
    assert numpy.fabs(o.pmra(obs=obs,ro=7.5,vo=240.)-0.5) < 10.**-13., 'Orbit pmra setup does not agree with o.pmra()'
    assert numpy.fabs(o.pmdec(obs=obs,ro=7.5,vo=240.)-0.4) < 10.**-13., 'Orbit pmdec setup does not agree with o.pmdec()'
    assert numpy.fabs(o.vlos(obs=obs,ro=7.5,vo=240.)-30.) < 10.**-13., 'Orbit vlos setup does not agree with o.vlos()'
    #lb w/ default
    o= Orbit([120.,60.,2.,0.5,0.4,30.],lb=True)
    assert numpy.fabs(o.ll()-120.) < 10.**-10., 'Orbit ll setup does not agree with o.ll()'
    assert numpy.fabs(o.bb()-60.) < 10.**-10., 'Orbit bb setup does not agree with o.bb()'
    assert numpy.fabs(o.dist()-2.) < 10.**-10., 'Orbit dist setup does not agree with o.dist()'
    assert numpy.fabs(o.pmll()-0.5) < 10.**-10., 'Orbit pmll setup does not agree with o.pmbb()'
    assert numpy.fabs(o.vll()-4.74047) < 10.**-10., 'Orbit pmll setup does not agree with o.vll()'
    assert numpy.fabs(o.pmbb()-0.4) < 10.**-10., 'Orbit pmbb setup does not agree with o.pmbb()'
    assert numpy.fabs(o.vbb()-0.8*4.74047) < 10.**-10., 'Orbit pmbb setup does not agree with o.vbb()'
    assert numpy.fabs(o.vlos()-30.) < 10.**-10., 'Orbit vlos setup does not agree with o.vlos()'
    #lb w/ default at the Sun
    o= Orbit([120.,60.,0.,10.,20.,30.],uvw=True,lb=True,zo=0.)
    assert numpy.fabs(o.dist()-0.) < 10.**-2., 'Orbit dist setup does not agree with o.dist()' #because of tweak in the code to deal with at the Sun
    assert (o.U()**2.+o.V()**2.+o.W()**2.-10.**2.-20.**2.-30.**2.) < 10.**-10., 'Velocity wrt the Sun when looking at Orbit at the Sun does not agree'
    assert (o.vlos()**2.-10.**2.-20.**2.-30.**2.) < 10.**-10., 'Velocity wrt the Sun when looking at Orbit at the Sun does not agree'
    #lb w/ default and UVW
    o= Orbit([120.,60.,2.,-10.,20.,-25.],lb=True,uvw=True)
    assert numpy.fabs(o.ll()-120.) < 10.**-10., 'Orbit ll setup does not agree with o.ll()'
    assert numpy.fabs(o.bb()-60.) < 10.**-10., 'Orbit bb setup does not agree with o.bb()'
    assert numpy.fabs(o.dist()-2.) < 10.**-10., 'Orbit dist setup does not agree with o.dist()'
    assert numpy.fabs(o.U()+10.) < 10.**-10., 'Orbit U setup does not agree with o.U()'
    assert numpy.fabs(o.V()-20.) < 10.**-10., 'Orbit V setup does not agree with o.V()'
    assert numpy.fabs(o.W()+25.) < 10.**-10., 'Orbit W setup does not agree with o.W()'
    #lb w/ default and UVW, test wrt helioXYZ
    o= Orbit([180.,0.,2.,-10.,20.,-25.],lb=True,uvw=True)
    assert numpy.fabs(o.helioX()+2.) < 10.**-10., 'Orbit helioX setup does not agree with o.helioX()'
    assert numpy.fabs(o.helioY()-0.) < 10.**-10., 'Orbit helioY setup does not agree with o.helioY()'
    assert numpy.fabs(o.helioZ()-0.) < 10.**-10., 'Orbit helioZ setup does not agree with o.helioZ()'
    assert numpy.fabs(o.U()+10.) < 10.**-10., 'Orbit U setup does not agree with o.U()'
    assert numpy.fabs(o.V()-20.) < 10.**-10., 'Orbit V setup does not agree with o.V()'
    assert numpy.fabs(o.W()+25.) < 10.**-10., 'Orbit W setup does not agree with o.W()'
    #Radec w/ default and obs=Orbit
<<<<<<< HEAD
    o= Orbit([120.,60.,2.,0.5,0.4,30.],radec=True)
    obs= Orbit([1.,-11.1/220.,232.24/220,0.025/8.,7.25/220.,0.])
    assert numpy.fabs(o.ra(obs=obs)-120.) < 10.**-13., 'Orbit ra setup does not agree with o.ra()'
    assert numpy.fabs(o.dec(obs=obs)-60.) < 10.**-13., 'Orbit dec setup does not agree with o.dec()'
    assert numpy.fabs(o.dist(obs=obs)-2.) < 10.**-13., 'Orbit dist setup does not agree with o.dist()'
    assert numpy.fabs(o.pmra(obs=obs)-0.5) < 10.**-13., 'Orbit pmra setup does not agree with o.pmra()'
    assert numpy.fabs(o.vra(obs=obs)-4.74047) < 10.**-13., 'Orbit pmra setup does not agree with o.vra()'
    assert numpy.fabs(o.pmdec(obs=obs)-0.4) < 10.**-13., 'Orbit pmdec setup does not agree with o.pmdec()'
    assert numpy.fabs(o.vdec(obs=obs)-0.8*4.74047) < 10.**-13., 'Orbit pmdec setup does not agree with o.vdec()'
    assert numpy.fabs(o.vlos(obs=obs)-30.) < 10.**-13., 'Orbit vlos setup does not agree with o.vlos()'
=======
    o= Orbit([120.,60.,2.,0.5,0.4,30.],radec=True,solarmotion='hogg')
    obs= Orbit([1.,-10.1/220.,224./220,0.025/8.,6.7/220.,0.],
               solarmotion='hogg')
    assert numpy.fabs(o.ra(obs=obs)-120.) < 10.**-10., 'Orbit ra setup does not agree with o.ra()'
    assert numpy.fabs(o.dec(obs=obs)-60.) < 10.**-10., 'Orbit dec setup does not agree with o.dec()'
    assert numpy.fabs(o.dist(obs=obs)-2.) < 10.**-10., 'Orbit dist setup does not agree with o.dist()'
    assert numpy.fabs(o.pmra(obs=obs)-0.5) < 10.**-10., 'Orbit pmra setup does not agree with o.pmra()'
    assert numpy.fabs(o.vra(obs=obs)-4.74047) < 10.**-10., 'Orbit pmra setup does not agree with o.vra()'
    assert numpy.fabs(o.pmdec(obs=obs)-0.4) < 10.**-10., 'Orbit pmdec setup does not agree with o.pmdec()'
    assert numpy.fabs(o.vdec(obs=obs)-0.8*4.74047) < 10.**-10., 'Orbit pmdec setup does not agree with o.vdec()'
    assert numpy.fabs(o.vlos(obs=obs)-30.) < 10.**-10., 'Orbit vlos setup does not agree with o.vlos()'
>>>>>>> 5849c960
    #lb, plane w/ default
    o= Orbit([120.,0.,2.,0.5,0.,30.],lb=True,zo=0.,solarmotion=[-10.,10.,0.])
    obs= [8.,0.]
    assert numpy.fabs(o.ll(obs=obs)-120.) < 10.**-10., 'Orbit ll setup does not agree with o.ll()'
    assert numpy.fabs(o.bb(obs=obs)-0.) < 10.**-10., 'Orbit bb setup does not agree with o.bb()'
    assert numpy.fabs(o.dist(obs=obs)-2.) < 10.**-10., 'Orbit dist setup does not agree with o.dist()'
    obs= [8.,0.,-10.,230.]
    assert numpy.fabs(o.pmll(obs=obs)-0.5) < 10.**-10., 'Orbit pmll setup does not agree with o.pmll()'
    assert numpy.fabs(o.pmbb(obs=obs)-0.) < 10.**-10., 'Orbit pmbb setup does not agree with o.pmbb()'
    assert numpy.fabs(o.vlos(obs=obs)-30.) < 10.**-10., 'Orbit vlos setup does not agree with o.vlos()'
    #lb in plane and obs=Orbit
    o= Orbit([120.,0.,2.,0.5,0.,30.],lb=True,zo=0.,solarmotion=[-10.1,4.,0.])
    obs= Orbit([1.,-10.1/220.,224./220,0.],solarmotion='hogg')
    assert numpy.fabs(o.ll(obs=obs)-120.) < 10.**-10., 'Orbit ll setup does not agree with o.ll()'
    assert numpy.fabs(o.bb(obs=obs)-0.) < 10.**-10., 'Orbit bb setup does not agree with o.bb()'
    assert numpy.fabs(o.dist(obs=obs)-2.) < 10.**-10., 'Orbit dist setup does not agree with o.dist()'
    assert numpy.fabs(o.pmll(obs=obs)-0.5) < 10.**-10., 'Orbit pmll setup does not agree with o.pmll()'
    assert numpy.fabs(o.pmbb(obs=obs)-0.) < 10.**-10., 'Orbit pmbb setup does not agree with o.pmbb()'
    assert numpy.fabs(o.vlos(obs=obs)-30.) < 10.**-10., 'Orbit vlos setup does not agree with o.vlos()'
    return None

def test_orbit_setup_SkyCoord():
    # Only run this for astropy>3
    if not _APY3: return None
    from galpy.orbit import Orbit
    import astropy.coordinates as apycoords
    import astropy.units as u
    ra= 120.*u.deg
    dec= 60.*u.deg
    distance= 2.*u.kpc
    pmra= 0.5*u.mas/u.yr
    pmdec= 0.4*u.mas/u.yr
    vlos= 30.*u.km/u.s
    c= apycoords.SkyCoord(ra=ra,dec=dec,distance=distance,
                          pm_ra_cosdec=pmra,pm_dec=pmdec,radial_velocity=vlos,
                          frame='icrs')
    #w/ default
    o= Orbit(c)
    # galpy's sky is not exactly aligned with astropy's sky, so celestials are slightly off
    assert numpy.fabs(o.ra()-120.) < 10.**-8., 'Orbit SkyCoord ra setup does not agree with o.ra()'
    assert numpy.fabs(o.dec()-60.) < 10.**-8., 'Orbit SkyCoord dec setup does not agree with o.dec()'
    assert numpy.fabs(o.dist()-2.) < 10.**-14., 'Orbit SkyCoorddist setup does not agree with o.dist()'
    assert numpy.fabs(o.pmra()-0.5) < 10.**-8., 'Orbit SkyCoordpmra setup does not agree with o.pmra()'
    assert numpy.fabs(o.pmdec()-0.4) < 10.**-8., 'Orbit SkyCoordpmdec setup does not agree with o.pmdec()'
    assert numpy.fabs(o.vlos()-30.) < 10.**-13., 'Orbit SkyCoordvlos setup does not agree with o.vlos()'
    #Radec w/ hogg
    o= Orbit(c,solarmotion='hogg')
    assert numpy.fabs(o.ra()-120.) < 10.**-8., 'Orbit SkyCoordra setup does not agree with o.ra()'
    assert numpy.fabs(o.dec()-60.) < 10.**-8., 'Orbit SkyCoorddec setup does not agree with o.dec()'
    assert numpy.fabs(o.dist()-2.) < 10.**-13., 'Orbit SkyCoorddist setup does not agree with o.dist()'
    assert numpy.fabs(o.pmra()-0.5) < 10.**-8., 'Orbit SkyCoordpmra setup does not agree with o.pmra()'
    assert numpy.fabs(o.pmdec()-0.4) < 10.**-8., 'Orbit SkyCoordpmdec setup does not agree with o.pmdec()'
    assert numpy.fabs(o.vlos()-30.) < 10.**-13., 'Orbit SkyCoordvlos setup does not agree with o.vlos()'
    #Radec w/ dehnen and diff ro,vo
    o= Orbit(c,solarmotion='dehnen',vo=240.,ro=7.5,zo=0.01)
    obs= [7.5,0.,0.01,-10.,245.25,7.17]
    assert numpy.fabs(o.ra(obs=obs,ro=7.5)-120.) < 10.**-8., 'Orbit SkyCoordra setup does not agree with o.ra()'
    assert numpy.fabs(o.dec(obs=obs,ro=7.5)-60.) < 10.**-8., 'Orbit SkyCoorddec setup does not agree with o.dec()'
    assert numpy.fabs(o.dist(obs=obs,ro=7.5)-2.) < 10.**-13., 'Orbit SkyCoorddist setup does not agree with o.dist()'
    assert numpy.fabs(o.pmra(obs=obs,ro=7.5,vo=240.)-0.5) < 10.**-8., 'Orbit SkyCoordpmra setup does not agree with o.pmra()'
    assert numpy.fabs(o.pmdec(obs=obs,ro=7.5,vo=240.)-0.4) < 10.**-8., 'Orbit SkyCoordpmdec setup does not agree with o.pmdec()'
    assert numpy.fabs(o.vlos(obs=obs,ro=7.5,vo=240.)-30.) < 10.**-13., 'Orbit SkyCoordvlos setup does not agree with o.vlos()'
    # Now specifying the coordinate conversion parameters in the SkyCoord
    v_sun= apycoords.CartesianDifferential([-11.1,215.,3.25]*u.km/u.s)
    c= apycoords.SkyCoord(ra=ra,dec=dec,distance=distance,
                          pm_ra_cosdec=pmra,pm_dec=pmdec,radial_velocity=vlos,
                          frame='icrs',
                          galcen_distance=10.*u.kpc,z_sun=1.*u.kpc,
                          galcen_v_sun=v_sun)
    o= Orbit(c)
    assert numpy.fabs(o.ra()-120.) < 10.**-8., 'Orbit SkyCoord ra setup does not agree with o.ra()'
    assert numpy.fabs(o.dec()-60.) < 10.**-8., 'Orbit SkyCoord dec setup does not agree with o.dec()'
    assert numpy.fabs(o.dist()-2.) < 10.**-14., 'Orbit SkyCoorddist setup does not agree with o.dist()'
    assert numpy.fabs(o.pmra()-0.5) < 10.**-8., 'Orbit SkyCoordpmra setup does not agree with o.pmra()'
    assert numpy.fabs(o.pmdec()-0.4) < 10.**-8., 'Orbit SkyCoordpmdec setup does not agree with o.pmdec()'
    assert numpy.fabs(o.vlos()-30.) < 10.**-13., 'Orbit SkyCoordvlos setup does not agree with o.vlos()'
    # Also test that the coordinate-transformation parameters are properly read
    assert numpy.fabs(o._ro-numpy.sqrt(10.**2.-1.**2.)) < 1e-12, 'Orbit SkyCoord setup does not properly store ro'
    assert numpy.fabs(o._orb._ro-numpy.sqrt(10.**2.-1.**2.)) < 1e-12, 'Orbit SkyCoord setup does not properly store ro'
    assert numpy.fabs(o._orb._zo-1.) < 1e-12, 'Orbit SkyCoord setup does not properly store zo'
    assert numpy.all(numpy.fabs(o._orb._solarmotion-numpy.array([[11.1,-5.,3.25]])) < 1e-12), 'Orbit SkyCoord setup does not properly store solarmotion'
    # If we only specify galcen_distance, but not z_sun, zo --> 0
    # Now specifying the coordinate conversion parameters in the SkyCoord
    v_sun= apycoords.CartesianDifferential([-11.1,215.,3.25]*u.km/u.s)
    c= apycoords.SkyCoord(ra=ra,dec=dec,distance=distance,
                          pm_ra_cosdec=pmra,pm_dec=pmdec,radial_velocity=vlos,
                          frame='icrs',
                          galcen_distance=10.*u.kpc,
                          galcen_v_sun=v_sun)
    o= Orbit(c)
    assert numpy.fabs(o._orb._zo-0.) < 1e-12, 'Orbit SkyCoord setup does not properly store zo'
    # If we specify both z_sun and zo, they need to be consistent
    c= apycoords.SkyCoord(ra=ra,dec=dec,distance=distance,
                          pm_ra_cosdec=pmra,pm_dec=pmdec,radial_velocity=vlos,
                          frame='icrs',
                          galcen_distance=10.*u.kpc,z_sun=1.*u.kpc,
                          galcen_v_sun=v_sun)
    with pytest.raises(ValueError) as excinfo:
        o= Orbit(c,zo=0.025)
    # If ro and galcen_distance are both specified, warn if they are not consistent
    c= apycoords.SkyCoord(ra=ra,dec=dec,distance=distance,
                          pm_ra_cosdec=pmra,pm_dec=pmdec,radial_velocity=vlos,
                          frame='icrs',
                          galcen_distance=10.*u.kpc,z_sun=1.*u.kpc,
                          galcen_v_sun=v_sun)
    with pytest.warns(None) as record:
        o= Orbit(c,ro=10.)
    raisedWarning= False
    for rec in record:
        # check that the message matches
        raisedWarning+= (str(rec.message.args[0]) == "Orbit's initialization normalization ro and zo are incompatible with SkyCoord's galcen_distance (should have galcen_distance^2 = ro^2 + zo^2)")
    assert raisedWarning, "Orbit initialization with SkyCoord with galcen_distance incompatible with ro should have raised a warning, but didn't"
    # If we specify both v_sun and solarmotion, they need to be consistent
    v_sun= apycoords.CartesianDifferential([-11.1,215.,3.25]*u.km/u.s)
    c= apycoords.SkyCoord(ra=ra,dec=dec,distance=distance,
                          pm_ra_cosdec=pmra,pm_dec=pmdec,radial_velocity=vlos,
                          frame='icrs',
                          galcen_distance=10.*u.kpc,
                          galcen_v_sun=v_sun)
    # This should be fine
    o= Orbit(c,solarmotion=[11.1,-5.,3.25])
    # This shouldn't be
    with pytest.raises(ValueError) as excinfo:
        o= Orbit(c,solarmotion=[11.,-4.,2.25])
    # Should get error if we give a SkyCoord without velocities
    c= apycoords.SkyCoord(ra=ra,dec=dec,distance=distance,
                          frame='icrs',
                          galcen_distance=10.*u.kpc,
                          galcen_v_sun=v_sun)
    with pytest.raises(TypeError) as excinfo:
        o= Orbit(c)
    return None

# Check that toPlanar works
def test_toPlanar():
    from galpy.orbit import Orbit
    obs= Orbit([1.,0.1,1.1,0.3,0.,2.])
    obsp= obs.toPlanar()
    assert obsp.dim() == 2, 'toPlanar does not generate an Orbit w/ dim=2 for FullOrbit'
    assert obsp.R() == obs.R(), 'Planar orbit generated w/ toPlanar does not have the correct R'
    assert obsp.vR() == obs.vR(), 'Planar orbit generated w/ toPlanar does not have the correct vR'
    assert obsp.vT() == obs.vT(), 'Planar orbit generated w/ toPlanar does not have the correct vT'
    assert obsp.phi() == obs.phi(), 'Planar orbit generated w/ toPlanar does not have the correct phi'
    obs= Orbit([1.,0.1,1.1,0.3,0.])
    obsp= obs.toPlanar()
    assert obsp.dim() == 2, 'toPlanar does not generate an Orbit w/ dim=2 for RZOrbit'
    assert obsp.R() == obs.R(), 'Planar orbit generated w/ toPlanar does not have the correct R'
    assert obsp.vR() == obs.vR(), 'Planar orbit generated w/ toPlanar does not have the correct vR'
    assert obsp.vT() == obs.vT(), 'Planar orbit generated w/ toPlanar does not have the correct vT'
    ro,vo,zo,solarmotion= 10.,300.,0.01,'schoenrich'
    obs= Orbit([1.,0.1,1.1,0.3,0.],ro=ro,vo=vo,zo=zo,solarmotion=solarmotion)
    obsp= obs.toPlanar()
    assert obsp.dim() == 2, 'toPlanar does not generate an Orbit w/ dim=2 for RZOrbit'
    assert obsp.R() == obs.R(), 'Planar orbit generated w/ toPlanar does not have the correct R'
    assert obsp.vR() == obs.vR(), 'Planar orbit generated w/ toPlanar does not have the correct vR'
    assert obsp.vT() == obs.vT(), 'Planar orbit generated w/ toPlanar does not have the correct vT'
    assert numpy.fabs(obs._orb._ro-obsp._orb._ro) < 10.**-15., 'Planar orbit generated w/ toPlanar does not have the proper physical scale and coordinate-transformation parameters associated with it'
    assert numpy.fabs(obs._orb._vo-obsp._orb._vo) < 10.**-15., 'Planar orbit generated w/ toPlanar does not have the proper physical scale and coordinate-transformation parameters associated with it'
    assert numpy.fabs(obs._orb._zo-obsp._orb._zo) < 10.**-15., 'Planar orbit generated w/ toPlanar does not have the proper physical scale and coordinate-transformation parameters associated with it'
    assert numpy.all(numpy.fabs(obs._orb._solarmotion-obsp._orb._solarmotion) < 10.**-15.), 'Planar orbit generated w/ toPlanar does not have the proper physical scale and coordinate-transformation parameters associated with it'
    assert obs._orb._roSet == obsp._orb._roSet, 'Planar orbit generated w/ toPlanar does not have the proper physical scale and coordinate-transformation parameters associated with it'
    assert obs._orb._voSet == obsp._orb._voSet, 'Planar orbit generated w/ toPlanar does not have the proper physical scale and coordinate-transformation parameters associated with it'
    obs= Orbit([1.,0.1,1.1,2.])
    try:
        obs.toPlanar()
    except AttributeError:
        pass
    else:
        raise AttributeError('toPlanar() applied to a planar Orbit did not raise an AttributeError')        
    return None

# Check that toLinear works
def test_toLinear():
    from galpy.orbit import Orbit
    obs= Orbit([1.,0.1,1.1,0.3,0.,2.])
    obsl= obs.toLinear()
    assert obsl.dim() == 1, 'toLinear does not generate an Orbit w/ dim=1 for FullOrbit'
    assert obsl.x() == obs.z(), 'Linear orbit generated w/ toLinear does not have the correct z'
    assert obsl.vx() == obs.vz(), 'Linear orbit generated w/ toLinear does not have the correct vx'
    obs= Orbit([1.,0.1,1.1,0.3,0.])
    obsl= obs.toLinear()
    assert obsl.dim() == 1, 'toLinear does not generate an Orbit w/ dim=1 for FullOrbit'
    assert obsl.x() == obs.z(), 'Linear orbit generated w/ toLinear does not have the correct z'
    assert obsl.vx() == obs.vz(), 'Linear orbit generated w/ toLinear does not have the correct vx'
    obs= Orbit([1.,0.1,1.1,2.])
    try:
        obs.toLinear()
    except AttributeError:
        pass
    else:
        raise AttributeError('toLinear() applied to a planar Orbit did not raise an AttributeError')        
    # w/ scales
    ro,vo= 10.,300.
    obs= Orbit([1.,0.1,1.1,0.3,0.,2.],ro=ro,vo=vo)
    obsl= obs.toLinear()
    assert obsl.dim() == 1, 'toLinwar does not generate an Orbit w/ dim=1 for FullOrbit'
    assert obsl.x() == obs.z(), 'Linear orbit generated w/ toLinear does not have the correct z'
    assert obsl.vx() == obs.vz(), 'Linear orbit generated w/ toLinear does not have the correct vx'
    assert numpy.fabs(obs._orb._ro-obsl._orb._ro) < 10.**-15., 'Linear orbit generated w/ toLinear does not have the proper physical scale and coordinate-transformation parameters associated with it'
    assert numpy.fabs(obs._orb._vo-obsl._orb._vo) < 10.**-15., 'Linear orbit generated w/ toLinear does not have the proper physical scale and coordinate-transformation parameters associated with it'
    assert (obsl._orb._zo is None), 'Linear orbit generated w/ toLinear does not have the proper physical scale and coordinate-transformation parameters associated with it'
    assert (obsl._orb._solarmotion is None), 'Linear orbit generated w/ toLinear does not have the proper physical scale and coordinate-transformation parameters associated with it'
    assert obs._orb._roSet == obsl._orb._roSet, 'Linear orbit generated w/ toLinear does not have the proper physical scale and coordinate-transformation parameters associated with it'
    assert obs._orb._voSet == obsl._orb._voSet, 'Linear orbit generated w/ toLinear does not have the proper physical scale and coordinate-transformation parameters associated with it'
    return None

# Check that some relevant errors are being raised
def test_attributeerrors():
    from galpy.orbit import Orbit
    #Vertical functions for planarOrbits
    o= Orbit([1.,0.1,1.,0.1])
    try:
        o.z()
    except AttributeError:
        pass
    else:
        raise AssertionError("o.z() for planarOrbit should have raised AttributeError, but did not")
    try:
        o.vz()
    except AttributeError:
        pass
    else:
        raise AssertionError("o.vz() for planarOrbit should have raised AttributeError, but did not")
    #phi, x, y, vx, vy for Orbits that don't track phi
    o= Orbit([1.,0.1,1.1,0.1,0.2])
    try:
        o.phi()
    except AttributeError:
        pass
    else:
        raise AssertionError("o.phi() for RZOrbit should have raised AttributeError, but did not")
    try:
        o.x()
    except AttributeError:
        pass
    else:
        raise AssertionError("o.x() for RZOrbit should have raised AttributeError, but did not")
    try:
        o.y()
    except AttributeError:
        pass
    else:
        raise AssertionError("o.y() for RZOrbit should have raised AttributeError, but did not")
    try:
        o.vx()
    except AttributeError:
        pass
    else:
        raise AssertionError("o.vx() for RZOrbit should have raised AttributeError, but did not")
    try:
        o.vy()
    except AttributeError:
        pass
    else:
        raise AssertionError("o.vy() for RZOrbit should have raised AttributeError, but did not")
    o= Orbit([1.,0.1,1.1])
    try:
        o.phi()
    except AttributeError:
        pass
    else:
        raise AssertionError("o.phi() for planarROrbit should have raised AttributeError, but did not")
    try:
        o.x()
    except AttributeError:
        pass
    else:
        raise AssertionError("o.x() for planarROrbit should have raised AttributeError, but did not")
    try:
        o.y()
    except AttributeError:
        pass
    else:
        raise AssertionError("o.y() for planarROrbit should have raised AttributeError, but did not")
    try:
        o.vx()
    except AttributeError:
        pass
    else:
        raise AssertionError("o.vx() for planarROrbit should have raised AttributeError, but did not")
    try:
        o.vy()
    except AttributeError:
        pass
    else:
        raise AssertionError("o.vy() for planarROrbit should have raised AttributeError, but did not")
    return None

# Test reversing an orbit
def test_reverse():
    from galpy.orbit import Orbit
    from galpy.potential import LogarithmicHaloPotential
    lp= LogarithmicHaloPotential(normalize=1.,q=0.9)
    o= Orbit([1.,0.1,1.2,0.3,0.2,2.])
    times= numpy.linspace(0.,7.,251)
    o.integrate(times,lp)
    Rs= o.R(times)
    vRs= o.vR(times)
    vTs= o.vT(times)
    zs= o.z(times)
    vzs= o.vz(times)
    phis= o.phi(times)
    o.reverse()
    assert numpy.all(numpy.fabs(Rs-o.R(times)[::-1])) < 10.**-16., \
        'Orbit.reverse does not work as expected for o.R'
    assert numpy.all(numpy.fabs(vRs-o.vR(times)[::-1])) < 10.**-16., \
        'Orbit.reverse does not work as expected for o.vR'
    assert numpy.all(numpy.fabs(vTs-o.vT(times)[::-1])) < 10.**-16., \
        'Orbit.reverse does not work as expected for o.vT'
    assert numpy.all(numpy.fabs(zs-o.z(times)[::-1])) < 10.**-16., \
        'Orbit.reverse does not work as expected for o.z'
    assert numpy.all(numpy.fabs(vzs-o.vz(times)[::-1])) < 10.**-16., \
        'Orbit.reverse does not work as expected for o.vz'
    assert numpy.all(numpy.fabs(phis-o.phi(times)[::-1])) < 10.**-16., \
        'Orbit.reverse does not work as expected for o.phi'
    return None

# Test reversing an orbit
def test_flip():
    from galpy.potential import LogarithmicHaloPotential
    lp= LogarithmicHaloPotential(normalize=1.,q=0.9)
    plp= lp.toPlanar()
    llp= lp.toVertical(1.)
    for ii in range(5):
        #Scales to test that these are properly propagated to the new Orbit
        ro,vo,zo,solarmotion= 10.,300.,0.01,'schoenrich'
        if ii == 0: #axi, full
            o= setup_orbit_flip(lp,ro,vo,zo,solarmotion,axi=True)
        elif ii == 1: #track azimuth, full
            o= setup_orbit_flip(lp,ro,vo,zo,solarmotion,axi=False)
        elif ii == 2: #axi, planar
            o= setup_orbit_flip(plp,ro,vo,zo,solarmotion,axi=True)
        elif ii == 3: #track azimuth, full
            o= setup_orbit_flip(plp,ro,vo,zo,solarmotion,axi=False)
        elif ii == 4: #linear orbit
            o= setup_orbit_flip(llp,ro,vo,zo,solarmotion,axi=False)
        of= o.flip()
        #First check that the scales have been propagated properly
        assert numpy.fabs(o._orb._ro-of._orb._ro) < 10.**-15., 'o.flip() did not conserve physical scales and coordinate-transformation parameters'
        assert numpy.fabs(o._orb._vo-of._orb._vo) < 10.**-15., 'o.flip() did not conserve physical scales and coordinate-transformation parameters'
        if ii == 4:
            assert (o._orb._zo is None)*(of._orb._zo is None), 'o.flip() did not conserve physical scales and coordinate-transformation parameters'
            assert (o._orb._solarmotion is None)*(of._orb._solarmotion is None), 'o.flip() did not conserve physical scales and coordinate-transformation parameters'
        else:
            assert numpy.fabs(o._orb._zo-of._orb._zo) < 10.**-15., 'o.flip() did not conserve physical scales and coordinate-transformation parameters'
            assert numpy.all(numpy.fabs(o._orb._solarmotion-of._orb._solarmotion) < 10.**-15.), 'o.flip() did not conserve physical scales and coordinate-transformation parameters'
        assert o._orb._roSet == of._orb._roSet, 'o.flip() did not conserve physical scales and coordinate-transformation parameters'
        assert o._orb._voSet == of._orb._voSet, 'o.flip() did not conserve physical scales and coordinate-transformation parameters'
        if ii == 4:
            assert numpy.abs(o.x()-of.x()) < 10.**-10., 'o.flip() did not work as expected'
            assert numpy.abs(o.vx()+of.vx()) < 10.**-10., 'o.flip() did not work as expected'
        else:
            assert numpy.abs(o.R()-of.R()) < 10.**-10., 'o.flip() did not work as expected'
            assert numpy.abs(o.vR()+of.vR()) < 10.**-10., 'o.flip() did not work as expected'
            assert numpy.abs(o.vT()+of.vT()) < 10.**-10., 'o.flip() did not work as expected'
        if ii % 2 == 1:
            assert numpy.abs(o.phi()-of.phi()) < 10.**-10., 'o.flip() did not work as expected'
        if ii < 2:
            assert numpy.abs(o.z()-of.z()) < 10.**-10., 'o.flip() did not work as expected'
            assert numpy.abs(o.vz()+of.vz()) < 10.**-10., 'o.flip() did not work as expected'
    return None

# Test reversing an orbit inplace
def test_flip_inplace():
    from galpy.potential import LogarithmicHaloPotential
    lp= LogarithmicHaloPotential(normalize=1.,q=0.9)
    plp= lp.toPlanar()
    llp= lp.toVertical(1.)
    for ii in range(5):
        #Scales (not really necessary for this test)
        ro,vo,zo,solarmotion= 10.,300.,0.01,'schoenrich'
        if ii == 0: #axi, full
            o= setup_orbit_flip(lp,ro,vo,zo,solarmotion,axi=True)
        elif ii == 1: #track azimuth, full
            o= setup_orbit_flip(lp,ro,vo,zo,solarmotion,axi=False)
        elif ii == 2: #axi, planar
            o= setup_orbit_flip(plp,ro,vo,zo,solarmotion,axi=True)
        elif ii == 3: #track azimuth, full
            o= setup_orbit_flip(plp,ro,vo,zo,solarmotion,axi=False)
        elif ii == 4: #linear orbit
            o= setup_orbit_flip(llp,ro,vo,zo,solarmotion,axi=False)
        of= o()
        of.flip(inplace=True)
        #First check that the scales have been propagated properly
        assert numpy.fabs(o._orb._ro-of._orb._ro) < 10.**-15., 'o.flip() did not conserve physical scales and coordinate-transformation parameters'
        assert numpy.fabs(o._orb._vo-of._orb._vo) < 10.**-15., 'o.flip() did not conserve physical scales and coordinate-transformation parameters'
        if ii == 4:
            assert (o._orb._zo is None)*(of._orb._zo is None), 'o.flip() did not conserve physical scales and coordinate-transformation parameters'
            assert (o._orb._solarmotion is None)*(of._orb._solarmotion is None), 'o.flip() did not conserve physical scales and coordinate-transformation parameters'
        else:
            assert numpy.fabs(o._orb._zo-of._orb._zo) < 10.**-15., 'o.flip() did not conserve physical scales and coordinate-transformation parameters'
            assert numpy.all(numpy.fabs(o._orb._solarmotion-of._orb._solarmotion) < 10.**-15.), 'o.flip() did not conserve physical scales and coordinate-transformation parameters'
        assert o._orb._roSet == of._orb._roSet, 'o.flip() did not conserve physical scales and coordinate-transformation parameters'
        assert o._orb._voSet == of._orb._voSet, 'o.flip() did not conserve physical scales and coordinate-transformation parameters'
        if ii == 4:
            assert numpy.abs(o.x()-of.x()) < 10.**-10., 'o.flip() did not work as expected'
            assert numpy.abs(o.vx()+of.vx()) < 10.**-10., 'o.flip() did not work as expected'
        else:
            assert numpy.abs(o.R()-of.R()) < 10.**-10., 'o.flip() did not work as expected'
            assert numpy.abs(o.vR()+of.vR()) < 10.**-10., 'o.flip() did not work as expected'
            assert numpy.abs(o.vT()+of.vT()) < 10.**-10., 'o.flip() did not work as expected'
        if ii % 2 == 1:
            assert numpy.abs(o.phi()-of.phi()) < 10.**-10., 'o.flip() did not work as expected'
        if ii < 2:
            assert numpy.abs(o.z()-of.z()) < 10.**-10., 'o.flip() did not work as expected'
            assert numpy.abs(o.vz()+of.vz()) < 10.**-10., 'o.flip() did not work as expected'
    return None

# Test reversing an orbit inplace after orbit integration
def test_flip_inplace_integrated():
    from galpy.potential import LogarithmicHaloPotential
    lp= LogarithmicHaloPotential(normalize=1.,q=0.9)
    plp= lp.toPlanar()
    llp= lp.toVertical(1.)
    ts= numpy.linspace(0.,1.,11)
    for ii in range(5):
        #Scales (not really necessary for this test)
        ro,vo,zo,solarmotion= 10.,300.,0.01,'schoenrich'
        if ii == 0: #axi, full
            o= setup_orbit_flip(lp,ro,vo,zo,solarmotion,axi=True)
        elif ii == 1: #track azimuth, full
            o= setup_orbit_flip(lp,ro,vo,zo,solarmotion,axi=False)
        elif ii == 2: #axi, planar
            o= setup_orbit_flip(plp,ro,vo,zo,solarmotion,axi=True)
        elif ii == 3: #track azimuth, full
            o= setup_orbit_flip(plp,ro,vo,zo,solarmotion,axi=False)
        elif ii == 4: #linear orbit
            o= setup_orbit_flip(llp,ro,vo,zo,solarmotion,axi=False)
        of= o()
        if ii < 2 or ii == 3:
            o.integrate(ts,lp)
            of.integrate(ts,lp)
        elif ii == 2:
            o.integrate(ts,plp)
            of.integrate(ts,plp)
        else:
            o.integrate(ts,llp)
            of.integrate(ts,llp)
        of.flip(inplace=True)
        # Just check one time, allows code duplication!
        o= o(0.5)
        of= of(0.5)
        #First check that the scales have been propagated properly
        assert numpy.fabs(o._orb._ro-of._orb._ro) < 10.**-15., 'o.flip() did not conserve physical scales and coordinate-transformation parameters'
        assert numpy.fabs(o._orb._vo-of._orb._vo) < 10.**-15., 'o.flip() did not conserve physical scales and coordinate-transformation parameters'
        if ii == 4:
            assert (o._orb._zo is None)*(of._orb._zo is None), 'o.flip() did not conserve physical scales and coordinate-transformation parameters'
            assert (o._orb._solarmotion is None)*(of._orb._solarmotion is None), 'o.flip() did not conserve physical scales and coordinate-transformation parameters'
        else:
            assert numpy.fabs(o._orb._zo-of._orb._zo) < 10.**-15., 'o.flip() did not conserve physical scales and coordinate-transformation parameters'
            assert numpy.all(numpy.fabs(o._orb._solarmotion-of._orb._solarmotion) < 10.**-15.), 'o.flip() did not conserve physical scales and coordinate-transformation parameters'
        assert o._orb._roSet == of._orb._roSet, 'o.flip() did not conserve physical scales and coordinate-transformation parameters'
        assert o._orb._voSet == of._orb._voSet, 'o.flip() did not conserve physical scales and coordinate-transformation parameters'
        if ii == 4:
            assert numpy.abs(o.x()-of.x()) < 10.**-10., 'o.flip() did not work as expected'
            assert numpy.abs(o.vx()+of.vx()) < 10.**-10., 'o.flip() did not work as expected'
        else:
            assert numpy.abs(o.R()-of.R()) < 10.**-10., 'o.flip() did not work as expected'
            assert numpy.abs(o.vR()+of.vR()) < 10.**-10., 'o.flip() did not work as expected'
            assert numpy.abs(o.vT()+of.vT()) < 10.**-10., 'o.flip() did not work as expected'
        if ii % 2 == 1:
            assert numpy.abs(o.phi()-of.phi()) < 10.**-10., 'o.flip() did not work as expected'
        if ii < 2:
            assert numpy.abs(o.z()-of.z()) < 10.**-10., 'o.flip() did not work as expected'
            assert numpy.abs(o.vz()+of.vz()) < 10.**-10., 'o.flip() did not work as expected'
    return None

# test getOrbit
def test_getOrbit():
    from galpy.orbit import Orbit
    from galpy.potential import LogarithmicHaloPotential
    lp= LogarithmicHaloPotential(normalize=1.,q=0.9)
    o= Orbit([1.,0.1,1.2,0.3,0.2,2.])
    times= numpy.linspace(0.,7.,251)
    o.integrate(times,lp)
    Rs= o.R(times)
    vRs= o.vR(times)
    vTs= o.vT(times)
    zs= o.z(times)
    vzs= o.vz(times)
    phis= o.phi(times)
    orbarray= o.getOrbit()
    assert numpy.all(numpy.fabs(Rs-orbarray[:,0])) < 10.**-16., \
        'getOrbit does not work as expected for R'
    assert numpy.all(numpy.fabs(vRs-orbarray[:,1])) < 10.**-16., \
        'getOrbit does not work as expected for vR'
    assert numpy.all(numpy.fabs(vTs-orbarray[:,2])) < 10.**-16., \
        'getOrbit does not work as expected for vT'
    assert numpy.all(numpy.fabs(zs-orbarray[:,3])) < 10.**-16., \
        'getOrbit does not work as expected for z'
    assert numpy.all(numpy.fabs(vzs-orbarray[:,4])) < 10.**-16., \
        'getOrbit does not work as expected for vz'
    assert numpy.all(numpy.fabs(phis-orbarray[:,5])) < 10.**-16., \
        'getOrbit does not work as expected for phi'
    return None

# Test new orbits formed from __call__
def test_newOrbit():
    from galpy.orbit import Orbit
    o= Orbit([1.,0.1,1.1,0.1,0.,0.])
    ts= numpy.linspace(0.,1.,21) #v. quick orbit integration
    lp= potential.LogarithmicHaloPotential(normalize=1.)
    o.integrate(ts,lp)
    no= o(ts[-1]) #new orbit
    assert no.R() == o.R(ts[-1]), "New orbit formed from calling an old orbit does not have the correct R"
    assert no.vR() == o.vR(ts[-1]), "New orbit formed from calling an old orbit does not have the correct vR"
    assert no.vT() == o.vT(ts[-1]), "New orbit formed from calling an old orbit does not have the correct vT"
    assert no.z() == o.z(ts[-1]), "New orbit formed from calling an old orbit does not have the correct z"
    assert no.vz() == o.vz(ts[-1]), "New orbit formed from calling an old orbit does not have the correct vz"
    assert no.phi() == o.phi(ts[-1]), "New orbit formed from calling an old orbit does not have the correct phi"
    assert not no._roSet, "New orbit formed from calling an old orbit does not have the correct roSet"
    assert not no._orb._roSet, "New orbit formed from calling an old orbit does not have the correct roSet"
    assert not no._voSet, "New orbit formed from calling an old orbit does not have the correct roSet"
    assert not no._orb._voSet, "New orbit formed from calling an old orbit does not have the correct roSet"
    #Also test this for multiple time outputs
    nos= o(ts[-2:]) #new orbits
    #First t
    assert numpy.fabs(nos[0].R()-o.R(ts[-2])) < 10.**-10., "New orbit formed from calling an old orbit does not have the correct R"
    assert numpy.fabs(nos[0].vR()-o.vR(ts[-2])) < 10.**-10., "New orbit formed from calling an old orbit does not have the correct vR"
    assert numpy.fabs(nos[0].vT()-o.vT(ts[-2])) < 10.**-10., "New orbit formed from calling an old orbit does not have the correct vT"
    assert numpy.fabs(nos[0].z()-o.z(ts[-2])) < 10.**-10., "New orbit formed from calling an old orbit does not have the correct z"
    assert numpy.fabs(nos[0].vz()-o.vz(ts[-2])) < 10.**-10., "New orbit formed from calling an old orbit does not have the correct vz"
    assert numpy.fabs(nos[0].phi()-o.phi(ts[-2])) < 10.**-10., "New orbit formed from calling an old orbit does not have the correct phi"
    assert not nos[0]._roSet, "New orbit formed from calling an old orbit does not have the correct roSet"
    assert not nos[0]._orb._roSet, "New orbit formed from calling an old orbit does not have the correct roSet"
    assert not nos[0]._voSet, "New orbit formed from calling an old orbit does not have the correct roSet"
    assert not nos[0]._orb._voSet, "New orbit formed from calling an old orbit does not have the correct roSet"
    #Second t
    assert numpy.fabs(nos[1].R()-o.R(ts[-1])) < 10.**-10., "New orbit formed from calling an old orbit does not have the correct R"
    assert numpy.fabs(nos[1].vR()-o.vR(ts[-1])) < 10.**-10., "New orbit formed from calling an old orbit does not have the correct vR"
    assert numpy.fabs(nos[1].vT()-o.vT(ts[-1])) < 10.**-10., "New orbit formed from calling an old orbit does not have the correct vT"
    assert numpy.fabs(nos[1].z()-o.z(ts[-1])) < 10.**-10., "New orbit formed from calling an old orbit does not have the correct z"
    assert numpy.fabs(nos[1].vz()-o.vz(ts[-1])) < 10.**-10., "New orbit formed from calling an old orbit does not have the correct vz"
    assert numpy.fabs(nos[1].phi()-o.phi(ts[-1])) < 10.**-10., "New orbit formed from calling an old orbit does not have the correct phi"
    assert not nos[1]._roSet, "New orbit formed from calling an old orbit does not have the correct roSet"
    assert not nos[1]._orb._roSet, "New orbit formed from calling an old orbit does not have the correct roSet"
    assert not nos[1]._voSet, "New orbit formed from calling an old orbit does not have the correct roSet"
    assert not nos[1]._orb._voSet, "New orbit formed from calling an old orbit does not have the correct roSet"
    return None

# Test new orbits formed from __call__, before integration
def test_newOrbit_b4integration():
    from galpy.orbit import Orbit
    o= Orbit([1.,0.1,1.1,0.1,0.,0.])
    no= o(0.) #New orbit formed before integration
    assert numpy.fabs(no.R()-o.R()) < 10.**-10., "New orbit formed from calling an old orbit does not have the correct R"
    assert numpy.fabs(no.vR()-o.vR()) < 10.**-10., "New orbit formed from calling an old orbit does not have the correct vR"
    assert numpy.fabs(no.vT()-o.vT()) < 10.**-10., "New orbit formed from calling an old orbit does not have the correct vT"
    assert numpy.fabs(no.z()-o.z()) < 10.**-10., "New orbit formed from calling an old orbit does not have the correct z"
    assert numpy.fabs(no.vz()-o.vz()) < 10.**-10., "New orbit formed from calling an old orbit does not have the correct vz"
    assert numpy.fabs(no.phi()-o.phi()) < 10.**-10., "New orbit formed from calling an old orbit does not have the correct phi"
    assert not no._roSet, "New orbit formed from calling an old orbit does not have the correct roSet"
    assert not no._orb._roSet, "New orbit formed from calling an old orbit does not have the correct roSet"
    assert not no._voSet, "New orbit formed from calling an old orbit does not have the correct roSet"
    assert not no._orb._voSet, "New orbit formed from calling an old orbit does not have the correct roSet"
    return None

# Test that we can still get outputs when there aren't enough points for an actual interpolation
def test_newOrbit_badinterpolation():
    from galpy.orbit import Orbit
    o= Orbit([1.,0.1,1.1,0.1,0.,0.])
    ts= numpy.linspace(0.,1.,2) #v. quick orbit integration, w/ not enough points for interpolation
    lp= potential.LogarithmicHaloPotential(normalize=1.)
    o.integrate(ts,lp)
    no= o(ts[-1]) #new orbit
    assert no.R() == o.R(ts[-1]), "New orbit formed from calling an old orbit does not have the correct R"
    assert no.vR() == o.vR(ts[-1]), "New orbit formed from calling an old orbit does not have the correct vR"
    assert no.vT() == o.vT(ts[-1]), "New orbit formed from calling an old orbit does not have the correct vT"
    assert no.z() == o.z(ts[-1]), "New orbit formed from calling an old orbit does not have the correct z"
    assert no.vz() == o.vz(ts[-1]), "New orbit formed from calling an old orbit does not have the correct vz"
    assert no.phi() == o.phi(ts[-1]), "New orbit formed from calling an old orbit does not have the correct phi"
    assert not no._roSet, "New orbit formed from calling an old orbit does not have the correct roSet"
    assert not no._orb._roSet, "New orbit formed from calling an old orbit does not have the correct roSet"
    assert not no._voSet, "New orbit formed from calling an old orbit does not have the correct roSet"
    assert not no._orb._voSet, "New orbit formed from calling an old orbit does not have the correct roSet"
    #Also test this for multiple time outputs
    nos= o(ts[-2:]) #new orbits
    #First t
    assert numpy.fabs(nos[0].R()-o.R(ts[-2])) < 10.**-10., "New orbit formed from calling an old orbit does not have the correct R"
    assert numpy.fabs(nos[0].vR()-o.vR(ts[-2])) < 10.**-10., "New orbit formed from calling an old orbit does not have the correct vR"
    assert numpy.fabs(nos[0].vT()-o.vT(ts[-2])) < 10.**-10., "New orbit formed from calling an old orbit does not have the correct vT"
    assert numpy.fabs(nos[0].z()-o.z(ts[-2])) < 10.**-10., "New orbit formed from calling an old orbit does not have the correct z"
    assert numpy.fabs(nos[0].vz()-o.vz(ts[-2])) < 10.**-10., "New orbit formed from calling an old orbit does not have the correct vz"
    assert numpy.fabs(nos[0].phi()-o.phi(ts[-2])) < 10.**-10., "New orbit formed from calling an old orbit does not have the correct phi"
    assert not nos[0]._roSet, "New orbit formed from calling an old orbit does not have the correct roSet"
    assert not nos[0]._orb._roSet, "New orbit formed from calling an old orbit does not have the correct roSet"
    assert not nos[0]._voSet, "New orbit formed from calling an old orbit does not have the correct roSet"
    assert not nos[0]._orb._voSet, "New orbit formed from calling an old orbit does not have the correct roSet"
    #Second t
    assert numpy.fabs(nos[1].R()-o.R(ts[-1])) < 10.**-10., "New orbit formed from calling an old orbit does not have the correct R"
    assert numpy.fabs(nos[1].vR()-o.vR(ts[-1])) < 10.**-10., "New orbit formed from calling an old orbit does not have the correct vR"
    assert numpy.fabs(nos[1].vT()-o.vT(ts[-1])) < 10.**-10., "New orbit formed from calling an old orbit does not have the correct vT"
    assert numpy.fabs(nos[1].z()-o.z(ts[-1])) < 10.**-10., "New orbit formed from calling an old orbit does not have the correct z"
    assert numpy.fabs(nos[1].vz()-o.vz(ts[-1])) < 10.**-10., "New orbit formed from calling an old orbit does not have the correct vz"
    assert numpy.fabs(nos[1].phi()-o.phi(ts[-1])) < 10.**-10., "New orbit formed from calling an old orbit does not have the correct phi"
    assert not nos[1]._roSet, "New orbit formed from calling an old orbit does not have the correct roSet"
    assert not nos[1]._orb._roSet, "New orbit formed from calling an old orbit does not have the correct roSet"
    assert not nos[1]._voSet, "New orbit formed from calling an old orbit does not have the correct roSet"
    assert not nos[1]._orb._voSet, "New orbit formed from calling an old orbit does not have the correct roSet"
    #Try point in between, shouldn't work
    try: no= o(0.5)
    except LookupError: pass
    else: raise AssertionError('Orbit interpolation with not enough points to interpolate should raise LookUpError, but did not')
    return None

# Check the routines that should return physical coordinates
def test_physical_output():
    from galpy.potential import LogarithmicHaloPotential
    from galpy.util import bovy_conversion
    lp= LogarithmicHaloPotential(normalize=1.)
    plp= lp.toPlanar()
    for ii in range(4):
        ro, vo= 7., 200.
        if ii == 0: #axi, full
            o= setup_orbit_physical(lp,axi=True,ro=ro,vo=vo)
        elif ii == 1: #track azimuth, full
            o= setup_orbit_physical(lp,axi=False,ro=ro,vo=vo)
        elif ii == 2: #axi, planar
            o= setup_orbit_physical(plp,axi=True,ro=ro,vo=vo)
        elif ii == 3: #track azimuth, full
            o= setup_orbit_physical(plp,axi=False,ro=ro,vo=vo)
        #Test positions
        assert numpy.fabs(o.R()/ro-o.R(use_physical=False)) < 10.**-10., 'o.R() output for Orbit setup with ro= does not work as expected'
        if ii % 2 == 1:
            assert numpy.fabs(o.x()/ro-o.x(use_physical=False)) < 10.**-10., 'o.x() output for Orbit setup with ro= does not work as expected'
            assert numpy.fabs(o.y()/ro-o.y(use_physical=False)) < 10.**-10., 'o.y() output for Orbit setup with ro= does not work as expected'
        if ii < 2:
            assert numpy.fabs(o.r()/ro-o.r(use_physical=False)) < 10.**-10., 'o.r() output for Orbit setup with ro= does not work as expected'
            assert numpy.fabs(o.z()/ro-o.z(use_physical=False)) < 10.**-10., 'o.z() output for Orbit setup with ro= does not work as expected'
        #Test velocities
        assert numpy.fabs(o.vR()/vo-o.vR(use_physical=False)) < 10.**-10., 'o.vR() output for Orbit setup with vo= does not work as expected'
        assert numpy.fabs(o.vT()/vo-o.vT(use_physical=False)) < 10.**-10., 'o.vT() output for Orbit setup with vo= does not work as expected'
        assert numpy.fabs(o.vphi()/vo-o.vphi(use_physical=False)) < 10.**-10., 'o.vphi() output for Orbit setup with vo= does not work as expected'
        if ii % 2 == 1:
            assert numpy.fabs(o.vx()/vo-o.vx(use_physical=False)) < 10.**-10., 'o.vx() output for Orbit setup with vo= does not work as expected'
            assert numpy.fabs(o.vy()/vo-o.vy(use_physical=False)) < 10.**-10., 'o.vy() output for Orbit setup with vo= does not work as expected'
        if ii < 2:
            assert numpy.fabs(o.vz()/vo-o.vz(use_physical=False)) < 10.**-10., 'o.vz() output for Orbit setup with vo= does not work as expected'
        #Test energies
        assert numpy.fabs(o.E(pot=lp)/vo**2.-o.E(pot=lp,use_physical=False)) < 10.**-10., 'o.E() output for Orbit setup with vo= does not work as expected'
        assert numpy.fabs(o.Jacobi(pot=lp)/vo**2.-o.Jacobi(pot=lp,use_physical=False)) < 10.**-10., 'o.E() output for Orbit setup with vo= does not work as expected'
        if ii < 2:
            assert numpy.fabs(o.ER(pot=lp)/vo**2.-o.ER(pot=lp,use_physical=False)) < 10.**-10., 'o.ER() output for Orbit setup with vo= does not work as expected'
            assert numpy.fabs(o.Ez(pot=lp)/vo**2.-o.Ez(pot=lp,use_physical=False)) < 10.**-10., 'o.Ez() output for Orbit setup with vo= does not work as expected'
        #Test angular momentun
        if ii > 0:
            assert numpy.all(numpy.fabs(o.L()/vo/ro-o.L(use_physical=False)) < 10.**-10.), 'o.L() output for Orbit setup with ro=,vo= does not work as expected'
        # Test action-angle functions
        if ii == 1:
            assert numpy.fabs(o.jr(pot=lp,type='staeckel',delta=0.5)/vo/ro-o.jr(pot=lp,type='staeckel',delta=0.5,use_physical=False)) < 10.**-10., 'o.jr() output for Orbit setup with ro=,vo= does not work as expected'
            assert numpy.fabs(o.jp(pot=lp,type='staeckel',delta=0.5)/vo/ro-o.jp(pot=lp,type='staeckel',delta=0.5,use_physical=False)) < 10.**-10., 'o.jp() output for Orbit setup with ro=,vo= does not work as expected'
            assert numpy.fabs(o.jz(pot=lp,type='staeckel',delta=0.5)/vo/ro-o.jz(pot=lp,type='staeckel',delta=0.5,use_physical=False)) < 10.**-10., 'o.jz() output for Orbit setup with ro=,vo= does not work as expected'
            assert numpy.fabs(o.Tr(pot=lp,type='staeckel',delta=0.5)/bovy_conversion.time_in_Gyr(vo,ro)-o.Tr(pot=lp,type='staeckel',delta=0.5,use_physical=False)) < 10.**-10., 'o.Tr() output for Orbit setup with ro=,vo= does not work as expected'
            assert numpy.fabs(o.Tp(pot=lp,type='staeckel',delta=0.5)/bovy_conversion.time_in_Gyr(vo,ro)-o.Tp(pot=lp,type='staeckel',delta=0.5,use_physical=False)) < 10.**-10., 'o.Tp() output for Orbit setup with ro=,vo= does not work as expected'
            assert numpy.fabs(o.Tz(pot=lp,type='staeckel',delta=0.5)/bovy_conversion.time_in_Gyr(vo,ro)-o.Tz(pot=lp,type='staeckel',delta=0.5,use_physical=False)) < 10.**-10., 'o.Tz() output for Orbit setup with ro=,vo= does not work as expected'
            assert numpy.fabs(o.Or(pot=lp,type='staeckel',delta=0.5)/bovy_conversion.freq_in_Gyr(vo,ro)-o.Or(pot=lp,type='staeckel',delta=0.5,use_physical=False)) < 10.**-10., 'o.Or() output for Orbit setup with ro=,vo= does not work as expected'
            assert numpy.fabs(o.Op(pot=lp,type='staeckel',delta=0.5)/bovy_conversion.freq_in_Gyr(vo,ro)-o.Op(pot=lp,type='staeckel',delta=0.5,use_physical=False)) < 10.**-10., 'o.Op() output for Orbit setup with ro=,vo= does not work as expected'
            assert numpy.fabs(o.Oz(pot=lp,type='staeckel',delta=0.5)/bovy_conversion.freq_in_Gyr(vo,ro)-o.Oz(pot=lp,type='staeckel',delta=0.5,use_physical=False)) < 10.**-10., 'o.Oz() output for Orbit setup with ro=,vo= does not work as expected'
    #Also test the times
    assert numpy.fabs((o.time(1.)-ro/vo/1.0227121655399913)) < 10.**-10., 'o.time() in physical coordinates does not work as expected'
    assert numpy.fabs((o.time(1.,ro=ro,vo=vo)-ro/vo/1.0227121655399913)) < 10.**-10., 'o.time() in physical coordinates does not work as expected'
    assert numpy.fabs((o.time(1.,use_physical=False)-1.)) < 10.**-10., 'o.time() in physical coordinates does not work as expected'
    return None

# Check that the routines that should return physical coordinates are turned off by turn_physical_off
def test_physical_output_off():
    from galpy.potential import LogarithmicHaloPotential
    lp= LogarithmicHaloPotential(normalize=1.)
    plp= lp.toPlanar()
    for ii in range(4):
        ro, vo= 7., 200.
        if ii == 0: #axi, full
            o= setup_orbit_physical(lp,axi=True,ro=ro,vo=vo)
        elif ii == 1: #track azimuth, full
            o= setup_orbit_physical(lp,axi=False,ro=ro,vo=vo)
        elif ii == 2: #axi, planar
            o= setup_orbit_physical(plp,axi=True,ro=ro,vo=vo)
        elif ii == 3: #track azimuth, full
            o= setup_orbit_physical(plp,axi=False,ro=ro,vo=vo)
        #turn off
        o.turn_physical_off()
        #Test positions
        assert numpy.fabs(o.R()-o.R(use_physical=False)) < 10.**-10., 'o.R() output for Orbit setup with ro= does not work as expected when turned off'
        if ii % 2 == 1:
            assert numpy.fabs(o.x()-o.x(use_physical=False)) < 10.**-10., 'o.x() output for Orbit setup with ro= does not work as expected when turned off'
            assert numpy.fabs(o.y()-o.y(use_physical=False)) < 10.**-10., 'o.y() output for Orbit setup with ro= does not work as expected when turned off'
        if ii < 2:
            assert numpy.fabs(o.z()-o.z(use_physical=False)) < 10.**-10., 'o.z() output for Orbit setup with ro= does not work as expected when turned off'
            assert numpy.fabs(o.r()-o.r(use_physical=False)) < 10.**-10., 'o.r() output for Orbit setup with ro= does not work as expected when turned off'
        #Test velocities
        assert numpy.fabs(o.vR()-o.vR(use_physical=False)) < 10.**-10., 'o.vR() output for Orbit setup with vo= does not work as expected when turned off'
        assert numpy.fabs(o.vT()-o.vT(use_physical=False)) < 10.**-10., 'o.vT() output for Orbit setup with vo= does not work as expected'
        assert numpy.fabs(o.vphi()-o.vphi(use_physical=False)) < 10.**-10., 'o.vphi() output for Orbit setup with vo= does not work as expected when turned off'
        if ii % 2 == 1:
            assert numpy.fabs(o.vx()-o.vx(use_physical=False)) < 10.**-10., 'o.vx() output for Orbit setup with vo= does not work as expected when turned off'
            assert numpy.fabs(o.vy()-o.vy(use_physical=False)) < 10.**-10., 'o.vy() output for Orbit setup with vo= does not work as expected when turned off'
        if ii < 2:
            assert numpy.fabs(o.vz()-o.vz(use_physical=False)) < 10.**-10., 'o.vz() output for Orbit setup with vo= does not work as expected when turned off'
        #Test energies
        assert numpy.fabs(o.E(pot=lp)-o.E(pot=lp,use_physical=False)) < 10.**-10., 'o.E() output for Orbit setup with vo= does not work as expected when turned off'
        assert numpy.fabs(o.Jacobi(pot=lp)-o.Jacobi(pot=lp,use_physical=False)) < 10.**-10., 'o.E() output for Orbit setup with vo= does not work as expected when turned off'
        if ii < 2:
            assert numpy.fabs(o.ER(pot=lp)-o.ER(pot=lp,use_physical=False)) < 10.**-10., 'o.ER() output for Orbit setup with vo= does not work as expected when turned off'
            assert numpy.fabs(o.Ez(pot=lp)-o.Ez(pot=lp,use_physical=False)) < 10.**-10., 'o.Ez() output for Orbit setup with vo= does not work as expected when turned off'
        #Test angular momentun
        if ii > 0:
            assert numpy.all(numpy.fabs(o.L()-o.L(use_physical=False)) < 10.**-10.), 'o.L() output for Orbit setup with ro=,vo= does not work as expected when turned off'
        # Test action-angle functions
        if ii == 1:
            assert numpy.fabs(o.jr(pot=lp,type='staeckel',delta=0.5)-o.jr(pot=lp,type='staeckel',delta=0.5,use_physical=False)) < 10.**-10., 'o.jr() output for Orbit setup with ro=,vo= does not work as expected'
            assert numpy.fabs(o.jp(pot=lp,type='staeckel',delta=0.5)-o.jp(pot=lp,type='staeckel',delta=0.5,use_physical=False)) < 10.**-10., 'o.jp() output for Orbit setup with ro=,vo= does not work as expected'
            assert numpy.fabs(o.jz(pot=lp,type='staeckel',delta=0.5)-o.jz(pot=lp,type='staeckel',delta=0.5,use_physical=False)) < 10.**-10., 'o.jz() output for Orbit setup with ro=,vo= does not work as expected'
            assert numpy.fabs(o.Tr(pot=lp,type='staeckel',delta=0.5)-o.Tr(pot=lp,type='staeckel',delta=0.5,use_physical=False)) < 10.**-10., 'o.Tr() output for Orbit setup with ro=,vo= does not work as expected'
            assert numpy.fabs(o.Tp(pot=lp,type='staeckel',delta=0.5)-o.Tp(pot=lp,type='staeckel',delta=0.5,use_physical=False)) < 10.**-10., 'o.Tp() output for Orbit setup with ro=,vo= does not work as expected'
            assert numpy.fabs(o.Tz(pot=lp,type='staeckel',delta=0.5)-o.Tz(pot=lp,type='staeckel',delta=0.5,use_physical=False)) < 10.**-10., 'o.Tz() output for Orbit setup with ro=,vo= does not work as expected'
            assert numpy.fabs(o.Or(pot=lp,type='staeckel',delta=0.5)-o.Or(pot=lp,type='staeckel',delta=0.5,use_physical=False)) < 10.**-10., 'o.Or() output for Orbit setup with ro=,vo= does not work as expected'
            assert numpy.fabs(o.Op(pot=lp,type='staeckel',delta=0.5)-o.Op(pot=lp,type='staeckel',delta=0.5,use_physical=False)) < 10.**-10., 'o.Op() output for Orbit setup with ro=,vo= does not work as expected'
            assert numpy.fabs(o.Oz(pot=lp,type='staeckel',delta=0.5)-o.Oz(pot=lp,type='staeckel',delta=0.5,use_physical=False)) < 10.**-10., 'o.Oz() output for Orbit setup with ro=,vo= does not work as expected'
    #Also test the times
    assert numpy.fabs((o.time(1.)-1.)) < 10.**-10., 'o.time() in physical coordinates does not work as expected when turned off'
    assert numpy.fabs((o.time(1.,ro=ro,vo=vo)-ro/vo/1.0227121655399913)) < 10.**-10., 'o.time() in physical coordinates does not work as expected when turned off'
    return None

# Check that the routines that should return physical coordinates are turned 
# back on by turn_physical_on
def test_physical_output_on():
    from galpy.potential import LogarithmicHaloPotential
    from astropy import units
    lp= LogarithmicHaloPotential(normalize=1.)
    plp= lp.toPlanar()
    for ii in range(4):
        ro, vo= 7., 200.
        if ii == 0: #axi, full
            o= setup_orbit_physical(lp,axi=True,ro=ro,vo=vo)
        elif ii == 1: #track azimuth, full
            o= setup_orbit_physical(lp,axi=False,ro=ro,vo=vo)
        elif ii == 2: #axi, planar
            o= setup_orbit_physical(plp,axi=True,ro=ro,vo=vo)
        elif ii == 3: #track azimuth, full
            o= setup_orbit_physical(plp,axi=False,ro=ro,vo=vo)
        o_orig= o()
        #turn off and on
        o.turn_physical_off()
        if ii == 0:
            o.turn_physical_on(ro=ro,vo=vo)
        elif ii == 1:
            o.turn_physical_on(ro=ro*units.kpc,vo=vo*units.km/units.s)
        else:
            o.turn_physical_on()
        #Test positions
        assert numpy.fabs(o.R()-o_orig.R(use_physical=True)) < 10.**-10., 'o.R() output for Orbit setup with ro= does not work as expected when turned back on'
        if ii % 2 == 1:
            assert numpy.fabs(o.x()-o_orig.x(use_physical=True)) < 10.**-10., 'o.x() output for Orbit setup with ro= does not work as expected when turned back on'
            assert numpy.fabs(o.y()-o_orig.y(use_physical=True)) < 10.**-10., 'o.y() output for Orbit setup with ro= does not work as expected when turned back on'
        if ii < 2:
            assert numpy.fabs(o.z()-o_orig.z(use_physical=True)) < 10.**-10., 'o.z() output for Orbit setup with ro= does not work as expected when turned back on'
        #Test velocities
        assert numpy.fabs(o.vR()-o_orig.vR(use_physical=True)) < 10.**-10., 'o.vR() output for Orbit setup with vo= does not work as expected when turned back on'
        assert numpy.fabs(o.vT()-o_orig.vT(use_physical=True)) < 10.**-10., 'o.vT() output for Orbit setup with vo= does not work as expected'
        assert numpy.fabs(o.vphi()-o_orig.vphi(use_physical=True)) < 10.**-10., 'o.vphi() output for Orbit setup with vo= does not work as expected when turned back on'
        if ii % 2 == 1:
            assert numpy.fabs(o.vx()-o_orig.vx(use_physical=True)) < 10.**-10., 'o.vx() output for Orbit setup with vo= does not work as expected when turned back on'
            assert numpy.fabs(o.vy()-o_orig.vy(use_physical=True)) < 10.**-10., 'o.vy() output for Orbit setup with vo= does not work as expected when turned back on'
        if ii < 2:
            assert numpy.fabs(o.vz()-o_orig.vz(use_physical=True)) < 10.**-10., 'o.vz() output for Orbit setup with vo= does not work as expected when turned back on'
        #Test energies
        assert numpy.fabs(o.E(pot=lp)-o_orig.E(pot=lp,use_physical=True)) < 10.**-10., 'o.E() output for Orbit setup with vo= does not work as expected when turned back on'
        assert numpy.fabs(o.Jacobi(pot=lp)-o_orig.Jacobi(pot=lp,use_physical=True)) < 10.**-10., 'o.E() output for Orbit setup with vo= does not work as expected when turned back on'
        if ii < 2:
            assert numpy.fabs(o.ER(pot=lp)-o_orig.ER(pot=lp,use_physical=True)) < 10.**-10., 'o.ER() output for Orbit setup with vo= does not work as expected when turned back on'
            assert numpy.fabs(o.Ez(pot=lp)-o_orig.Ez(pot=lp,use_physical=True)) < 10.**-10., 'o.Ez() output for Orbit setup with vo= does not work as expected when turned back on'
        #Test angular momentun
        if ii > 0:
            assert numpy.all(numpy.fabs(o.L()-o_orig.L(use_physical=True)) < 10.**-10.), 'o.L() output for Orbit setup with ro=,vo= does not work as expected when turned back on'
        # Test action-angle functions
        if ii == 1:
            assert numpy.fabs(o.jr(pot=lp,type='staeckel',delta=0.5)-o_orig.jr(pot=lp,type='staeckel',delta=0.5,use_physical=True)) < 10.**-10., 'o.jr() output for Orbit setup with ro=,vo= does not work as expected'
            assert numpy.fabs(o.jp(pot=lp,type='staeckel',delta=0.5)-o_orig.jp(pot=lp,type='staeckel',delta=0.5,use_physical=True)) < 10.**-10., 'o.jp() output for Orbit setup with ro=,vo= does not work as expected'
            assert numpy.fabs(o.jz(pot=lp,type='staeckel',delta=0.5)-o_orig.jz(pot=lp,type='staeckel',delta=0.5,use_physical=True)) < 10.**-10., 'o.jz() output for Orbit setup with ro=,vo= does not work as expected'
            assert numpy.fabs(o.Tr(pot=lp,type='staeckel',delta=0.5)-o_orig.Tr(pot=lp,type='staeckel',delta=0.5,use_physical=True)) < 10.**-10., 'o.Tr() output for Orbit setup with ro=,vo= does not work as expected'
            assert numpy.fabs(o.Tp(pot=lp,type='staeckel',delta=0.5)-o_orig.Tp(pot=lp,type='staeckel',delta=0.5,use_physical=True)) < 10.**-10., 'o.Tp() output for Orbit setup with ro=,vo= does not work as expected'
            assert numpy.fabs(o.Tz(pot=lp,type='staeckel',delta=0.5)-o_orig.Tz(pot=lp,type='staeckel',delta=0.5,use_physical=True)) < 10.**-10., 'o.Tz() output for Orbit setup with ro=,vo= does not work as expected'
            assert numpy.fabs(o.Or(pot=lp,type='staeckel',delta=0.5)-o_orig.Or(pot=lp,type='staeckel',delta=0.5,use_physical=True)) < 10.**-10., 'o.Or() output for Orbit setup with ro=,vo= does not work as expected'
            assert numpy.fabs(o.Op(pot=lp,type='staeckel',delta=0.5)-o_orig.Op(pot=lp,type='staeckel',delta=0.5,use_physical=True)) < 10.**-10., 'o.Op() output for Orbit setup with ro=,vo= does not work as expected'
            assert numpy.fabs(o.Oz(pot=lp,type='staeckel',delta=0.5)-o_orig.Oz(pot=lp,type='staeckel',delta=0.5,use_physical=True)) < 10.**-10., 'o.Oz() output for Orbit setup with ro=,vo= does not work as expected'
    #Also test the times
    assert numpy.fabs((o.time(1.)-o_orig.time(1.,use_physical=True))) < 10.**-10., 'o_orig.time() in physical coordinates does not work as expected when turned back on'
    return None

# Test that physical scales are propagated correctly when a new orbit is formed by calling an old orbit
def test_physical_newOrbit():
    from galpy.orbit import Orbit
    o= Orbit([1.,0.1,1.1,0.1,0.,0.],ro=9.,vo=230.,
             zo=0.02,solarmotion=[-5.,15.,25.])
    ts= numpy.linspace(0.,1.,21) #v. quick orbit integration
    lp= potential.LogarithmicHaloPotential(normalize=1.)
    o.integrate(ts,lp)
    no= o(ts[-1]) #new orbit
    assert no._ro == 9., "New orbit formed from calling old orbit's ro is not that of the old orbit"
    assert no._vo == 230., "New orbit formed from calling old orbit's vo is not that of the old orbit"
    assert no._orb._ro == 9., "New orbit formed from calling old orbit's ro is not that of the old orbit"
    assert no._orb._vo == 230., "New orbit formed from calling old orbit's vo is not that of the old orbit"
    assert no._roSet, "New orbit formed from calling old orbit's roSet is not that of the old orbit"
    assert no._voSet, "New orbit formed from calling old orbit's roSet is not that of the old orbit"
    assert no._orb._roSet, "New orbit formed from calling old orbit's roSet is not that of the old orbit"
    assert no._orb._voSet, "New orbit formed from calling old orbit's roSet is not that of the old orbit"
    assert no._orb._zo == 0.02, "New orbit formed from calling old orbit's zo is not that of the old orbit"
    assert no._orb._solarmotion[0] == -5., "New orbit formed from calling old orbit's solarmotion is not that of the old orbit"
    assert no._orb._solarmotion[1] == 15., "New orbit formed from calling old orbit's solarmotion is not that of the old orbit"
    assert no._orb._solarmotion[2] == 25., "New orbit formed from calling old orbit's solarmotion is not that of the old orbit"
    return None

#Test the orbit interpolation
def test_interpolation_issue187():
    #Test that fails because of issue 187 reported by Mark Fardal
    from galpy.orbit import Orbit
    from scipy import interpolate
    pot = potential.IsochronePotential(b=1./7.,normalize=True)
    R, vR, vT, z, vz, phi = 1.,0.0,0.8,0.,0.,0.
    orb = Orbit(vxvv=(R, vR, vT, z, vz, phi))
    ts = numpy.linspace(0.,10.,1000)
    orb.integrate(ts, pot)
    orbpts = orb.getOrbit()
    #detect phase wrap
    pdiff= orbpts[:,5]-numpy.roll(orbpts[:,5],1)
    phaseWrapIndx= numpy.where(pdiff < -6.)[0][0]
    tsPreWrap = numpy.linspace(ts[phaseWrapIndx]-5.e-2,
                               ts[phaseWrapIndx]-0.002,100)
    tsPostWrap = numpy.linspace(ts[phaseWrapIndx]+0.002,
                                ts[phaseWrapIndx]+5.e-2,100)
    #Interpolate just before and after the phase-wrap
    preWrapInterpolate=\
        interpolate.InterpolatedUnivariateSpline(ts[phaseWrapIndx-11:phaseWrapIndx-1],
                                                 orbpts[phaseWrapIndx-11:phaseWrapIndx-1,5])
    postWrapInterpolate=\
        interpolate.InterpolatedUnivariateSpline(ts[phaseWrapIndx:phaseWrapIndx+10],
                                                 orbpts[phaseWrapIndx:phaseWrapIndx+10,5])
    assert numpy.all(numpy.fabs((preWrapInterpolate(tsPreWrap) % (2.*numpy.pi))-orb.phi(tsPreWrap)) < 10.**-5.), 'phase interpolation near a phase-wrap does not work'
    assert numpy.all(numpy.fabs((postWrapInterpolate(tsPostWrap) % (2.*numpy.pi))-orb.phi(tsPostWrap)) < 10.**-5.), 'phase interpolation near a phase-wrap does not work'
    return None

# Test that fitting an orbit works
def test_orbitfit():
    from galpy.orbit import Orbit
    lp= potential.LogarithmicHaloPotential(normalize=1.,q=0.9)
    o= Orbit([0.8,0.3,1.3,0.4,0.2,2.])
    ts= numpy.linspace(0.,1.,1001)
    o.integrate(ts,lp)
    #Create orbit points from this integrated orbit, each 100th point
    vxvv= o._orb.orbit[::100,:]
    #now fit, using another orbit instance
    of= o()
    of.fit(vxvv,pot=lp,tintJ=1.5)
    assert numpy.all(comp_orbfit(of,vxvv,numpy.linspace(0.,2.,1001),lp) < 10.**-7.), 'Orbit fit in configuration space does not work'
    return None

def test_orbitfit_potinput():
    from galpy.orbit import Orbit
    lp= potential.LogarithmicHaloPotential(normalize=1.,q=0.9)
    o= Orbit([0.8,0.3,1.3,0.4,0.2,2.])
    ts= numpy.linspace(0.,1.,1001)
    o.integrate(ts,lp)
    #Create orbit points from this integrated orbit, each 100th point
    vxvv= o._orb.orbit[::100,:]
    #now fit, using another orbit instance, without potential, should error
    of= o()
    try:
        of.fit(vxvv,pot=None,tintJ=1.5)
    except AttributeError: pass
    else: raise AssertionError('Orbit fit w/o potential does not raise AttributeError')
    #Now give a potential to of
    of._orb._pot= lp
    of.fit(vxvv,pot=lp,tintJ=1.5)
    assert numpy.all(comp_orbfit(of,vxvv,numpy.linspace(0.,2.,1001),lp) < 10.**-7.), 'Orbit fit in configuration space does not work'
    return None

# Test orbit fit in observed Galactic coordinates
def test_orbitfit_lb():
    from galpy.orbit import Orbit
    lp= potential.LogarithmicHaloPotential(normalize=1.,q=0.9)
    o= Orbit([0.8,0.3,1.3,0.4,0.2,2.])
    ts= numpy.linspace(0.,1.,1001)
    o.integrate(ts,lp)
    #Create orbit points from this integrated orbit, each 100th point
    vxvv= []
    for ii in range(10):
        vxvv.append([o.ll(ii/10.),o.bb(ii/10.),o.dist(ii/10.),
                     o.pmll(ii/10.),o.pmbb(ii/10.),o.vlos(ii/10.)])
    vxvv= numpy.array(vxvv)
    #now fit, using another orbit instance
    of= o()
    of.fit(vxvv,pot=lp,tintJ=1.5,lb=True,vxvv_err=0.01*numpy.ones_like(vxvv))
    compf= comp_orbfit(of,vxvv,numpy.linspace(0.,2.,1001),lp,lb=True)
    assert numpy.all(compf < 10.**-4.), 'Orbit fit in lb space does not work'
    return None

# Test orbit fit in observed equatorial coordinates
def test_orbitfit_radec():
    from galpy.orbit import Orbit
    lp= potential.LogarithmicHaloPotential(normalize=1.,q=0.9)
    o= Orbit([0.8,0.3,1.3,0.4,0.2,2.])
    ts= numpy.linspace(0.,1.,1001)
    o.integrate(ts,lp)
    #Create orbit points from this integrated orbit, each 100th point
    vxvv= []
    ro, vo= 9., 230.
    for ii in range(10):
        vxvv.append([o.ra(ii/10.,ro=ro,vo=vo),o.dec(ii/10.,ro=ro,vo=vo),
                     o.dist(ii/10.,ro=ro,vo=vo),o.pmra(ii/10.,ro=ro,vo=vo),
                     o.pmdec(ii/10.,ro=ro,vo=vo),o.vlos(ii/10.,ro=ro,vo=vo)])
    vxvv= numpy.array(vxvv)
    #now fit, using another orbit instance
    of= o()
    of.fit(vxvv,pot=lp,tintJ=1.5,radec=True,ro=ro,vo=vo)
    compf= comp_orbfit(of,vxvv,numpy.linspace(0.,2.,1001),lp,lb=False,radec=True,
                       ro=ro,vo=vo)
    assert numpy.all(compf < 10.**-4.), 'Orbit fit in radec space does not work'
    return None

# Test orbit fit in custom coordinates (using Equatorial for testing)
def test_orbitfit_custom():
    from galpy.orbit import Orbit
    from galpy.util import bovy_coords
    lp= potential.LogarithmicHaloPotential(normalize=1.,q=0.9)
    o= Orbit([0.8,0.3,1.3,0.4,0.2,2.])
    ts= numpy.linspace(0.,1.,1001)
    o.integrate(ts,lp)
    #Create orbit points from this integrated orbit, each 100th point
    vxvv= []
    ro, vo= 9., 230.
    for ii in range(10):
        vxvv.append([o.ra(ii/10.,ro=ro,vo=vo),o.dec(ii/10.,ro=ro,vo=vo),
                     o.dist(ii/10.,ro=ro,vo=vo),o.pmra(ii/10.,ro=ro,vo=vo),
                     o.pmdec(ii/10.,ro=ro,vo=vo),o.vlos(ii/10.,ro=ro,vo=vo)])
    vxvv= numpy.array(vxvv)
    #now fit, using another orbit instance
    of= o()
    #First test the exception
    try:
        of.fit(vxvv,pot=lp,tintJ=1.5,customsky=True,
               ro=ro,vo=vo)
    except IOError: pass
    else: raise AssertionError('Orbit fit with custom sky coordinates but without the necessary coordinate-transformation functions did not raise an exception')
    of.fit(vxvv,pot=lp,tintJ=1.5,customsky=True,
           lb_to_customsky=bovy_coords.lb_to_radec,
           pmllpmbb_to_customsky=bovy_coords.pmllpmbb_to_pmrapmdec,ro=ro,vo=vo)
    compf= comp_orbfit(of,vxvv,numpy.linspace(0.,2.,1001),lp,lb=False,radec=True,
                       ro=ro,vo=vo)
    assert numpy.all(compf < 10.**-4.), 'Orbit fit in radec space does not work'
    return None

def comp_orbfit(of,vxvv,ts,pot,lb=False,radec=False,ro=None,vo=None):
    """Compare the output of the orbit fit properly, ro and vo only implemented for radec"""
    from galpy.util import bovy_coords
    bovy_coords._APY_COORDS_ORIG= bovy_coords._APY_COORDS
    bovy_coords._APY_COORDS= False # too slow otherwise
    of.integrate(ts,pot)
    off= of.flip()
    off.integrate(ts,pot)
    #Flip velocities again
    off._orb.vxvv[1]*= -1.
    off._orb.vxvv[2]*= -1.
    off._orb.vxvv[4]*= -1.
    if lb:
        allvxvv= []
        for ii in range(len(ts)):
            allvxvv.append([of.ll(ts[ii]),of.bb(ts[ii]),
                            of.dist(ts[ii]),of.pmll(ts[ii]),
                            of.pmbb(ts[ii]),of.vlos(ts[ii])])
            allvxvv.append([off.ll(ts[ii]),off.bb(ts[ii]),
                            off.dist(ts[ii]),off.pmll(ts[ii]),
                            off.pmbb(ts[ii]),off.vlos(ts[ii])])
        allvxvv= numpy.array(allvxvv)
    elif radec:
        allvxvv= []
        for ii in range(len(ts)):
            allvxvv.append([of.ra(ts[ii],ro=ro,vo=vo),of.dec(ts[ii],ro=ro,vo=vo),
                            of.dist(ts[ii],ro=ro,vo=vo),of.pmra(ts[ii],ro=ro,vo=vo),
                            of.pmdec(ts[ii],ro=ro,vo=vo),of.vlos(ts[ii],ro=ro,vo=vo)])
            allvxvv.append([off.ra(ts[ii]),off.dec(ts[ii],ro=ro,vo=vo),
                            off.dist(ts[ii],ro=ro,vo=vo),off.pmra(ts[ii],ro=ro,vo=vo),
                            off.pmdec(ts[ii],ro=ro,vo=vo),off.vlos(ts[ii],ro=ro,vo=vo)])
        allvxvv= numpy.array(allvxvv)
    else:
        allvxvv= numpy.concatenate((of.getOrbit(),off.getOrbit()),axis=0)
    out= []
    for ii in range(vxvv.shape[0]):
        out.append(numpy.amin(numpy.sum((allvxvv-vxvv[ii])**2.,axis=1)))
    bovy_coords._APY_COORDS= bovy_coords._APY_COORDS_ORIG
    return numpy.array(out)

def test_MWPotential_warning():
    # Test that using MWPotential throws a warning, see #229
    ts= numpy.linspace(0.,100.,1001)
    o= setup_orbit_energy(potential.MWPotential,axi=False)
    with pytest.warns(None) as record:
        o.integrate(ts,potential.MWPotential)
        # Should raise warning bc of MWPotential, might raise others
    raisedWarning= False
    for rec in record:
        # check that the message matches
        raisedWarning+= (str(rec.message.args[0]) == "Use of MWPotential as a Milky-Way-like potential is deprecated; galpy.potential.MWPotential2014, a potential fit to a large variety of dynamical constraints (see Bovy 2015), is the preferred Milky-Way-like potential in galpy")
    assert raisedWarning, "Orbit integration with MWPotential should have thrown a warning, but didn't"
    return None

# Test the new Orbit.time function
def test_time():
    # Setup orbit
    o= setup_orbit_energy(potential.MWPotential,axi=False)
    # Prior to integration, should return zero
    assert numpy.fabs(o.time()-0.) < 10.**-10., "Orbit.time before integration does not return zero"
    # Then integrate
    times= numpy.linspace(0.,10.,1001)
    o.integrate(times,potential.MWPotential)
    assert numpy.all((o.time()-times) < 10.**-8.), "Orbit.time after integration does not return the integration times"
    return None    

# Test interpolation with backwards orbit integration
def test_backinterpolation_issue204():
    # Setup orbit and its flipped version
    o= setup_orbit_energy(potential.MWPotential,axi=False)
    of= o.flip()
    # Times to integrate backward and forward of flipped (should agree)
    ntimes= numpy.linspace(0.,-10.,1001)
    ptimes= -ntimes
    # Integrate the orbits
    o.integrate(ntimes,potential.MWPotential)
    of.integrate(ptimes,potential.MWPotential)
    # Test that interpolation works and gives the same result
    nitimes= numpy.linspace(0.,-10.,2501)
    pitimes= -nitimes
    assert numpy.all((o.R(nitimes)-of.R(pitimes)) < 10.**-8.), 'Forward and backward integration with interpolation do not agree'
    assert numpy.all((o.z(nitimes)-of.z(pitimes)) < 10.**-8.), 'Forward and backward integration with interpolation do not agree'
    # Velocities should be flipped
    assert numpy.all((o.vR(nitimes)+of.vR(pitimes)) < 10.**-8.), 'Forward and backward integration with interpolation do not agree'
    assert numpy.all((o.vT(nitimes)+of.vT(pitimes)) < 10.**-8.), 'Forward and backward integration with interpolation do not agree'
    assert numpy.all((o.vT(nitimes)+of.vT(pitimes)) < 10.**-8.), 'Forward and backward integration with interpolation do not agree'
    return None

# Test that Orbit.x .y .vx and .vy return a scalar for scalar time input
def test_scalarxyvzvz_issue247():
    # Setup an orbit
    lp= potential.LogarithmicHaloPotential(normalize=1.)
    o= setup_orbit_energy(lp,axi=False)
    assert isinstance(o.x(),float), 'Orbit.x() does not return a scalar'
    assert isinstance(o.y(),float), 'Orbit.y() does not return a scalar'
    assert isinstance(o.vx(),float), 'Orbit.vx() does not return a scalar'
    assert isinstance(o.vy(),float), 'Orbit.vy() does not return a scalar'
    # Also integrate and then test
    times= numpy.linspace(0.,10.,1001)
    o.integrate(times,lp)
    assert isinstance(o.x(5.),float), 'Orbit.x() does not return a scalar'
    assert isinstance(o.y(5.),float), 'Orbit.y() does not return a scalar'
    assert isinstance(o.vx(5.),float), 'Orbit.vx() does not return a scalar'
    assert isinstance(o.vy(5.),float), 'Orbit.vy() does not return a scalar'
    return None

# Test that all Orbit methods return a scalar for scalar time input (mentioned
# in #294)
def test_scalar_all():
    # Setup an orbit
    lp= potential.LogarithmicHaloPotential(normalize=1.)
    o= setup_orbit_energy(lp,axi=False)
    assert isinstance(o.R(),float), 'Orbit.R() does not return a scalar'
    assert isinstance(o.vR(),float), 'Orbit.vR() does not return a scalar'
    assert isinstance(o.vT(),float), 'Orbit.vT() does not return a scalar'
    assert isinstance(o.z(),float), 'Orbit.z() does not return a scalar'
    assert isinstance(o.vz(),float), 'Orbit.vz() does not return a scalar'
    assert isinstance(o.phi(),float), 'Orbit.phi() does not return a scalar'
    assert isinstance(o.r(),float), 'Orbit.r() does not return a scalar'
    assert isinstance(o.x(),float), 'Orbit.x() does not return a scalar'
    assert isinstance(o.y(),float), 'Orbit.y() does not return a scalar'
    assert isinstance(o.vx(),float), 'Orbit.vx() does not return a scalar'
    assert isinstance(o.vy(),float), 'Orbit.vy() does not return a scalar'
    assert isinstance(o.ra(),float), 'Orbit.ra() does not return a scalar'
    assert isinstance(o.dec(),float), 'Orbit.dec() does not return a scalar'
    assert isinstance(o.ll(),float), 'Orbit.ll() does not return a scalar'
    assert isinstance(o.bb(),float), 'Orbit.bb() does not return a scalar'
    assert isinstance(o.dist(),float), 'Orbit.dist() does not return a scalar'
    assert isinstance(o.pmra(),float), 'Orbit.pmra() does not return a scalar'
    assert isinstance(o.pmdec(),float), 'Orbit.pmdec() does not return a scalar'
    assert isinstance(o.pmll(),float), 'Orbit.pmll() does not return a scalar'
    assert isinstance(o.pmbb(),float), 'Orbit.pmbb() does not return a scalar'
    assert isinstance(o.vra(),float), 'Orbit.vra() does not return a scalar'
    assert isinstance(o.vdec(),float), 'Orbit.vdec() does not return a scalar'
    assert isinstance(o.vll(),float), 'Orbit.vll() does not return a scalar'
    assert isinstance(o.vbb(),float), 'Orbit.vbb() does not return a scalar'
    assert isinstance(o.vlos(),float), 'Orbit.vlos() does not return a scalar'
    assert isinstance(o.helioX(),float), 'Orbit.helioX() does not return a scalar'
    assert isinstance(o.helioY(),float), 'Orbit.helioY() does not return a scalar'
    assert isinstance(o.helioZ(),float), 'Orbit.helioZ() does not return a scalar'
    assert isinstance(o.U(),float), 'Orbit.U() does not return a scalar'
    assert isinstance(o.V(),float), 'Orbit.V() does not return a scalar'
    assert isinstance(o.W(),float), 'Orbit.W() does not return a scalar'
    assert isinstance(o.E(pot=lp),float), 'Orbit.E() does not return a scalar'
    assert isinstance(o.Jacobi(pot=lp),float), 'Orbit.Jacobi() does not return a scalar'
    assert isinstance(o.ER(pot=lp),float), 'Orbit.ER() does not return a scalar'
    assert isinstance(o.Ez(pot=lp),float), 'Orbit.Ez() does not return a scalar'
    # Also integrate and then test
    times= numpy.linspace(0.,10.,1001)
    o.integrate(times,lp)
    assert isinstance(o.R(5.),float), 'Orbit.R() does not return a scalar'
    assert isinstance(o.vR(5.),float), 'Orbit.vR() does not return a scalar'
    assert isinstance(o.vT(5.),float), 'Orbit.vT() does not return a scalar'
    assert isinstance(o.z(5.),float), 'Orbit.z() does not return a scalar'
    assert isinstance(o.vz(5.),float), 'Orbit.vz() does not return a scalar'
    assert isinstance(o.phi(5.),float), 'Orbit.phi() does not return a scalar'
    assert isinstance(o.r(5.),float), 'Orbit.r() does not return a scalar'
    assert isinstance(o.x(5.),float), 'Orbit.x() does not return a scalar'
    assert isinstance(o.y(5.),float), 'Orbit.y() does not return a scalar'
    assert isinstance(o.vx(5.),float), 'Orbit.vx() does not return a scalar'
    assert isinstance(o.vy(5.),float), 'Orbit.vy() does not return a scalar'
    assert isinstance(o.ra(5.),float), 'Orbit.ra() does not return a scalar'
    assert isinstance(o.dec(5.),float), 'Orbit.dec() does not return a scalar'
    assert isinstance(o.ll(5.),float), 'Orbit.ll() does not return a scalar'
    assert isinstance(o.bb(5.),float), 'Orbit.bb() does not return a scalar'
    assert isinstance(o.dist(5.),float), 'Orbit.dist() does not return a scalar'
    assert isinstance(o.pmra(5.),float), 'Orbit.pmra() does not return a scalar'
    assert isinstance(o.pmdec(5.),float), 'Orbit.pmdec() does not return a scalar'
    assert isinstance(o.pmll(5.),float), 'Orbit.pmll() does not return a scalar'
    assert isinstance(o.pmbb(5.),float), 'Orbit.pmbb() does not return a scalar'
    assert isinstance(o.vra(5.),float), 'Orbit.vra() does not return a scalar'
    assert isinstance(o.vdec(5.),float), 'Orbit.vdec() does not return a scalar'
    assert isinstance(o.vll(5.),float), 'Orbit.vll() does not return a scalar'
    assert isinstance(o.vbb(5.),float), 'Orbit.vbb() does not return a scalar'
    assert isinstance(o.vlos(5.),float), 'Orbit.vlos() does not return a scalar'
    assert isinstance(o.helioX(5.),float), 'Orbit.helioX() does not return a scalar'
    assert isinstance(o.helioY(5.),float), 'Orbit.helioY() does not return a scalar'
    assert isinstance(o.helioZ(5.),float), 'Orbit.helioZ() does not return a scalar'
    assert isinstance(o.U(5.),float), 'Orbit.U() does not return a scalar'
    assert isinstance(o.V(5.),float), 'Orbit.V() does not return a scalar'
    assert isinstance(o.W(5.),float), 'Orbit.W() does not return a scalar'
    assert isinstance(o.E(5.),float), 'Orbit.E() does not return a scalar'
    assert isinstance(o.Jacobi(5.),float), 'Orbit.Jacobi() does not return a scalar'
    assert isinstance(o.ER(5.),float), 'Orbit.ER() does not return a scalar'
    assert isinstance(o.Ez(5.),float), 'Orbit.Ez() does not return a scalar'
    return None

def test_call_issue256():
    # Reported by Semyeong Oh: non-integrated orbit with t=/=0 should return eror
    from galpy.orbit import Orbit
    o = Orbit(vxvv=[5.,-1.,0.8, 3, -0.1, 0])
    # no integration of the orbit
    with pytest.raises(ValueError) as excinfo:
        o.R(30)
    return None

# Test whether the output from the SkyCoord function is correct
def test_SkyCoord():
    from galpy.orbit import Orbit
    from astropy import units
    # In ra, dec
    o= Orbit([120.,60.,2.,0.5,0.4,30.],radec=True)
    assert numpy.fabs(o.SkyCoord().ra.degree-o.ra()) < 10.**-13., 'Orbit SkyCoord ra and direct ra do not agree'
    assert numpy.fabs(o.SkyCoord().dec.degree-o.dec()) < 10.**-13., 'Orbit SkyCoord dec and direct dec do not agree'
    assert numpy.fabs(o.SkyCoord().distance.kpc-o.dist()) < 10.**-13., 'Orbit SkyCoord distance and direct distance do not agree'
    # For a list
    o= Orbit([120.,60.,2.,0.5,0.4,30.],radec=True)
    times= numpy.linspace(0.,2.,51)
    from galpy.potential import MWPotential
    o.integrate(times,MWPotential)
    ras= numpy.array([s.ra.degree for s in o.SkyCoord(times)])
    decs= numpy.array([s.dec.degree for s in o.SkyCoord(times)])
    dists= numpy.array([s.distance.kpc for s in o.SkyCoord(times)])
    assert numpy.all(numpy.fabs(ras-o.ra(times)) < 10.**-13.), 'Orbit SkyCoord ra and direct ra do not agree'
    assert numpy.all(numpy.fabs(decs-o.dec(times)) < 10.**-13.), 'Orbit SkyCoord dec and direct dec do not agree'
    assert numpy.all(numpy.fabs(dists-o.dist(times)) < 10.**-13.), 'Orbit SkyCoord distance and direct distance do not agree'
    # Check that the GC frame parameters are correctly propagated
    if not _APY3: return None # not done in python 2
    o= Orbit([120.,60.,2.,0.5,0.4,30.],radec=True,ro=10.,zo=1.,
             solarmotion=[-10.,34.,12.])
    assert numpy.fabs(o.SkyCoord().galcen_distance.to(units.kpc).value-numpy.sqrt(10.**2.+1.**2.)) < 10.**-13., 'Orbit SkyCoord GC frame attributes are incorrect'
    assert numpy.fabs(o.SkyCoord().z_sun.to(units.kpc).value-1.) < 10.**-13., 'Orbit SkyCoord GC frame attributes are incorrect'
    assert numpy.all(numpy.fabs(o.SkyCoord().galcen_v_sun.d_xyz.to(units.km/units.s).value-numpy.array([10.,220.+34.,12.])) < 10.**-13.), 'Orbit SkyCoord GC frame attributes are incorrect'
    return None

def test_orbit_obs_list_issue322():
    # Further tests of obs= list parameter for orbit output, mainly in relation
    # to issue #322
    from galpy.orbit import Orbit
    # The basic case, for a planar orbit
    o= Orbit([0.9,0.1,1.2,0.])
    assert numpy.fabs(o.helioX(obs=[1.,0.,0.],ro=1.)-0.1) < 10.**-7., 'Relative position wrt the Sun from using obs= keyword does not work as expected'
    assert numpy.fabs(o.helioY(obs=[1.,0.,0.],ro=1.)) < 10.**-7., 'Relative position wrt the Sun from using obs= keyword does not work as expected'
    # Now use non-zero Ysun
    o= Orbit([0.9,0.1,1.2,numpy.pi/2.])
    assert numpy.fabs(o.helioX(obs=[0.,1.,0.],ro=1.)-0.1) < 10.**-7., 'Relative position wrt the Sun from using obs= keyword does not work as expected'
    assert numpy.fabs(o.helioY(obs=[0.,1.,0.],ro=1.)) < 10.**-7., 'Relative position wrt the Sun from using obs= keyword does not work as expected'
    # Now use non-zero Ysun
    o= Orbit([0.9,0.1,1.2,3.*numpy.pi/2.])
    assert numpy.fabs(o.helioX(obs=[0.,-1.,0.],ro=1.)-0.1) < 10.**-7., 'Relative position wrt the Sun from using obs= keyword does not work as expected'
    assert numpy.fabs(o.helioY(obs=[0.,-1.,0.],ro=1.)) < 10.**-7., 'Relative position wrt the Sun from using obs= keyword does not work as expected'
    # Full orbit
    # The basic case, for a full orbit
    o= Orbit([0.9,0.1,1.2,0.,0.,0.])
    assert numpy.fabs(o.helioX(obs=[1.,0.,0.],ro=1.)-0.1) < 10.**-7., 'Relative position wrt the Sun from using obs= keyword does not work as expected'
    assert numpy.fabs(o.helioY(obs=[1.,0.,0.],ro=1.)) < 10.**-7., 'Relative position wrt the Sun from using obs= keyword does not work as expected'
    # Now use non-zero Ysun
    o= Orbit([0.9,0.1,1.2,0.,0.,numpy.pi/2.])
    assert numpy.fabs(o.helioX(obs=[0.,1.,0.],ro=1.)-0.1) < 10.**-7., 'Relative position wrt the Sun from using obs= keyword does not work as expected'
    assert numpy.fabs(o.helioY(obs=[0.,1.,0.],ro=1.)) < 10.**-7., 'Relative position wrt the Sun from using obs= keyword does not work as expected'
    # Now use non-zero Ysun
    o= Orbit([0.9,0.1,1.2,0.,0.,3.*numpy.pi/2.])
    assert numpy.fabs(o.helioX(obs=[0.,-1.,0.],ro=1.)-0.1) < 10.**-7., 'Relative position wrt the Sun from using obs= keyword does not work as expected'
    assert numpy.fabs(o.helioY(obs=[0.,-1.,0.],ro=1.)) < 10.**-7., 'Relative position wrt the Sun from using obs= keyword does not work as expected'
    return None

def test_orbit_obs_Orbit_issue322():
    #Further tests of obs= Orbit parameter for orbit output, mainly in relation
    # to issue #322
    from galpy.orbit import Orbit
    # The basic case, for a planar orbit
    o= Orbit([0.9,0.1,1.2,0.])
    assert numpy.fabs(o.helioX(obs=Orbit([1.,0.,0.,0.]),ro=1.)-0.1) < 10.**-7., 'Relative position wrt the Sun from using obs= keyword does not work as expected'
    assert numpy.fabs(o.helioY(obs=Orbit([1.,0.,0.,0.]),ro=1.)) < 10.**-7., 'Relative position wrt the Sun from using obs= keyword does not work as expected'
    # Now use non-zero Ysun
    o= Orbit([0.9,0.1,1.2,numpy.pi/2.])
    assert numpy.fabs(o.helioX(obs=Orbit([1.,0.,0.,numpy.pi/2.]),ro=1.)-0.1) < 10.**-7., 'Relative position wrt the Sun from using obs= keyword does not work as expected'
    assert numpy.fabs(o.helioY(obs=Orbit([1.,0.,0.,numpy.pi/2.]),ro=1.)) < 10.**-7., 'Relative position wrt the Sun from using obs= keyword does not work as expected'
    # Now use non-zero Ysun
    o= Orbit([0.9,0.1,1.2,3.*numpy.pi/2.])
    assert numpy.fabs(o.helioX(obs=Orbit([1.,0.,0.,3.*numpy.pi/2.]),ro=1.)-0.1) < 10.**-7., 'Relative position wrt the Sun from using obs= keyword does not work as expected'
    assert numpy.fabs(o.helioY(obs=Orbit([1.,0.,0.,3.*numpy.pi/2.]),ro=1.)) < 10.**-7., 'Relative position wrt the Sun from using obs= keyword does not work as expected'
    # Full orbit
    # The basic case, for a full orbit
    o= Orbit([0.9,0.1,1.2,0.,0.,0.])
    assert numpy.fabs(o.helioX(obs=Orbit([1.,0.,0.,0.,0.,0.]),ro=1.)-0.1) < 10.**-7., 'Relative position wrt the Sun from using obs= keyword does not work as expected'
    assert numpy.fabs(o.helioY(obs=Orbit([1.,0.,0.,0.,0.,0.]),ro=1.)) < 10.**-7., 'Relative position wrt the Sun from using obs= keyword does not work as expected'
    # Now use non-zero Ysun
    o= Orbit([0.9,0.1,1.2,0.,0.,numpy.pi/2.])
    assert numpy.fabs(o.helioX(obs=Orbit([1.,0.,0.,0.,0.,numpy.pi/2.]),ro=1.)-0.1) < 10.**-7., 'Relative position wrt the Sun from using obs= keyword does not work as expected'
    assert numpy.fabs(o.helioY(obs=Orbit([1.,0.,0.,0.,0.,numpy.pi/2.]),ro=1.)) < 10.**-7., 'Relative position wrt the Sun from using obs= keyword does not work as expected'
    # Now use non-zero Ysun
    o= Orbit([0.9,0.1,1.2,0.,0.,3.*numpy.pi/2.])
    assert numpy.fabs(o.helioX(obs=Orbit([1.,0.,0.,0.,0.,3.*numpy.pi/2.]),ro=1.)-0.1) < 10.**-7., 'Relative position wrt the Sun from using obs= keyword does not work as expected'
    assert numpy.fabs(o.helioY(obs=Orbit([1.,0.,0.,0.,0.,3.*numpy.pi/2.]),ro=1.)) < 10.**-7., 'Relative position wrt the Sun from using obs= keyword does not work as expected'
    return None

def test_orbit_obs_Orbits_issue322():
    #Further tests of obs= Orbit parameter for orbit output, mainly in relation
    # to issue #322; specific case where the orbit gets evaluated at multiple 
    # times
    from galpy.orbit import Orbit
    # Do non-zero Ysun case for planarOrbit
    o= Orbit([0.9,0.1,1.2,numpy.pi/2.],ro=1.)
    obs= Orbit([1.,0.,0.,numpy.pi/2.],ro=1.)
    times= numpy.linspace(0.,2.,2)
    from galpy.potential import MWPotential2014
    o.integrate(times,MWPotential2014)
    obs.integrate(times,MWPotential2014)
    for ii in range(len(times)):
        # Test against individual
        assert numpy.fabs(o.helioX(times,obs=obs,ro=1.)[ii]-o.helioX(times[ii],obs=[obs.x(times[ii]),obs.y(times[ii]),0.],ro=1.)) < 10.**-10., 'Relative position wrt the Sun from using obs= keyword does not work as expected'
        assert numpy.fabs(o.helioY(times,obs=obs,ro=1.)[ii]-o.helioY(times[ii],obs=[obs.x(times[ii]),obs.y(times[ii]),0.],ro=1.)) < 10.**-10., 'Relative position wrt the Sun from using obs= keyword does not work as expected'
    # Do non-zero Ysun case for planarOrbit, but giving FullOrbit for obs
    o= Orbit([0.9,0.1,1.2,numpy.pi/2.],ro=1.)
    obs= Orbit([1.,0.,0.,0.,0.,numpy.pi/2.],ro=1.)
    times= numpy.linspace(0.,2.,2)
    from galpy.potential import MWPotential2014
    o.integrate(times,MWPotential2014)
    obs.integrate(times,MWPotential2014)
    for ii in range(len(times)):
        # Test against individual
        assert numpy.fabs(o.helioX(times,obs=obs,ro=1.)[ii]-o.helioX(times[ii],obs=[obs.x(times[ii]),obs.y(times[ii]),obs.z(times[ii])],ro=1.)) < 10.**-10., 'Relative position wrt the Sun from using obs= keyword does not work as expected'
        assert numpy.fabs(o.helioY(times,obs=obs,ro=1.)[ii]-o.helioY(times[ii],obs=[obs.x(times[ii]),obs.y(times[ii]),obs.z(times[ii])],ro=1.)) < 10.**-10., 'Relative position wrt the Sun from using obs= keyword does not work as expected'
    # Do non-zero Ysun case for FullOrbit
    o= Orbit([0.9,0.1,1.2,0.,0.,numpy.pi/2.],ro=1.)
    obs= Orbit([1.,0.,0.,0.,0.,numpy.pi/2.],ro=1.)
    times= numpy.linspace(0.,2.,2)
    from galpy.potential import MWPotential2014
    o.integrate(times,MWPotential2014)
    obs.integrate(times,MWPotential2014)
    for ii in range(len(times)):
        # Test against individual
        assert numpy.fabs(o.helioX(times,obs=obs,ro=1.)[ii]-o.helioX(times[ii],obs=[obs.x(times[ii]),obs.y(times[ii]),obs.z(times[ii])],ro=1.)) < 10.**-10., 'Relative position wrt the Sun from using obs= keyword does not work as expected'
        assert numpy.fabs(o.helioY(times,obs=obs,ro=1.)[ii]-o.helioY(times[ii],obs=[obs.x(times[ii]),obs.y(times[ii]),obs.z(times[ii])],ro=1.)) < 10.**-10., 'Relative position wrt the Sun from using obs= keyword does not work as expected'
    return None

def test_orbit_obsvel_list_issue322():
    # Further tests of obs= list parameter for orbit output, incl. velocity
    # mainly in relation to issue #322
    from galpy.orbit import Orbit
    # The basic case, for a planar orbit
    o= Orbit([0.9,0.1,1.2,0.])
    assert numpy.fabs(o.U(obs=[1.,0.,0.,0.,0.7,0.],ro=1.,vo=1.)+0.1) < 10.**-6., 'Relative position wrt the Sun from using obs= keyword does not work as expected'
    assert numpy.fabs(o.V(obs=[1.,0.,0.,0.,0.7,0.],ro=1.,vo=1.)-0.5) < 10.**-6., 'Relative position wrt the Sun from using obs= keyword does not work as expected'
    # Now use non-zero Ysun
    o= Orbit([0.9,0.1,1.2,numpy.pi/2.])
    assert numpy.fabs(o.U(obs=[0.,1.,0.,0.6,0.8,0.],ro=1.,vo=1.)-0.7) < 10.**-5.7, 'Relative position wrt the Sun from using obs= keyword does not work as expected'
    assert numpy.fabs(o.V(obs=[0.,1.,0.,0.6,0.8,0.],ro=1.,vo=1.)-1.8) < 10.**-6., 'Relative position wrt the Sun from using obs= keyword does not work as expected'
    # Now use non-zero Ysun
    o= Orbit([0.9,0.1,1.2,3.*numpy.pi/2.])
    assert numpy.fabs(o.U(obs=[0.,1.,0.,0.6,0.8,0.],ro=1.,vo=1.)-0.9) < 10.**-6., 'Relative position wrt the Sun from using obs= keyword does not work as expected'
    assert numpy.fabs(o.V(obs=[0.,1.,0.,0.6,0.8,0.],ro=1.,vo=1.)+0.6) < 10.**-6., 'Relative position wrt the Sun from using obs= keyword does not work as expected'
    # Full orbit
    # The basic case, for a full orbit
    o= Orbit([0.9,0.1,1.2,0.,0.,0.])
    assert numpy.fabs(o.U(obs=[1.,0.,0.,0.,0.7,0.],ro=1.,vo=1.)+0.1) < 10.**-6., 'Relative position wrt the Sun from using obs= keyword does not work as expected'
    assert numpy.fabs(o.V(obs=[1.,0.,0.,0.,0.7,0.],ro=1.,vo=1.)-0.5) < 10.**-6., 'Relative position wrt the Sun from using obs= keyword does not work as expected'
    # Now use non-zero Ysun
    o= Orbit([0.9,0.1,1.2,0.,0.,numpy.pi/2.])
    assert numpy.fabs(o.U(obs=[0.,1.,0.,0.6,0.8,0.],ro=1.,vo=1.)-0.7) < 10.**-5.5, 'Relative position wrt the Sun from using obs= keyword does not work as expected'
    assert numpy.fabs(o.V(obs=[0.,1.,0.,0.6,0.8,0.],ro=1.,vo=1.)-1.8) < 10.**-6., 'Relative position wrt the Sun from using obs= keyword does not work as expected'
    # Now use non-zero Ysun
    o= Orbit([0.9,0.1,1.2,0.,0.,3.*numpy.pi/2.])
    assert numpy.fabs(o.U(obs=[0.,1.,0.,0.6,0.8,0.],ro=1.,vo=1.)-0.9) < 10.**-6., 'Relative position wrt the Sun from using obs= keyword does not work as expected'
    assert numpy.fabs(o.V(obs=[0.,1.,0.,0.6,0.8,0.],ro=1.,vo=1.)+0.6) < 10.**-6., 'Relative position wrt the Sun from using obs= keyword does not work as expected'

    return None

def test_orbit_obsvel_Orbit_issue322():
    # Further tests of obs= Orbit parameter for orbit output, incl. velocity
    # mainly in relation to issue #322
    from galpy.orbit import Orbit
    # The basic case, for a planar orbit
    o= Orbit([0.9,0.1,1.2,0.])
    obs= Orbit([1.,0.,0.7,0.,0.,0.],ro=1.,vo=1.)
    assert numpy.fabs(o.U(obs=obs,ro=1.,vo=1.)+0.1) < 10.**-6., 'Relative position wrt the Sun from using obs= keyword does not work as expected'
    assert numpy.fabs(o.V(obs=obs,ro=1.,vo=1.)-0.5) < 10.**-6., 'Relative position wrt the Sun from using obs= keyword does not work as expected'
    # Now use non-zero Ysun
    o= Orbit([0.9,0.1,1.2,numpy.pi/2.])
    obs= Orbit([1.,0.,0.7,0.,0.,numpy.pi/2.],ro=1.,vo=1.)
    assert numpy.fabs(o.helioX(obs=obs,ro=1.)-0.1) < 10.**-6., 'Relative position wrt the Sun from using obs= keyword does not work as expected'
    assert numpy.fabs(o.helioY(obs=obs,ro=1.)) < 10.**-6., 'Relative position wrt the Sun from using obs= keyword does not work as expected'
    # Now use non-zero Ysun
    o= Orbit([0.9,0.1,1.2,3.*numpy.pi/2.])
    obs= Orbit([1.,0.,0.7,0.,0.,3.*numpy.pi/2.],ro=1.,vo=1.)
    assert numpy.fabs(o.helioX(obs=obs,ro=1.)-0.1) < 10.**-6., 'Relative position wrt the Sun from using obs= keyword does not work as expected'
    assert numpy.fabs(o.helioY(obs=obs,ro=1.)) < 10.**-6., 'Relative position wrt the Sun from using obs= keyword does not work as expected'
    # Full orbit
    # The basic case, for a full orbit
    o= Orbit([0.9,0.1,1.2,0.,0.,0.])
    obs= Orbit([1.,0.,0.7,0.,0.,0.],ro=1.,vo=1.)
    assert numpy.fabs(o.U(obs=obs,ro=1.,vo=1.)+0.1) < 10.**-6., 'Relative position wrt the Sun from using obs= keyword does not work as expected'
    assert numpy.fabs(o.V(obs=obs,ro=1.,vo=1.)-0.5) < 10.**-6., 'Relative position wrt the Sun from using obs= keyword does not work as expected'
    # Now use non-zero Ysun
    o= Orbit([0.9,0.1,1.2,0.,0.,numpy.pi/2.])
    obs= Orbit([1.,0.,0.7,0.,0.,numpy.pi/2.],ro=1.,vo=1.)
    assert numpy.fabs(o.helioX(obs=obs,ro=1.)-0.1) < 10.**-6., 'Relative position wrt the Sun from using obs= keyword does not work as expected'
    assert numpy.fabs(o.helioY(obs=obs,ro=1.)) < 10.**-6., 'Relative position wrt the Sun from using obs= keyword does not work as expected'
    # Now use non-zero Ysun
    o= Orbit([0.9,0.1,1.2,0.,0.,3.*numpy.pi/2.])
    obs= Orbit([1.,0.,0.7,0.,0.,3.*numpy.pi/2.],ro=1.,vo=1.)
    assert numpy.fabs(o.helioX(obs=obs,ro=1.)-0.1) < 10.**-6., 'Relative position wrt the Sun from using obs= keyword does not work as expected'
    assert numpy.fabs(o.helioY(obs=obs,ro=1.)) < 10.**-6., 'Relative position wrt the Sun from using obs= keyword does not work as expected'
    return None

def test_orbit_obsvel_Orbits_issue322():
    #Further tests of obs= Orbit parameter for orbit output, mainly in relation
    # to issue #322; specific case where the orbit gets evaluated at multiple 
    # times; for velocity
    from galpy.orbit import Orbit
    # Do non-zero Ysun case for planarOrbit
    o= Orbit([0.9,0.1,1.2,numpy.pi/2.],ro=1.)
    obs= Orbit([1.,0.5,1.3,numpy.pi/2.],ro=1.)
    times= numpy.linspace(0.,2.,2)
    from galpy.potential import MWPotential2014
    o.integrate(times,MWPotential2014)
    obs.integrate(times,MWPotential2014)
    for ii in range(len(times)):
        # Test against individual
        assert numpy.fabs(o.U(times,obs=obs,ro=1.)[ii]-o.U(times[ii],obs=[obs.x(times[ii]),obs.y(times[ii]),0.,obs.vx(times[ii]),obs.vy(times[ii]),0.],ro=1.)) < 10.**-10., 'Relative position wrt the Sun from using obs= keyword does not work as expected'
        assert numpy.fabs(o.V(times,obs=obs,ro=1.)[ii]-o.V(times[ii],obs=[obs.x(times[ii]),obs.y(times[ii]),0.,obs.vx(times[ii]),obs.vy(times[ii]),0.],ro=1.)) < 10.**-10., 'Relative position wrt the Sun from using obs= keyword does not work as expected'
    # Do non-zero Ysun case for planarOrbit, but giving FullOrbit for obs
    o= Orbit([0.9,0.1,1.2,numpy.pi/2.],ro=1.)
    obs= Orbit([1.,0.5,1.3,0.,0.,numpy.pi/2.],ro=1.)
    times= numpy.linspace(0.,2.,2)
    from galpy.potential import MWPotential2014
    o.integrate(times,MWPotential2014)
    obs.integrate(times,MWPotential2014)
    for ii in range(len(times)):
        # Test against individual
        assert numpy.fabs(o.U(times,obs=obs,ro=1.)[ii]-o.U(times[ii],obs=[obs.x(times[ii]),obs.y(times[ii]),obs.z(times[ii]),obs.vx(times[ii]),obs.vy(times[ii]),obs.vz(times[ii])],ro=1.)) < 10.**-10., 'Relative position wrt the Sun from using obs= keyword does not work as expected'
        assert numpy.fabs(o.V(times,obs=obs,ro=1.)[ii]-o.V(times[ii],obs=[obs.x(times[ii]),obs.y(times[ii]),obs.z(times[ii]),obs.vx(times[ii]),obs.vy(times[ii]),obs.vz(times[ii])],ro=1.)) < 10.**-10., 'Relative position wrt the Sun from using obs= keyword does not work as expected'
    # Do non-zero Ysun case for FullOrbit
    o= Orbit([0.9,0.1,1.2,0.,0.,numpy.pi/2.],ro=1.)
    obs= Orbit([1.,0.5,1.3,0.,0.,numpy.pi/2.],ro=1.)
    times= numpy.linspace(0.,2.,2)
    from galpy.potential import MWPotential2014
    o.integrate(times,MWPotential2014)
    obs.integrate(times,MWPotential2014)
    for ii in range(len(times)):
        # Test against individual
        assert numpy.fabs(o.U(times,obs=obs,ro=1.)[ii]-o.U(times[ii],obs=[obs.x(times[ii]),obs.y(times[ii]),obs.z(times[ii]),obs.vx(times[ii]),obs.vy(times[ii]),obs.vz(times[ii])],ro=1.)) < 10.**-10., 'Relative position wrt the Sun from using obs= keyword does not work as expected'
        assert numpy.fabs(o.V(times,obs=obs,ro=1.)[ii]-o.V(times[ii],obs=[obs.x(times[ii]),obs.y(times[ii]),obs.z(times[ii]),obs.vx(times[ii]),obs.vy(times[ii]),obs.vz(times[ii])],ro=1.)) < 10.**-10., 'Relative position wrt the Sun from using obs= keyword does not work as expected'
    return None

def test_orbit_dim_2dPot_3dOrb():
    # Test that orbit integration throws an error when using a potential that
    # is lower dimensional than the orbit (using ~Plevne's example)
    from galpy.util import bovy_conversion
    from galpy.orbit import Orbit
    b_p= potential.PowerSphericalPotentialwCutoff(\
        alpha=1.8,rc=1.9/8.,normalize=0.05)
    ell_p= potential.EllipticalDiskPotential()
    pota=[b_p,ell_p]
    o= Orbit(vxvv=[20.,10.,2.,3.2,3.4,-100.],radec=True,ro=8.0,vo=220.0)
    ts= numpy.linspace(0.,3.5/bovy_conversion.time_in_Gyr(vo=220.0,ro=8.0),
                       1000,endpoint=True)
    with pytest.raises(AssertionError) as excinfo:
        o.integrate(ts,pota,method="odeint")
    return None

def test_orbit_dim_1dPot_3dOrb():
    # Test that orbit integration throws an error when using a potential that
    # is lower dimensional than the orbit, for a 1D potential
    from galpy.util import bovy_conversion
    from galpy.orbit import Orbit
    b_p= potential.PowerSphericalPotentialwCutoff(\
        alpha=1.8,rc=1.9/8.,normalize=0.05)
    pota= potential.RZToverticalPotential(b_p,1.1)
    o= Orbit(vxvv=[20.,10.,2.,3.2,3.4,-100.],radec=True,ro=8.0,vo=220.0)
    ts= numpy.linspace(0.,3.5/bovy_conversion.time_in_Gyr(vo=220.0,ro=8.0),
                       1000,endpoint=True)
    with pytest.raises(AssertionError) as excinfo:
        o.integrate(ts,pota,method="odeint")
    return None

def test_orbit_dim_1dPot_2dOrb():
    # Test that orbit integration throws an error when using a potential that
    # is lower dimensional than the orbit, for a 1D potential
    from galpy.orbit import Orbit
    b_p= potential.PowerSphericalPotentialwCutoff(\
        alpha=1.8,rc=1.9/8.,normalize=0.05)
    pota= [b_p.toVertical(1.1)]
    o= Orbit(vxvv=[1.1,0.1,1.1,0.1])
    ts= numpy.linspace(0.,10.,1001)
    with pytest.raises(AssertionError) as excinfo:
        o.integrate(ts,pota,method="leapfrog")
    return None

# Test whether ro warning is sounded when calling ra etc.
def test_orbit_radecetc_roWarning():
    from galpy.orbit import Orbit
    o= Orbit([1.1,0.1,1.1,0.1,0.1,0.2])
    check_radecetc_roWarning(o,'ra')
    check_radecetc_roWarning(o,'dec')
    check_radecetc_roWarning(o,'ll')
    check_radecetc_roWarning(o,'bb')
    check_radecetc_roWarning(o,'dist')
    check_radecetc_roWarning(o,'pmra')
    check_radecetc_roWarning(o,'pmdec')
    check_radecetc_roWarning(o,'pmll')
    check_radecetc_roWarning(o,'pmbb')
    check_radecetc_roWarning(o,'vra')
    check_radecetc_roWarning(o,'vdec')
    check_radecetc_roWarning(o,'vll')
    check_radecetc_roWarning(o,'vbb')
    check_radecetc_roWarning(o,'helioX')
    check_radecetc_roWarning(o,'helioY')
    check_radecetc_roWarning(o,'helioZ')
    check_radecetc_roWarning(o,'U')
    check_radecetc_roWarning(o,'V')
    check_radecetc_roWarning(o,'W')
    return None

# Test whether vo warning is sounded when calling pmra etc.
def test_orbit_radecetc_voWarning():
    from galpy.orbit import Orbit
    o= Orbit([1.1,0.1,1.1,0.1,0.1,0.2])
    check_radecetc_voWarning(o,'pmra')
    check_radecetc_voWarning(o,'pmdec')
    check_radecetc_voWarning(o,'pmll')
    check_radecetc_voWarning(o,'pmbb')
    check_radecetc_voWarning(o,'vra')
    check_radecetc_voWarning(o,'vdec')
    check_radecetc_voWarning(o,'vll')
    check_radecetc_voWarning(o,'vbb')
    check_radecetc_voWarning(o,'U')
    check_radecetc_voWarning(o,'V')
    check_radecetc_voWarning(o,'W')
    return None

# Test whether orbit evaluation methods sound warning when called with
# unitless time when orbit is integrated with unitfull times
def test_orbit_method_integrate_t_asQuantity_warning():
    from galpy.potential import MWPotential2014
    from galpy.orbit import Orbit
    from astropy import units
    # Setup and integrate orbit
    ts= numpy.linspace(0.,10.,1001)*units.Gyr
    o= Orbit([1.1,0.1,1.1,0.1,0.1,0.2])
    o.integrate(ts,MWPotential2014)
    # Now check
    check_integrate_t_asQuantity_warning(o,'R')
    check_integrate_t_asQuantity_warning(o,'vR')
    check_integrate_t_asQuantity_warning(o,'vT')
    check_integrate_t_asQuantity_warning(o,'z')
    check_integrate_t_asQuantity_warning(o,'vz')
    check_integrate_t_asQuantity_warning(o,'phi')
    check_integrate_t_asQuantity_warning(o,'r')
    check_integrate_t_asQuantity_warning(o,'x')
    check_integrate_t_asQuantity_warning(o,'y')
    check_integrate_t_asQuantity_warning(o,'vx')
    check_integrate_t_asQuantity_warning(o,'vy')
    check_integrate_t_asQuantity_warning(o,'ra')
    check_integrate_t_asQuantity_warning(o,'dec')
    check_integrate_t_asQuantity_warning(o,'ll')
    check_integrate_t_asQuantity_warning(o,'bb')
    check_integrate_t_asQuantity_warning(o,'dist')
    check_integrate_t_asQuantity_warning(o,'pmra')
    check_integrate_t_asQuantity_warning(o,'pmdec')
    check_integrate_t_asQuantity_warning(o,'pmll')
    check_integrate_t_asQuantity_warning(o,'pmbb')
    check_integrate_t_asQuantity_warning(o,'vra')
    check_integrate_t_asQuantity_warning(o,'vdec')
    check_integrate_t_asQuantity_warning(o,'vll')
    check_integrate_t_asQuantity_warning(o,'vbb')
    check_integrate_t_asQuantity_warning(o,'vlos')
    check_integrate_t_asQuantity_warning(o,'helioX')
    check_integrate_t_asQuantity_warning(o,'helioY')
    check_integrate_t_asQuantity_warning(o,'helioZ')
    check_integrate_t_asQuantity_warning(o,'U')
    check_integrate_t_asQuantity_warning(o,'V')
    check_integrate_t_asQuantity_warning(o,'W')
    check_integrate_t_asQuantity_warning(o,'E')
    check_integrate_t_asQuantity_warning(o,'L')
    check_integrate_t_asQuantity_warning(o,'Jacobi')
    check_integrate_t_asQuantity_warning(o,'ER')
    check_integrate_t_asQuantity_warning(o,'Ez')
    return None

# Test whether ro in methods using physical_conversion can be specified
# as a Quantity
def test_orbit_method_inputro_quantity():
    from galpy.orbit import Orbit
    from galpy.potential import MWPotential2014
    from astropy import units
    o= Orbit([1.1,0.1,1.1,0.2,0.3,0.3])
    ro= 11.
    assert numpy.fabs(o.E(pot=MWPotential2014,ro=ro*units.kpc)-o.E(pot=MWPotential2014,ro=ro)) < 10.**-8., 'Orbit method E does not return the correct value when input ro is Quantity'
    assert numpy.fabs(o.ER(pot=MWPotential2014,ro=ro*units.kpc)-o.ER(pot=MWPotential2014,ro=ro)) < 10.**-8., 'Orbit method ER does not return the correct value as Quantity'
    assert numpy.fabs(o.Ez(pot=MWPotential2014,ro=ro*units.kpc)-o.Ez(pot=MWPotential2014,ro=ro)) < 10.**-8., 'Orbit method Ez does not return the correct value when input ro is Quantity'
    assert numpy.fabs(o.Jacobi(pot=MWPotential2014,ro=ro*units.kpc)-o.Jacobi(pot=MWPotential2014,ro=ro)) < 10.**-8., 'Orbit method Jacobi does not return the correct value when input ro is Quantity'
    assert numpy.all(numpy.fabs(o.L(pot=MWPotential2014,ro=ro*units.kpc)-o.L(pot=MWPotential2014,ro=ro)) < 10.**-8.), 'Orbit method L does not return the correct value when input ro is Quantity'
    assert numpy.fabs(o.rap(pot=MWPotential2014,analytic=True,ro=ro*units.kpc)-o.rap(pot=MWPotential2014,analytic=True,ro=ro)) < 10.**-8., 'Orbit method rap does not return the correct value when input ro is Quantity'
    assert numpy.fabs(o.rperi(pot=MWPotential2014,analytic=True,ro=ro*units.kpc)-o.rperi(pot=MWPotential2014,analytic=True,ro=ro)) < 10.**-8., 'Orbit method rperi does not return the correct value when input ro is Quantity'
    assert numpy.fabs(o.zmax(pot=MWPotential2014,analytic=True,ro=ro*units.kpc)-o.zmax(pot=MWPotential2014,analytic=True,ro=ro)) < 10.**-8., 'Orbit method zmax does not return the correct value when input ro is Quantity'
    assert numpy.fabs(o.jr(pot=MWPotential2014,type='staeckel',delta=0.5,ro=ro*units.kpc)-o.jr(pot=MWPotential2014,type='staeckel',delta=0.5,ro=ro)) < 10.**-8., 'Orbit method jr does not return the correct value when input ro is Quantity'
    assert numpy.fabs(o.jp(pot=MWPotential2014,type='staeckel',delta=0.5,ro=ro*units.kpc)-o.jp(pot=MWPotential2014,type='staeckel',delta=0.5,ro=ro)) < 10.**-8., 'Orbit method jp does not return the correct value when input ro is Quantity'
    assert numpy.fabs(o.jz(pot=MWPotential2014,type='staeckel',delta=0.5,ro=ro*units.kpc)-o.jz(pot=MWPotential2014,type='staeckel',delta=0.5,ro=ro)) < 10.**-8., 'Orbit method jz does not return the correct value when input ro is Quantity'
    assert numpy.fabs(o.wr(pot=MWPotential2014,type='staeckel',delta=0.5,ro=ro*units.kpc)-o.wr(pot=MWPotential2014,type='staeckel',delta=0.5,ro=ro)) < 10.**-8., 'Orbit method wr does not return the correct value when input ro is Quantity'
    assert numpy.fabs(o.wp(pot=MWPotential2014,type='staeckel',delta=0.5,ro=ro*units.kpc)-o.wp(pot=MWPotential2014,type='staeckel',delta=0.5,ro=ro)) < 10.**-8., 'Orbit method wp does not return the correct value when input ro is Quantity'
    assert numpy.fabs(o.wz(pot=MWPotential2014,type='staeckel',delta=0.5,ro=ro*units.kpc)-o.wz(pot=MWPotential2014,type='staeckel',delta=0.5,ro=ro)) < 10.**-8., 'Orbit method wz does not return the correct value when input ro is Quantity'
    assert numpy.fabs(o.Tr(pot=MWPotential2014,type='staeckel',delta=0.5,ro=ro*units.kpc)-o.Tr(pot=MWPotential2014,type='staeckel',delta=0.5,ro=ro)) < 10.**-8., 'Orbit method Tr does not return the correct value when input ro is Quantity'
    assert numpy.fabs(o.Tp(pot=MWPotential2014,type='staeckel',delta=0.5,ro=ro*units.kpc)-o.Tp(pot=MWPotential2014,type='staeckel',delta=0.5,ro=ro)) < 10.**-8., 'Orbit method Tp does not return the correct value when input ro is Quantity'
    assert numpy.fabs(o.Tz(pot=MWPotential2014,type='staeckel',delta=0.5,ro=ro*units.kpc)-o.Tz(pot=MWPotential2014,type='staeckel',delta=0.5,ro=ro)) < 10.**-8., 'Orbit method Tz does not return the correct value when input ro is Quantity'
    assert numpy.fabs(o.Or(pot=MWPotential2014,type='staeckel',delta=0.5,ro=ro*units.kpc)-o.Or(pot=MWPotential2014,type='staeckel',delta=0.5,ro=ro)) < 10.**-8., 'Orbit method Or does not return the correct value when input ro is Quantity'
    assert numpy.fabs(o.Op(pot=MWPotential2014,type='staeckel',delta=0.5,ro=ro*units.kpc)-o.Op(pot=MWPotential2014,type='staeckel',delta=0.5,ro=ro)) < 10.**-8., 'Opbit method Or does not return the correct value when input ro is Quantity'
    assert numpy.fabs(o.Oz(pot=MWPotential2014,type='staeckel',delta=0.5,ro=ro*units.kpc)-o.Oz(pot=MWPotential2014,type='staeckel',delta=0.5,ro=ro)) < 10.**-8., 'Ozbit method Or does not return the correct value when input ro is Quantity'
    assert numpy.fabs(o.time(ro=ro*units.kpc)-o.time(ro=ro)) < 10.**-8., 'Orbit method time does not return the correct value when input ro is Quantity'
    assert numpy.fabs(o.R(ro=ro*units.kpc)-o.R(ro=ro)) < 10.**-8., 'Orbit method R does not return the correct value when input ro is Quantity'
    assert numpy.fabs(o.vR(ro=ro*units.kpc)-o.vR(ro=ro)) < 10.**-8., 'Orbit method vR does not return the correct value when input ro is Quantity'
    assert numpy.fabs(o.vT(ro=ro*units.kpc)-o.vT(ro=ro)) < 10.**-8., 'Orbit method vT does not return the correct value when input ro is Quantity'
    assert numpy.fabs(o.z(ro=ro*units.kpc)-o.z(ro=ro)) < 10.**-8., 'Orbit method z does not return the correct value when input ro is Quantity'
    assert numpy.fabs(o.vz(ro=ro*units.kpc)-o.vz(ro=ro)) < 10.**-8., 'Orbit method vz does not return the correct value when input ro is Quantity'
    assert numpy.fabs(o.phi(ro=ro*units.kpc)-o.phi(ro=ro)) < 10.**-8., 'Orbit method phi does not return the correct value when input ro is Quantity'
    assert numpy.fabs(o.vphi(ro=ro*units.kpc)-o.vphi(ro=ro)) < 10.**-8., 'Orbit method vphi does not return the correct value when input ro is Quantity'
    assert numpy.fabs(o.x(ro=ro*units.kpc)-o.x(ro=ro)) < 10.**-8., 'Orbit method x does not return the correct value when input ro is Quantity'
    assert numpy.fabs(o.y(ro=ro*units.kpc)-o.y(ro=ro)) < 10.**-8., 'Orbit method y does not return the correct value when input ro is Quantity'
    assert numpy.fabs(o.vx(ro=ro*units.kpc)-o.vx(ro=ro)) < 10.**-8., 'Orbit method vx does not return the correct value when input ro is Quantity'
    assert numpy.fabs(o.vy(ro=ro*units.kpc)-o.vy(ro=ro)) < 10.**-8., 'Orbit method vy does not return the correct value when input ro is Quantity'
    assert numpy.fabs(o.ra(ro=ro*units.kpc)-o.ra(ro=ro)) < 10.**-8., 'Orbit method ra does not return the correct value when input ro is Quantity'
    assert numpy.fabs(o.dec(ro=ro*units.kpc)-o.dec(ro=ro)) < 10.**-8., 'Orbit method dec does not return the correct value when input ro is Quantity'
    assert numpy.fabs(o.ll(ro=ro*units.kpc)-o.ll(ro=ro)) < 10.**-8., 'Orbit method ll does not return the correct value when input ro is Quantity'
    assert numpy.fabs(o.bb(ro=ro*units.kpc)-o.bb(ro=ro)) < 10.**-8., 'Orbit method bb does not return the correct value when input ro is Quantity'
    assert numpy.fabs(o.dist(ro=ro*units.kpc)-o.dist(ro=ro)) < 10.**-8., 'Orbit method dist does not return the correct value when input ro is Quantity'
    assert numpy.fabs(o.pmra(ro=ro*units.kpc)-o.pmra(ro=ro)) < 10.**-8., 'Orbit method pmra does not return the correct value when input ro is Quantity'
    assert numpy.fabs(o.pmdec(ro=ro*units.kpc)-o.pmdec(ro=ro)) < 10.**-8., 'Orbit method pmdec does not return the correct value when input ro is Quantity'
    assert numpy.fabs(o.pmll(ro=ro*units.kpc)-o.pmll(ro=ro)) < 10.**-8., 'Orbit method pmll does not return the correct value when input ro is Quantity'
    assert numpy.fabs(o.pmbb(ro=ro*units.kpc)-o.pmbb(ro=ro)) < 10.**-8., 'Orbit method pmbb does not return the correct value when input ro is Quantity'
    assert numpy.fabs(o.vlos(ro=ro*units.kpc)-o.vlos(ro=ro)) < 10.**-8., 'Orbit method vlos does not return the correct value when input ro is Quantity'
    assert numpy.fabs(o.vra(ro=ro*units.kpc)-o.vra(ro=ro)) < 10.**-8., 'Orbit method vra does not return the correct value when input ro is Quantity'
    assert numpy.fabs(o.vdec(ro=ro*units.kpc)-o.vdec(ro=ro)) < 10.**-8., 'Orbit method vdec does not return the correct value when input ro is Quantity'
    assert numpy.fabs(o.vll(ro=ro*units.kpc)-o.vll(ro=ro)) < 10.**-8., 'Orbit method vll does not return the correct value when input ro is Quantity'
    assert numpy.fabs(o.vbb(ro=ro*units.kpc)-o.vbb(ro=ro)) < 10.**-8., 'Orbit method vbb does not return the correct value when input ro is Quantity'
    assert numpy.fabs(o.helioX(ro=ro*units.kpc)-o.helioX(ro=ro)) < 10.**-8., 'Orbit method helioX does not return the correct value when input ro is Quantity'
    assert numpy.fabs(o.helioY(ro=ro*units.kpc)-o.helioY(ro=ro)) < 10.**-8., 'Orbit method helioY does not return the correct value when input ro is Quantity'
    assert numpy.fabs(o.helioZ(ro=ro*units.kpc)-o.helioZ(ro=ro)) < 10.**-8., 'Orbit method helioZ does not return the correct value when input ro is Quantity'
    assert numpy.fabs(o.U(ro=ro*units.kpc)-o.U(ro=ro)) < 10.**-8., 'Orbit method U does not return the correct value when input ro is Quantity'
    assert numpy.fabs(o.V(ro=ro*units.kpc)-o.V(ro=ro)) < 10.**-8., 'Orbit method V does not return the correct value when input ro is Quantity'
    assert numpy.fabs(o.W(ro=ro*units.kpc)-o.W(ro=ro)) < 10.**-8., 'Orbit method W does not return the correct value when input ro is Quantity'
    return None

# Test whether vo in methods using physical_conversion can be specified
# as a Quantity
def test_orbit_method_inputvo_quantity():
    from galpy.orbit import Orbit
    from galpy.potential import MWPotential2014
    from astropy import units
    o= Orbit([1.1,0.1,1.1,0.2,0.3,0.3])
    vo= 222.
    assert numpy.fabs(o.E(pot=MWPotential2014,vo=vo*units.km/units.s)-o.E(pot=MWPotential2014,vo=vo)) < 10.**-8., 'Orbit method E does not return the correct value when input vo is Quantity'
    assert numpy.fabs(o.ER(pot=MWPotential2014,vo=vo*units.km/units.s)-o.ER(pot=MWPotential2014,vo=vo)) < 10.**-8., 'Orbit method ER does not return the correct value as Quantity'
    assert numpy.fabs(o.Ez(pot=MWPotential2014,vo=vo*units.km/units.s)-o.Ez(pot=MWPotential2014,vo=vo)) < 10.**-8., 'Orbit method Ez does not return the correct value when input vo is Quantity'
    assert numpy.fabs(o.Jacobi(pot=MWPotential2014,vo=vo*units.km/units.s)-o.Jacobi(pot=MWPotential2014,vo=vo)) < 10.**-8., 'Orbit method Jacobi does not return the correct value when input vo is Quantity'
    assert numpy.all(numpy.fabs(o.L(pot=MWPotential2014,vo=vo*units.km/units.s)-o.L(pot=MWPotential2014,vo=vo)) < 10.**-8.), 'Orbit method L does not return the correct value when input vo is Quantity'
    assert numpy.fabs(o.rap(pot=MWPotential2014,analytic=True,vo=vo*units.km/units.s)-o.rap(pot=MWPotential2014,analytic=True,vo=vo)) < 10.**-8., 'Orbit method rap does not return the correct value when input vo is Quantity'
    assert numpy.fabs(o.rperi(pot=MWPotential2014,analytic=True,vo=vo*units.km/units.s)-o.rperi(pot=MWPotential2014,analytic=True,vo=vo)) < 10.**-8., 'Orbit method rperi does not return the correct value when input vo is Quantity'
    assert numpy.fabs(o.zmax(pot=MWPotential2014,analytic=True,vo=vo*units.km/units.s)-o.zmax(pot=MWPotential2014,analytic=True,vo=vo)) < 10.**-8., 'Orbit method zmax does not return the correct value when input vo is Quantity'
    assert numpy.fabs(o.jr(pot=MWPotential2014,type='staeckel',delta=0.5,vo=vo*units.km/units.s)-o.jr(pot=MWPotential2014,type='staeckel',delta=0.5,vo=vo)) < 10.**-8., 'Orbit method jr does not return the correct value when input vo is Quantity'
    assert numpy.fabs(o.jp(pot=MWPotential2014,type='staeckel',delta=0.5,vo=vo*units.km/units.s)-o.jp(pot=MWPotential2014,type='staeckel',delta=0.5,vo=vo)) < 10.**-8., 'Orbit method jp does not return the correct value when input vo is Quantity'
    assert numpy.fabs(o.jz(pot=MWPotential2014,type='staeckel',delta=0.5,vo=vo*units.km/units.s)-o.jz(pot=MWPotential2014,type='staeckel',delta=0.5,vo=vo)) < 10.**-8., 'Orbit method jz does not return the correct value when input vo is Quantity'
    assert numpy.fabs(o.wr(pot=MWPotential2014,type='staeckel',delta=0.5,vo=vo*units.km/units.s)-o.wr(pot=MWPotential2014,type='staeckel',delta=0.5,vo=vo)) < 10.**-8., 'Orbit method wr does not return the correct value when input vo is Quantity'
    assert numpy.fabs(o.wp(pot=MWPotential2014,type='staeckel',delta=0.5,vo=vo*units.km/units.s)-o.wp(pot=MWPotential2014,type='staeckel',delta=0.5,vo=vo)) < 10.**-8., 'Orbit method wp does not return the correct value when input vo is Quantity'
    assert numpy.fabs(o.wz(pot=MWPotential2014,type='staeckel',delta=0.5,vo=vo*units.km/units.s)-o.wz(pot=MWPotential2014,type='staeckel',delta=0.5,vo=vo)) < 10.**-8., 'Orbit method wz does not return the correct value when input vo is Quantity'
    assert numpy.fabs(o.Tr(pot=MWPotential2014,type='staeckel',delta=0.5,vo=vo*units.km/units.s)-o.Tr(pot=MWPotential2014,type='staeckel',delta=0.5,vo=vo)) < 10.**-8., 'Orbit method Tr does not return the correct value when input vo is Quantity'
    assert numpy.fabs(o.Tp(pot=MWPotential2014,type='staeckel',delta=0.5,vo=vo*units.km/units.s)-o.Tp(pot=MWPotential2014,type='staeckel',delta=0.5,vo=vo)) < 10.**-8., 'Orbit method Tp does not return the correct value when input vo is Quantity'
    assert numpy.fabs(o.Tz(pot=MWPotential2014,type='staeckel',delta=0.5,vo=vo*units.km/units.s)-o.Tz(pot=MWPotential2014,type='staeckel',delta=0.5,vo=vo)) < 10.**-8., 'Orbit method Tz does not return the correct value when input vo is Quantity'
    assert numpy.fabs(o.Or(pot=MWPotential2014,type='staeckel',delta=0.5,vo=vo*units.km/units.s)-o.Or(pot=MWPotential2014,type='staeckel',delta=0.5,vo=vo)) < 10.**-8., 'Orbit method Or does not return the correct value when input vo is Quantity'
    assert numpy.fabs(o.Op(pot=MWPotential2014,type='staeckel',delta=0.5,vo=vo*units.km/units.s)-o.Op(pot=MWPotential2014,type='staeckel',delta=0.5,vo=vo)) < 10.**-8., 'Opbit method Or does not return the correct value when input vo is Quantity'
    assert numpy.fabs(o.Oz(pot=MWPotential2014,type='staeckel',delta=0.5,vo=vo*units.km/units.s)-o.Oz(pot=MWPotential2014,type='staeckel',delta=0.5,vo=vo)) < 10.**-8., 'Ozbit method Or does not return the correct value when input vo is Quantity'
    assert numpy.fabs(o.time(vo=vo*units.km/units.s)-o.time(vo=vo)) < 10.**-8., 'Orbit method time does not return the correct value when input vo is Quantity'
    assert numpy.fabs(o.R(vo=vo*units.km/units.s)-o.R(vo=vo)) < 10.**-8., 'Orbit method R does not return the correct value when input vo is Quantity'
    assert numpy.fabs(o.vR(vo=vo*units.km/units.s)-o.vR(vo=vo)) < 10.**-8., 'Orbit method vR does not return the correct value when input vo is Quantity'
    assert numpy.fabs(o.vT(vo=vo*units.km/units.s)-o.vT(vo=vo)) < 10.**-8., 'Orbit method vT does not return the correct value when input vo is Quantity'
    assert numpy.fabs(o.z(vo=vo*units.km/units.s)-o.z(vo=vo)) < 10.**-8., 'Orbit method z does not return the correct value when input vo is Quantity'
    assert numpy.fabs(o.vz(vo=vo*units.km/units.s)-o.vz(vo=vo)) < 10.**-8., 'Orbit method vz does not return the correct value when input vo is Quantity'
    assert numpy.fabs(o.phi(vo=vo*units.km/units.s)-o.phi(vo=vo)) < 10.**-8., 'Orbit method phi does not return the correct value when input vo is Quantity'
    assert numpy.fabs(o.vphi(vo=vo*units.km/units.s)-o.vphi(vo=vo)) < 10.**-8., 'Orbit method vphi does not return the correct value when input vo is Quantity'
    assert numpy.fabs(o.x(vo=vo*units.km/units.s)-o.x(vo=vo)) < 10.**-8., 'Orbit method x does not return the correct value when input vo is Quantity'
    assert numpy.fabs(o.y(vo=vo*units.km/units.s)-o.y(vo=vo)) < 10.**-8., 'Orbit method y does not return the correct value when input vo is Quantity'
    assert numpy.fabs(o.vx(vo=vo*units.km/units.s)-o.vx(vo=vo)) < 10.**-8., 'Orbit method vx does not return the correct value when input vo is Quantity'
    assert numpy.fabs(o.vy(vo=vo*units.km/units.s)-o.vy(vo=vo)) < 10.**-8., 'Orbit method vy does not return the correct value when input vo is Quantity'
    assert numpy.fabs(o.ra(vo=vo*units.km/units.s)-o.ra(vo=vo)) < 10.**-8., 'Orbit method ra does not return the correct value when input vo is Quantity'
    assert numpy.fabs(o.dec(vo=vo*units.km/units.s)-o.dec(vo=vo)) < 10.**-8., 'Orbit method dec does not return the correct value when input vo is Quantity'
    assert numpy.fabs(o.ll(vo=vo*units.km/units.s)-o.ll(vo=vo)) < 10.**-8., 'Orbit method ll does not return the correct value when input vo is Quantity'
    assert numpy.fabs(o.bb(vo=vo*units.km/units.s)-o.bb(vo=vo)) < 10.**-8., 'Orbit method bb does not return the correct value when input vo is Quantity'
    assert numpy.fabs(o.dist(vo=vo*units.km/units.s)-o.dist(vo=vo)) < 10.**-8., 'Orbit method dist does not return the correct value when input vo is Quantity'
    assert numpy.fabs(o.pmra(vo=vo*units.km/units.s)-o.pmra(vo=vo)) < 10.**-8., 'Orbit method pmra does not return the correct value when input vo is Quantity'
    assert numpy.fabs(o.pmdec(vo=vo*units.km/units.s)-o.pmdec(vo=vo)) < 10.**-8., 'Orbit method pmdec does not return the correct value when input vo is Quantity'
    assert numpy.fabs(o.pmll(vo=vo*units.km/units.s)-o.pmll(vo=vo)) < 10.**-8., 'Orbit method pmll does not return the correct value when input vo is Quantity'
    assert numpy.fabs(o.pmbb(vo=vo*units.km/units.s)-o.pmbb(vo=vo)) < 10.**-8., 'Orbit method pmbb does not return the correct value when input vo is Quantity'
    assert numpy.fabs(o.vlos(vo=vo*units.km/units.s)-o.vlos(vo=vo)) < 10.**-8., 'Orbit method vlos does not return the correct value when input vo is Quantity'
    assert numpy.fabs(o.vra(vo=vo*units.km/units.s)-o.vra(vo=vo)) < 10.**-8., 'Orbit method vra does not return the correct value when input vo is Quantity'
    assert numpy.fabs(o.vdec(vo=vo*units.km/units.s)-o.vdec(vo=vo)) < 10.**-8., 'Orbit method vdec does not return the correct value when input vo is Quantity'
    assert numpy.fabs(o.vll(vo=vo*units.km/units.s)-o.vll(vo=vo)) < 10.**-8., 'Orbit method vll does not return the correct value when input vo is Quantity'
    assert numpy.fabs(o.vbb(vo=vo*units.km/units.s)-o.vbb(vo=vo)) < 10.**-8., 'Orbit method vbb does not return the correct value when input vo is Quantity'
    assert numpy.fabs(o.helioX(vo=vo*units.km/units.s)-o.helioX(vo=vo)) < 10.**-8., 'Orbit method helioX does not return the correct value when input vo is Quantity'
    assert numpy.fabs(o.helioY(vo=vo*units.km/units.s)-o.helioY(vo=vo)) < 10.**-8., 'Orbit method helioY does not return the correct value when input vo is Quantity'
    assert numpy.fabs(o.helioZ(vo=vo*units.km/units.s)-o.helioZ(vo=vo)) < 10.**-8., 'Orbit method helioZ does not return the correct value when input vo is Quantity'
    assert numpy.fabs(o.U(vo=vo*units.km/units.s)-o.U(vo=vo)) < 10.**-8., 'Orbit method U does not return the correct value when input vo is Quantity'
    assert numpy.fabs(o.V(vo=vo*units.km/units.s)-o.V(vo=vo)) < 10.**-8., 'Orbit method V does not return the correct value when input vo is Quantity'
    assert numpy.fabs(o.W(vo=vo*units.km/units.s)-o.W(vo=vo)) < 10.**-8., 'Orbit method W does not return the correct value when input vo is Quantity'
    return None

# Test whether obs in methods using physical_conversion can be specified
# as a Quantity
def test_orbit_method_inputobs_quantity():
    from galpy.orbit import Orbit
    from astropy import units
    o= Orbit([1.1,0.1,1.1,0.2,0.3,0.3])
    obs= [11.,0.1,0.2,-10.,245.,7.]
    obs_units= [11.*units.kpc,0.1*units.kpc,0.2*units.kpc,
                -10.*units.km/units.s,245.*units.km/units.s,7.*units.km/units.s]
    assert numpy.fabs(o.ra(obs=obs_units)-o.ra(obs=obs)) < 10.**-8., 'Orbit method ra does not return the correct value when input ro is Quantity'
    assert numpy.fabs(o.dec(obs=obs_units)-o.dec(obs=obs)) < 10.**-8., 'Orbit method dec does not return the correct value when input ro is Quantity'
    assert numpy.fabs(o.ll(obs=obs_units)-o.ll(obs=obs)) < 10.**-8., 'Orbit method ll does not return the correct value when input ro is Quantity'
    assert numpy.fabs(o.bb(obs=obs_units)-o.bb(obs=obs)) < 10.**-8., 'Orbit method bb does not return the correct value when input ro is Quantity'
    assert numpy.fabs(o.dist(obs=obs_units)-o.dist(obs=obs)) < 10.**-8., 'Orbit method dist does not return the correct value when input ro is Quantity'
    assert numpy.fabs(o.pmra(obs=obs_units)-o.pmra(obs=obs)) < 10.**-8., 'Orbit method pmra does not return the correct value when input ro is Quantity'
    assert numpy.fabs(o.pmdec(obs=obs_units)-o.pmdec(obs=obs)) < 10.**-8., 'Orbit method pmdec does not return the correct value when input ro is Quantity'
    assert numpy.fabs(o.pmll(obs=obs_units)-o.pmll(obs=obs)) < 10.**-8., 'Orbit method pmll does not return the correct value when input ro is Quantity'
    assert numpy.fabs(o.pmbb(obs=obs_units)-o.pmbb(obs=obs)) < 10.**-8., 'Orbit method pmbb does not return the correct value when input ro is Quantity'
    assert numpy.fabs(o.vlos(obs=obs_units)-o.vlos(obs=obs)) < 10.**-8., 'Orbit method vlos does not return the correct value when input ro is Quantity'
    assert numpy.fabs(o.vra(obs=obs_units)-o.vra(obs=obs)) < 10.**-8., 'Orbit method vra does not return the correct value when input ro is Quantity'
    assert numpy.fabs(o.vdec(obs=obs_units)-o.vdec(obs=obs)) < 10.**-8., 'Orbit method vdec does not return the correct value when input ro is Quantity'
    assert numpy.fabs(o.vll(obs=obs_units)-o.vll(obs=obs)) < 10.**-8., 'Orbit method vll does not return the correct value when input ro is Quantity'
    assert numpy.fabs(o.vbb(obs=obs_units)-o.vbb(obs=obs)) < 10.**-8., 'Orbit method vbb does not return the correct value when input ro is Quantity'
    assert numpy.fabs(o.helioX(obs=obs_units)-o.helioX(obs=obs)) < 10.**-8., 'Orbit method helioX does not return the correct value when input ro is Quantity'
    assert numpy.fabs(o.helioY(obs=obs_units)-o.helioY(obs=obs)) < 10.**-8., 'Orbit method helioY does not return the correct value when input ro is Quantity'
    assert numpy.fabs(o.helioZ(obs=obs_units)-o.helioZ(obs=obs)) < 10.**-8., 'Orbit method helioZ does not return the correct value when input ro is Quantity'
    assert numpy.fabs(o.U(obs=obs_units)-o.U(obs=obs)) < 10.**-8., 'Orbit method U does not return the correct value when input ro is Quantity'
    assert numpy.fabs(o.V(obs=obs_units)-o.V(obs=obs)) < 10.**-8., 'Orbit method V does not return the correct value when input ro is Quantity'
    assert numpy.fabs(o.W(obs=obs_units)-o.W(obs=obs)) < 10.**-8., 'Orbit method W does not return the correct value when input ro is Quantity'
    return None

# Test that orbit integration in C gets interrupted by SIGINT (CTRL-C)
def test_orbit_c_sigint_full():
    if WIN32: return None
    integrators= ['dopr54_c',
                  'leapfrog_c',
                  'rk4_c','rk6_c',
                  'symplec4_c','symplec6_c']
    scriptpath= 'orbitint4sigint.py'
    if not 'tests' in os.getcwd():
        scriptpath= os.path.join('tests',scriptpath)
    ntries= 10
    for integrator in integrators:
        p= subprocess.Popen(['python',scriptpath,integrator,'full'],
                            stdin=subprocess.PIPE,
                            stdout=subprocess.PIPE,
                            stderr=subprocess.PIPE)
        time.sleep(4)
        os.kill(p.pid,signal.SIGINT)
        time.sleep(4)
        cnt= 0
        while p.poll() is None and cnt < ntries: # wait a little longer
            time.sleep(4)
            cnt+= 1
        if p.poll() is None or p.poll() != 1:
            if p.poll() is None: msg= -100
            else: msg= p.poll()
            raise AssertionError("Full orbit integration using %s should have been interrupted by SIGINT (CTRL-C), but was not because p.poll() == %i" % (integrator,msg))
        p.stdin.close()
        p.stdout.close()
        p.stderr.close()
    return None

# Test that orbit integration in C gets interrupted by SIGINT (CTRL-C)
def test_orbit_c_sigint_planar():
    if WIN32: return None
    integrators= ['dopr54_c',
                  'leapfrog_c',
                  'rk4_c','rk6_c',
                  'symplec4_c','symplec6_c']
    scriptpath= 'orbitint4sigint.py'
    if not 'tests' in os.getcwd():
        scriptpath= os.path.join('tests',scriptpath)
    ntries= 10
    for integrator in integrators:
        p= subprocess.Popen(['python',scriptpath,integrator,'planar'],
                            stdin=subprocess.PIPE,
                            stdout=subprocess.PIPE,
                            stderr=subprocess.PIPE)
        time.sleep(4)
        os.kill(p.pid,signal.SIGINT)
        time.sleep(4)
        cnt= 0
        while p.poll() is None and cnt < ntries: # wait a little longer
            time.sleep(4)
            cnt+= 1
        if p.poll() is None or p.poll() != 1:
            if p.poll() is None: msg= -100
            else: msg= p.poll()
            raise AssertionError("Full orbit integration using %s should have been interrupted by SIGINT (CTRL-C), but was not because p.poll() == %i" % (integrator,msg))
        p.stdin.close()
        p.stdout.close()
        p.stderr.close()
    return None

# Test that orbit integration in C gets interrupted by SIGINT (CTRL-C)
def test_orbit_c_sigint_planardxdv():
    if WIN32: return None
    integrators= ['dopr54_c','rk4_c','rk6_c']
    scriptpath= 'orbitint4sigint.py'
    if not 'tests' in os.getcwd():
        scriptpath= os.path.join('tests',scriptpath)
    ntries= 10
    for integrator in integrators:
        p= subprocess.Popen(['python',scriptpath,integrator,'planardxdv'],
                            stdin=subprocess.PIPE,
                            stdout=subprocess.PIPE,
                            stderr=subprocess.PIPE)
        time.sleep(4)
        os.kill(p.pid,signal.SIGINT)
        time.sleep(4)
        cnt= 0
        while p.poll() is None and cnt < ntries: # wait a little longer
            time.sleep(4)
            cnt+= 1
        if p.poll() is None or p.poll() != 1:
            if p.poll() is None: msg= -100
            else: msg= p.poll()
            raise AssertionError("Full orbit integration using %s should have been interrupted by SIGINT (CTRL-C), but was not because p.poll() == %i" % (integrator,msg))
        p.stdin.close()
        p.stdout.close()
        p.stderr.close()
    return None

def test_orbitint_pythonfallback():
    # Check if a warning is raised when the potential has no C integrator
    from galpy.orbit import Orbit
    bp= BurkertPotentialNoC() # BurkertPotentialNoC is already imported at the top of test_orbit.py
    bp.normalize(1.)
    ts= numpy.linspace(0.,1.,101)
    for orb in [Orbit([1.,0.1,1.1,0.1,0.,1.]),Orbit([1.,0.1,1.1,0.1,0.]),
                Orbit([1.,0.1,1.1,1.]),Orbit([1.,0.1,1.1])]:
        with pytest.warns(None) as record:
            #Test w/ dopr54_c
            orb.integrate(ts,bp, method='dopr54_c')
        raisedWarning= False
        for rec in record:
            # check that the message matches
            print(rec.message.args[0])
            raisedWarning+= (str(rec.message.args[0]) == "Cannot use C integration because some of the potentials are not implemented in C (using odeint instead)")
        assert raisedWarning, "Orbit integration did not raise fallback warning"
    return None

# Test that the functions that supposedly *always* return output in physical 
# units actually do so; see issue #294
def test_intrinsic_physical_output():
    from galpy.orbit import Orbit
    from galpy.util import bovy_coords
    o= Orbit([0.9,0.,1.,0.,0.2,0.],ro=8.,vo=220.,zo=0.,
             solarmotion=[-20.,30.,40.])
    # 04/2018: not quite anylonger w/ astropy def. of plane, but close
    l_true= 0.
    b_true= 0.
    ra_true, dec_true= bovy_coords.lb_to_radec(l_true,b_true,degree=True,
                                               epoch=None)
    assert numpy.fabs(o.ra()-ra_true) < 10.**-3.8, 'Orbit.ra does not return correct ra in degree'
    assert numpy.fabs(o.dec()-dec_true) < 10.**-3.8, 'Orbit.dec does not return correct dec in degree'
    assert numpy.fabs(o.ll()-l_true) < 10.**-4., 'Orbit.ll does not return correct l in degree'
    assert numpy.fabs(o.bb()-b_true) < 10.**-4., 'Orbit.bb does not return correct b in degree'
    assert numpy.fabs(o.dist()-0.8) < 10.**-8., 'Orbit.dist does not return correct dist in kpc'
    pmll_true= -30./0.8/4.74047
    pmbb_true= 4./0.8/4.74047
    pmra_true, pmdec_true= bovy_coords.pmllpmbb_to_pmrapmdec(pmll_true,
                                                             pmbb_true,
                                                             l_true,b_true,
                                                             degree=True,
                                                             epoch=None)
    assert numpy.fabs(o.pmra()-pmra_true) < 10.**-5., 'Orbit.pmra does not return correct pmra in mas/yr'
    assert numpy.fabs(o.pmdec()-pmdec_true) < 10.**-5., 'Orbit.pmdec does not return correct pmdec in mas/yr'
    assert numpy.fabs(o.pmll()-pmll_true) < 10.**-5., 'Orbit.pmll does not return correct pmll in mas/yr'
    assert numpy.fabs(o.pmbb()-pmbb_true) < 10.**-4.7, 'Orbit.pmbb does not return correct pmbb in mas/yr'
    assert numpy.fabs(o.vra()-pmra_true*0.8*4.74047) < 10.**-4.8, 'Orbit.vra does not return correct vra in km/s'
    assert numpy.fabs(o.vdec()-pmdec_true*0.8*4.74047) < 10.**-4.6, 'Orbit.vdec does not return correct vdec in km/s'
    assert numpy.fabs(o.vll()-pmll_true*0.8*4.74047) < 10.**-5., 'Orbit.vll does not return correct vll in km/s'
    assert numpy.fabs(o.vbb()-pmbb_true*0.8*4.74047) < 10.**-4., 'Orbit.vbb does not return correct vbb in km/s'
    assert numpy.fabs(o.vlos()+20.) < 10.**-8., 'Orbit.vlos does not return correct vlos in km/s'
    assert numpy.fabs(o.U()+20.) < 10.**-4., 'Orbit.U does not return correct U in km/s'
    assert numpy.fabs(o.V()-pmll_true*0.8*4.74047) < 10.**-4.8, 'Orbit.V does not return correct V in km/s'
    assert numpy.fabs(o.W()-pmbb_true*0.8*4.74047) < 10.**-4., 'Orbit.W does not return correct W in km/s'
    assert numpy.fabs(o.helioX()-0.8) < 10.**-8., 'Orbit.helioX does not return correct helioX in kpc'
    # For non-trivial helioY and helioZ tests
    o= Orbit([1./numpy.sqrt(2.),0.,1.,0.,0.2,numpy.pi/4.],
             ro=8.,vo=220.,zo=0.,
             solarmotion=[-20.,30.,40.])
    assert numpy.fabs(o.helioY()-4.) < 10.**-5., 'Orbit.helioY does not return correct helioY in kpc'
    o= Orbit([0.9,0.,1.,0.3,0.2,numpy.pi/4.],
             ro=8.,vo=220.,zo=0.,
             solarmotion=[-20.,30.,40.])
    assert numpy.fabs(o.helioZ()-0.3*8.) < 10.**-4.8, 'Orbit.helioZ does not return correct helioZ in kpc'
    return None

def test_doublewrapper_2d():
    # Test that a doubly-wrapped potential gets passed to C correctly, 
    # by comparing orbit integrated in C to that in python
    from galpy.orbit import Orbit
    from galpy.potential import LogarithmicHaloPotential, \
        DehnenBarPotential, \
        SolidBodyRotationWrapperPotential, \
        DehnenSmoothWrapperPotential
    # potential= flat vc + doubly-wrapped bar
    pot= [LogarithmicHaloPotential(normalize=1.),
          SolidBodyRotationWrapperPotential(\
            pot=DehnenSmoothWrapperPotential(\
                pot=DehnenBarPotential(omegab=1.,rb=5./8.,Af=1./100.),
                tform=5.,tsteady=15.),omega=1.3)]
    # Integrate orbit in C and python
    o= Orbit([1.,0.1,1.1,0.1])
    oc= o()
    ts= numpy.linspace(0.,20.,1001)
    o.integrate(ts,pot,method='leapfrog')
    oc.integrate(ts,pot,method='leapfrog_c')
    # Check that they end up in the same point
    o= o(ts[-1])
    oc= oc(ts[-1])
    assert numpy.fabs(o.x()-oc.x()) < 10.**-4.,  'Final orbit position between C and Python integration of a doubly-wrapped orbit is too large'
    assert numpy.fabs(o.y()-oc.y()) < 10.**-4.,  'Final orbit position between C and Python integration of a doubly-wrapped orbit is too large'
    assert numpy.fabs(o.vx()-oc.vx()) < 10.**-4.,  'Final orbit velocity between C and Python integration of a doubly-wrapped orbit is too large'
    assert numpy.fabs(o.vy()-oc.vy()) < 10.**-4.,  'Final orbit velocity between C and Python integration of a doubly-wrapped orbit is too large'
    return None

def test_doublewrapper_3d():
    # Test that a doubly-wrapped potential gets passed to C correctly, 
    # by comparing orbit integrated in C to that in python
    from galpy.orbit import Orbit
    from galpy.potential import LogarithmicHaloPotential, \
        DehnenBarPotential, \
        SolidBodyRotationWrapperPotential, \
        DehnenSmoothWrapperPotential
    # potential= flat vc + doubly-wrapped bar
    pot= [LogarithmicHaloPotential(normalize=1.),
          SolidBodyRotationWrapperPotential(\
            pot=DehnenSmoothWrapperPotential(\
                pot=DehnenBarPotential(omegab=1.,rb=5./8.,Af=1./100.),
                tform=5.,tsteady=15.),omega=1.3)]
    # Integrate orbit in C and python
    o= Orbit([1.,0.1,1.1,0.1,-0.03,numpy.pi])
    oc= o()
    ts= numpy.linspace(0.,20.,1001)
    o.integrate(ts,pot,method='leapfrog')
    oc.integrate(ts,pot,method='leapfrog_c')
    # Check that they end up in the same point
    o= o(ts[-1])
    oc= oc(ts[-1])
    assert numpy.fabs(o.x()-oc.x()) < 10.**-4.,  'Final orbit position between C and Python integration of a doubly-wrapped orbit is too large'
    assert numpy.fabs(o.y()-oc.y()) < 10.**-4.,  'Final orbit position between C and Python integration of a doubly-wrapped orbit is too large'
    assert numpy.fabs(o.z()-oc.z()) < 10.**-4.,  'Final orbit position between C and Python integration of a doubly-wrapped orbit is too large'
    assert numpy.fabs(o.vx()-oc.vx()) < 10.**-4.,  'Final orbit velocity between C and Python integration of a doubly-wrapped orbit is too large'
    assert numpy.fabs(o.vy()-oc.vy()) < 10.**-4.,  'Final orbit velocity between C and Python integration of a doubly-wrapped orbit is too large'
    assert numpy.fabs(o.vz()-oc.vz()) < 10.**-4.,  'Final orbit velocity between C and Python integration of a doubly-wrapped orbit is too large'
    return None

def test_wrapper_followedbyanotherpotential_2d():
    # Test that a wrapped potential that gets followed by another potential
    # gets passed to C correctly, 
    # by comparing orbit integrated in C to that in python
    from galpy.orbit import Orbit
    from galpy.potential import LogarithmicHaloPotential, \
        DehnenBarPotential, \
        SolidBodyRotationWrapperPotential, \
        DehnenSmoothWrapperPotential, \
        SpiralArmsPotential
    # potential= flat vc + doubly-wrapped bar
    pot= [LogarithmicHaloPotential(normalize=1.),
          SolidBodyRotationWrapperPotential(\
            pot=DehnenSmoothWrapperPotential(\
                pot=DehnenBarPotential(omegab=1.,rb=5./8.,Af=1./100.),
                tform=5.,tsteady=15.),omega=1.3),
          SpiralArmsPotential(N=4,omega=0.79,amp=0.9)]
    # Integrate orbit in C and python
    o= Orbit([1.,0.1,1.1,0.1])
    oc= o()
    ts= numpy.linspace(0.,20.,1001)
    o.integrate(ts,pot,method='leapfrog')
    oc.integrate(ts,pot,method='leapfrog_c')
    # Check that they end up in the same point
    o= o(ts[-1])
    oc= oc(ts[-1])
    assert numpy.fabs(o.x()-oc.x()) < 10.**-4.,  'Final orbit position between C and Python integration of a doubly-wrapped orbit is too large'
    assert numpy.fabs(o.y()-oc.y()) < 10.**-4.,  'Final orbit position between C and Python integration of a doubly-wrapped orbit is too large'
    assert numpy.fabs(o.vx()-oc.vx()) < 10.**-4.,  'Final orbit velocity between C and Python integration of a doubly-wrapped orbit is too large'
    assert numpy.fabs(o.vy()-oc.vy()) < 10.**-4.,  'Final orbit velocity between C and Python integration of a doubly-wrapped orbit is too large'
    return None

def test_wrapper_followedbyanotherpotential_3d():
    # Test that a wrapped potential that gets followed by another potential
    # gets passed to C correctly, 
    # by comparing orbit integrated in C to that in python
    from galpy.orbit import Orbit
    from galpy.potential import LogarithmicHaloPotential, \
        DehnenBarPotential, \
        SolidBodyRotationWrapperPotential, \
        DehnenSmoothWrapperPotential, \
        SpiralArmsPotential
    # potential= flat vc + doubly-wrapped bar
    pot= [LogarithmicHaloPotential(normalize=1.),
          SolidBodyRotationWrapperPotential(\
            pot=DehnenSmoothWrapperPotential(\
                pot=DehnenBarPotential(omegab=1.,rb=5./8.,Af=1./100.),
                tform=5.,tsteady=15.),omega=1.3),
          SpiralArmsPotential(N=4,omega=0.79,amp=0.9)]
    # Integrate orbit in C and python
    o= Orbit([1.,0.1,1.1,0.1,-0.03,numpy.pi])
    oc= o()
    ts= numpy.linspace(0.,20.,1001)
    o.integrate(ts,pot,method='leapfrog')
    oc.integrate(ts,pot,method='leapfrog_c')
    # Check that they end up in the same point
    o= o(ts[-1])
    oc= oc(ts[-1])
    assert numpy.fabs(o.x()-oc.x()) < 10.**-4.,  'Final orbit position between C and Python integration of a doubly-wrapped orbit is too large'
    assert numpy.fabs(o.y()-oc.y()) < 10.**-4.,  'Final orbit position between C and Python integration of a doubly-wrapped orbit is too large'
    assert numpy.fabs(o.z()-oc.z()) < 10.**-4.,  'Final orbit position between C and Python integration of a doubly-wrapped orbit is too large'
    assert numpy.fabs(o.vx()-oc.vx()) < 10.**-4.,  'Final orbit velocity between C and Python integration of a doubly-wrapped orbit is too large'
    assert numpy.fabs(o.vy()-oc.vy()) < 10.**-4.,  'Final orbit velocity between C and Python integration of a doubly-wrapped orbit is too large'
    assert numpy.fabs(o.vz()-oc.vz()) < 10.**-4.,  'Final orbit position between C and Python integration of a doubly-wrapped orbit is too large'
    return None

def test_wrapper_complicatedsequence_2d():
    # Test that a complicated combination of potentials and wrapped potentials
    # gets passed to C correctly, by comparing orbit integrated in C to that 
    # in python
    from galpy.orbit import Orbit
    from galpy.potential import LogarithmicHaloPotential, \
        DehnenBarPotential, \
        SolidBodyRotationWrapperPotential, \
        DehnenSmoothWrapperPotential, \
        SpiralArmsPotential
    # potential= flat vc + doubly-wrapped bar + spiral-arms
    pot= [LogarithmicHaloPotential(normalize=0.2),
          SolidBodyRotationWrapperPotential(\
            pot=DehnenSmoothWrapperPotential(\
                pot=DehnenBarPotential(omegab=1.,rb=5./8.,Af=1./100.),
                tform=5.,tsteady=15.),omega=1.3),
          DehnenSmoothWrapperPotential(\
            pot=SpiralArmsPotential(N=4,omega=0.79,amp=0.9),
            tform=5.,tsteady=15.),
          LogarithmicHaloPotential(normalize=0.8)]
    # Integrate orbit in C and python
    o= Orbit([1.,0.1,1.1,0.1])
    oc= o()
    ts= numpy.linspace(0.,20.,1001)
    o.integrate(ts,pot,method='leapfrog')
    oc.integrate(ts,pot,method='leapfrog_c')
    # Check that they end up in the same point
    o= o(ts[-1])
    oc= oc(ts[-1])
    assert numpy.fabs(o.x()-oc.x()) < 10.**-4.,  'Final orbit position between C and Python integration of a doubly-wrapped orbit is too large'
    assert numpy.fabs(o.y()-oc.y()) < 10.**-4.,  'Final orbit position between C and Python integration of a doubly-wrapped orbit is too large'
    assert numpy.fabs(o.vx()-oc.vx()) < 10.**-4.,  'Final orbit velocity between C and Python integration of a doubly-wrapped orbit is too large'
    assert numpy.fabs(o.vy()-oc.vy()) < 10.**-4.,  'Final orbit velocity between C and Python integration of a doubly-wrapped orbit is too large'
    return None

def test_wrapper_complicatedsequence_3d():
    # Test that a complicated combination of potentials and wrapped potentials
    # gets passed to C correctly, by comparing orbit integrated in C to that 
    # in python
    from galpy.orbit import Orbit
    from galpy.potential import LogarithmicHaloPotential, \
        DehnenBarPotential, \
        SolidBodyRotationWrapperPotential, \
        DehnenSmoothWrapperPotential, \
        SpiralArmsPotential
    # potential= flat vc + doubly-wrapped bar + spiral-arms
    pot= [LogarithmicHaloPotential(normalize=0.2),
          SolidBodyRotationWrapperPotential(\
            pot=DehnenSmoothWrapperPotential(\
                pot=DehnenBarPotential(omegab=1.,rb=5./8.,Af=1./100.),
                tform=5.,tsteady=15.),omega=1.3),
          DehnenSmoothWrapperPotential(\
            pot=SpiralArmsPotential(N=4,omega=0.79,amp=0.9),
            tform=5.,tsteady=15.),
          LogarithmicHaloPotential(normalize=0.8)]
    # Integrate orbit in C and python
    o= Orbit([1.,0.1,1.1,0.1,-0.03,numpy.pi])
    oc= o()
    ts= numpy.linspace(0.,20.,1001)
    o.integrate(ts,pot,method='leapfrog')
    oc.integrate(ts,pot,method='leapfrog_c')
    # Check that they end up in the same point
    o= o(ts[-1])
    oc= oc(ts[-1])
    assert numpy.fabs(o.x()-oc.x()) < 10.**-4.,  'Final orbit position between C and Python integration of a doubly-wrapped orbit is too large'
    assert numpy.fabs(o.y()-oc.y()) < 10.**-4.,  'Final orbit position between C and Python integration of a doubly-wrapped orbit is too large'
    assert numpy.fabs(o.z()-oc.z()) < 10.**-4.,  'Final orbit position between C and Python integration of a doubly-wrapped orbit is too large'
    assert numpy.fabs(o.vx()-oc.vx()) < 10.**-4.,  'Final orbit velocity between C and Python integration of a doubly-wrapped orbit is too large'
    assert numpy.fabs(o.vy()-oc.vy()) < 10.**-4.,  'Final orbit velocity between C and Python integration of a doubly-wrapped orbit is too large'
    assert numpy.fabs(o.vz()-oc.vz()) < 10.**-4.,  'Final orbit position between C and Python integration of a doubly-wrapped orbit is too large'
    return None

def test_orbit_sun_setup():
    # Test that setting up an Orbit with no vxvv returns the Orbit of the Sun
    from galpy.orbit import Orbit
    o= Orbit()
    assert numpy.fabs(o.dist()) < 1e-10, 'Orbit with no vxvv does not produce an orbit with zero distance'
    assert numpy.fabs(o.vll()) < 1e-10, 'Orbit with no vxvv does not produce an orbit with zero velocity in the Galactic longitude direction'
    assert numpy.fabs(o.vbb()) < 1e-10, 'Orbit with no vxvv does not produce an orbit with zero velocity in the Galactic latitude direction'
    assert numpy.fabs(o.vlos()) < 1e-10, 'Orbit with no vxvv does not produce an orbit with zero line-of-sight velocity'

def test_linear_plotting():
    from galpy.orbit import Orbit
    from galpy.potential_src.verticalPotential import RZToverticalPotential
    o= Orbit([1.,1.])
    times= numpy.linspace(0.,7.,251)
    from galpy.potential import LogarithmicHaloPotential
    lp= RZToverticalPotential(LogarithmicHaloPotential(normalize=1.,q=0.8),1.)
    try: o.plotE()
    except AttributeError: pass
    else: raise AssertionError('o.plotE() before the orbit was integrated did not raise AttributeError for planarOrbit')
    # Integrate
    o.integrate(times,lp)
    # Energy
    o.plotE()
    o.plotE(pot=lp,d1='x',xlabel=r'$xlabel$')
    o.plotE(pot=lp,d1='vx',ylabel=r'$ylabel$')
    # Plot the orbit itself, defaults
    o.plot()
    o.plot(ro=8.)
    # Plot the orbit itself in 3D
    try: o.plot3d()
    except AttributeError: pass
    else: raise AssertionError('o.plot3d for linearOrbit did not raise Exception')
    return None

# Check plotting routines
def test_planar_plotting():
    from galpy.orbit import Orbit
    from galpy.potential_src.planarPotential import RZToplanarPotential
    o= Orbit([1.,0.1,1.1,2.])
    oa= Orbit([1.,0.1,1.1])
    times= numpy.linspace(0.,7.,251)
    from galpy.potential import LogarithmicHaloPotential
    lp= LogarithmicHaloPotential(normalize=1.,q=0.8)
    try: o.plotE()
    except AttributeError: pass
    else: raise AssertionError('o.plotE() before the orbit was integrated did not raise AttributeError for planarOrbit')
    try: o.plotJacobi()
    except AttributeError: pass
    else: raise AssertionError('o.plotJacobi() before the orbit was integrated did not raise AttributeError for planarOrbit')
    try: oa.plotE()
    except AttributeError: pass
    else: raise AssertionError('o.plotE() before the orbit was integrated did not raise AttributeError for planarROrbit')
    try: oa.plotJacobi()
    except AttributeError: pass
    else: raise AssertionError('o.plotJacobi() before the orbit was integrated did not raise AttributeError for planarROrbit')
    # Integrate
    o.integrate(times,lp)
    oa.integrate(times,lp)
    # Energy
    o.plotE()
    o.plotE(pot=lp,d1='R')
    o.plotE(pot=lp,d1='vR')
    o.plotE(pot=lp,d1='phi')
    o.plotE(pot=[lp,RZToplanarPotential(lp)],d1='vT')
    oa.plotE()
    oa.plotE(pot=lp,d1='R')
    oa.plotE(pot=lp,d1='vR')
    oa.plotE(pot=[lp,RZToplanarPotential(lp)],d1='vT')
    # Jacobi
    o.plotJacobi()
    o.plotJacobi(pot=lp,d1='R',OmegaP=1.)
    o.plotJacobi(pot=lp,d1='vR')
    o.plotJacobi(pot=lp,d1='phi')
    o.plotJacobi(pot=[lp,RZToplanarPotential(lp)],d1='vT')
    oa.plotJacobi()
    oa.plotJacobi(pot=lp,d1='R',OmegaP=1.)
    oa.plotJacobi(pot=lp,d1='vR')
    oa.plotJacobi(pot=[lp,RZToplanarPotential(lp)],d1='vT')
    # Plot the orbit itself, defaults
    o.plot()
    o.plot(ro=8.)
    oa.plot()
    o.plotx(d1='vx')
    o.plotvx(d1='y')
    o.ploty(d1='vy')
    o.plotvy(d1='x')
    # Plot the orbit itself in 3D, defaults
    o.plot3d()
    o.plot3d(ro=8.)
    oa.plot3d()
    o.plot3d(d1='x',d2='vx',d3='y')
    o.plot3d(d1='vx',d2='y',d3='vy')
    o.plot3d(d1='y',d2='vy',d3='x')
    o.plot3d(d1='vy',d2='x',d3='vx')
    return None

# Check plotting routines
def test_full_plotting():
    from galpy.orbit import Orbit
    o= Orbit([1.,0.1,1.1,0.1,0.2,2.])
    oa= Orbit([1.,0.1,1.1,0.1,0.2])
    times= numpy.linspace(0.,7.,251)
    from galpy.potential import LogarithmicHaloPotential
    if True: #not _TRAVIS:
        from galpy.potential import DoubleExponentialDiskPotential
        dp= DoubleExponentialDiskPotential(normalize=1.)
    lp= LogarithmicHaloPotential(normalize=1.,q=0.8)
    try: o.plotE()
    except AttributeError: pass
    else: raise AssertionError('o.plotE() before the orbit was integrated did not raise AttributeError for planarOrbit')
    try: o.plotEz()
    except AttributeError: pass
    else: raise AssertionError('o.plotEz() before the orbit was integrated did not raise AttributeError for planarOrbit')
    try: o.plotEzJz()
    except AttributeError: pass
    else: raise AssertionError('o.plotJzEz() before the orbit was integrated did not raise AttributeError for planarOrbit')
    try: o.plotJacobi()
    except AttributeError: pass
    else: raise AssertionError('o.plotJacobi() before the orbit was integrated did not raise AttributeError for planarOrbit')
    try: oa.plotE()
    except AttributeError: pass
    else: raise AssertionError('o.plotE() before the orbit was integrated did not raise AttributeError for planarROrbit')
    try: oa.plotEz()
    except AttributeError: pass
    else: raise AssertionError('o.plotEz() before the orbit was integrated did not raise AttributeError for planarROrbit')
    try: oa.plotEzJz()
    except AttributeError: pass
    else: raise AssertionError('o.plotEzJz() before the orbit was integrated did not raise AttributeError for planarROrbit')
    try: oa.plotJacobi()
    except AttributeError: pass
    else: raise AssertionError('o.plotJacobi() before the orbit was integrated did not raise AttributeError for planarROrbit')
    # Integrate
    o.integrate(times,lp)
    oa.integrate(times,lp)
    # Energy
    o.plotE()
    o.plotE(normed=True)
    o.plotE(pot=lp,d1='R')
    o.plotE(pot=lp,d1='vR')
    o.plotE(pot=lp,d1='vT')
    o.plotE(pot=lp,d1='z')
    o.plotE(pot=lp,d1='vz')
    o.plotE(pot=lp,d1='phi')
    if True: #not _TRAVIS:
        o.plotE(pot=dp,d1='phi')
    oa.plotE()
    oa.plotE(pot=lp,d1='R')
    oa.plotE(pot=lp,d1='vR')
    oa.plotE(pot=lp,d1='vT')
    oa.plotE(pot=lp,d1='z')
    oa.plotE(pot=lp,d1='vz')
    # Vertical energy
    o.plotEz()
    o.plotEz(normed=True)
    o.plotEz(pot=lp,d1='R')
    o.plotEz(pot=lp,d1='vR')
    o.plotEz(pot=lp,d1='vT')
    o.plotEz(pot=lp,d1='z')
    o.plotEz(pot=lp,d1='vz')
    o.plotEz(pot=lp,d1='phi')
    if True: #not _TRAVIS:
        o.plotEz(pot=dp,d1='phi')
    oa.plotEz()
    oa.plotEz(normed=True)
    oa.plotEz(pot=lp,d1='R')
    oa.plotEz(pot=lp,d1='vR')
    oa.plotEz(pot=lp,d1='vT')
    oa.plotEz(pot=lp,d1='z')
    oa.plotEz(pot=lp,d1='vz')
    # Radial energy
    o.plotER()
    o.plotER(normed=True)
    # Radial energy
    oa.plotER()
    oa.plotER(normed=True)
    # EzJz
    o.plotEzJz()
    o.plotEzJz(pot=lp,d1='R')
    o.plotEzJz(pot=lp,d1='vR')
    o.plotEzJz(pot=lp,d1='vT')
    o.plotEzJz(pot=lp,d1='z')
    o.plotEzJz(pot=lp,d1='vz')
    o.plotEzJz(pot=lp,d1='phi')
    if True: #not _TRAVIS:
        o.plotEzJz(pot=dp,d1='phi')
    oa.plotEzJz()
    oa.plotEzJz(pot=lp,d1='R')
    oa.plotEzJz(pot=lp,d1='vR')
    oa.plotEzJz(pot=lp,d1='vT')
    oa.plotEzJz(pot=lp,d1='z')
    oa.plotEzJz(pot=lp,d1='vz')
    # Jacobi
    o.plotJacobi()
    o.plotJacobi(normed=True)
    o.plotJacobi(pot=lp,d1='R',OmegaP=1.)
    o.plotJacobi(pot=lp,d1='vR')
    o.plotJacobi(pot=lp,d1='vT')
    o.plotJacobi(pot=lp,d1='z')
    o.plotJacobi(pot=lp,d1='vz')
    o.plotJacobi(pot=lp,d1='phi')
    oa.plotJacobi()
    oa.plotJacobi(pot=lp,d1='R',OmegaP=1.)
    oa.plotJacobi(pot=lp,d1='vR')
    oa.plotJacobi(pot=lp,d1='vT')
    oa.plotJacobi(pot=lp,d1='z')
    oa.plotJacobi(pot=lp,d1='vz')
    # Plot the orbit itself
    o.plot() #defaults
    oa.plot()
    o.plot(d1='vR')
    o.plotR()
    o.plotvR(d1='vT')
    o.plotvT(d1='z')
    o.plotz(d1='vz')
    o.plotvz(d1='phi')
    o.plotphi(d1='vR')
    o.plotx(d1='vx')
    o.plotvx(d1='y')
    o.ploty(d1='vy')
    o.plotvy(d1='x')
    # Remaining attributes
    o.plot(d1='ra',d2='dec')
    o.plot(d2='ra',d1='dec')
    o.plot(d1='pmra',d2='pmdec')
    o.plot(d2='pmra',d1='pmdec')
    o.plot(d1='ll',d2='bb')
    o.plot(d2='ll',d1='bb')
    o.plot(d1='pmll',d2='pmbb')
    o.plot(d2='pmll',d1='pmbb')
    o.plot(d1='vlos',d2='dist')
    o.plot(d2='vlos',d1='dist')
    o.plot(d1='helioX',d2='U')
    o.plot(d2='helioX',d1='U')
    o.plot(d1='helioY',d2='V')
    o.plot(d2='helioY',d1='V')
    o.plot(d1='helioZ',d2='W')
    o.plot(d2='helioZ',d1='W')
    o.plot(d2='r',d1='R')
    o.plot(d2='R',d1='r')
    # Some more energies etc.
    o.plot(d1='E',d2='R')
    o.plot(d1='Enorm',d2='R')
    o.plot(d1='Ez',d2='R')
    o.plot(d1='Eznorm',d2='R')
    o.plot(d1='ER',d2='R')
    o.plot(d1='ERnorm',d2='R')
    o.plot(d1='Jacobi',d2='R')
    o.plot(d1='Jacobinorm',d2='R')
    # callables
    o.plot(d1=lambda t: t,d2=lambda t: o.R(t))
    # Test AttributeErrors
    try: oa.plotx()
    except AttributeError: pass
    else: raise AssertionError('plotx() applied to RZOrbit did not raise AttributeError')
    try: oa.plotvx()
    except AttributeError: pass
    else: raise AssertionError('plotvx() applied to RZOrbit did not raise AttributeError')
    try: oa.ploty()
    except AttributeError: pass
    else: raise AssertionError('ploty() applied to RZOrbit did not raise AttributeError')
    try: oa.plotvy()
    except AttributeError: pass
    else: raise AssertionError('plotvy() applied to RZOrbit did not raise AttributeError')
    try: oa.plot(d1='x')
    except AttributeError: pass
    else: raise AssertionError("plot(d1='x') applied to RZOrbit did not raise AttributeError")
    try: oa.plot(d1='vx')
    except AttributeError: pass
    else: raise AssertionError("plot(d1='vx') applied to RZOrbit did not raise AttributeError")
    try: oa.plot(d1='y')
    except AttributeError: pass
    else: raise AssertionError("plot(d1='y') applied to RZOrbit did not raise AttributeError")
    try: oa.plot(d1='vy')
    except AttributeError: pass
    else: raise AssertionError("plot(d1='vy') applied to RZOrbit did not raise AttributeError")
    # Plot the orbit itself in 3D
    o.plot3d() #defaults
    oa.plot3d()
    o.plot3d(d1='t',d2='z',d3='R')
    o.plot3d(d1='r',d2='t',d3='phi')
    o.plot3d(d1='vT',d2='vR',d3='t')
    o.plot3d(d1='z',d2='vT',d3='vz')
    o.plot3d(d1='vz',d2='z',d3='phi')
    o.plot3d(d1='phi',d2='vz',d3='R')
    o.plot3d(d1='vR',d2='phi',d3='vR')
    o.plot3d(d1='vx',d2='x',d3='y')
    o.plot3d(d1='y',d2='vx',d3='vy')
    o.plot3d(d1='vy',d2='y',d3='x')
    o.plot3d(d1='x',d2='vy',d3='vx')
    o.plot3d(d1='x',d2='r',d3='vx')
    o.plot3d(d1='x',d2='vy',d3='r')
    # Remaining attributes
    o.plot3d(d1='ra',d2='dec',d3='pmra')
    o.plot3d(d2='ra',d1='dec',d3='pmdec')
    o.plot3d(d1='pmra',d2='pmdec',d3='ra')
    o.plot3d(d2='pmra',d1='pmdec',d3='dec')
    o.plot3d(d1='ll',d2='bb',d3='pmll')
    o.plot3d(d2='ll',d1='bb',d3='pmbb')
    o.plot3d(d1='pmll',d2='pmbb',d3='ll')
    o.plot3d(d2='pmll',d1='pmbb',d3='bb')
    o.plot3d(d1='vlos',d2='dist',d3='vlos')
    o.plot3d(d2='vlos',d1='dist',d3='dist')
    o.plot3d(d1='helioX',d2='U',d3='V')
    o.plot3d(d2='helioX',d1='U',d3='helioY')
    o.plot3d(d1='helioY',d2='V',d3='W')
    o.plot3d(d2='helioY',d1='V',d3='helioZ')
    o.plot3d(d1='helioZ',d2='W',d3='U')
    o.plot3d(d2='helioZ',d1='W',d3='helioX')
    # callables
    o.plot3d(d1=lambda t: t,d2=lambda t: o.R(t),d3=lambda t: o.z(t))
    # Test AttributeErrors
    try: o.plot3d(d1='R') #shouldn't work, bc there is no default
    except AttributeError: pass
    else: raise AssertionError('plot3d with just d1= set should have raised AttributeError, but did not')
    try: oa.plot3d(d2='x',d1='R',d3='t')
    except AttributeError: pass
    else: raise AssertionError("plot3d(d2='x') applied to RZOrbit did not raise AttributeError")
    try: oa.plot3d(d2='vx',d1='R',d3='t')
    except AttributeError: pass
    else: raise AssertionError("plot3d(d2='vx') applied to RZOrbit did not raise AttributeError")
    try: oa.plot3d(d2='y',d1='R',d3='t')
    except AttributeError: pass
    else: raise AssertionError("plot3d(d2='y') applied to RZOrbit did not raise AttributeError")
    try: oa.plot(d2='vy',d1='R',d3='t')
    except AttributeError: pass
    else: raise AssertionError("plot3d(d2='vy') applied to RZOrbit did not raise AttributeError")
    try: oa.plot3d(d1='x',d2='R',d3='t')
    except AttributeError: pass
    else: raise AssertionError("plot3d(d1='x') applied to RZOrbit did not raise AttributeError")
    try: oa.plot3d(d1='vx',d2='R',d3='t')
    except AttributeError: pass
    else: raise AssertionError("plot3d(d1='vx') applied to RZOrbit did not raise AttributeError")
    try: oa.plot3d(d1='y',d2='R',d3='t')
    except AttributeError: pass
    else: raise AssertionError("plot3d(d1='y') applied to RZOrbit did not raise AttributeError")
    try: oa.plot3d(d1='vy',d2='R',d3='t')
    except AttributeError: pass
    else: raise AssertionError("plot3d(d1='vy') applied to RZOrbit did not raise AttributeError")
    try: oa.plot3d(d3='x',d2='R',d1='t')
    except AttributeError: pass
    else: raise AssertionError("plot3d(d3='x') applied to RZOrbit did not raise AttributeError")
    try: oa.plot3d(d3='vx',d2='R',d1='t')
    except AttributeError: pass
    else: raise AssertionError("plot3d(d3='vx') applied to RZOrbit did not raise AttributeError")
    try: oa.plot3d(d3='y',d2='R',d1='t')
    except AttributeError: pass
    else: raise AssertionError("plot3d(d3='y') applied to RZOrbit did not raise AttributeError")
    try: oa.plot3d(d3='vy',d2='R',d1='t')
    except AttributeError: pass
    else: raise AssertionError("plot3d(d3='vy') applied to RZOrbit did not raise AttributeError")
    return None

# Setup the orbit for the energy test
def setup_orbit_energy(tp,axi=False,henon=False):
    # Need to treat Henon sep. here, bc cannot be scaled to be reasonable
    from galpy.orbit import Orbit
    if isinstance(tp,potential.linearPotential): 
        o= Orbit([1.,1.])
    elif isinstance(tp,potential.planarPotential): 
        if henon:
            if axi:
                o= Orbit([0.1,0.3,0.,])
            else:
                o= Orbit([0.1,0.3,0.,numpy.pi])
        else:
            if axi:
                o= Orbit([1.,1.1,1.1])
            else:
                o= Orbit([1.,1.1,1.1,numpy.pi/2.])
    else:
        if axi:
            o= Orbit([1.,1.1,1.1,0.1,0.1])
        else:
            o= Orbit([1.,1.1,1.1,0.1,0.1,0.])
    return o

# Setup the orbit for the Liouville test
def setup_orbit_liouville(tp,axi=False,henon=False):
    from galpy.orbit import Orbit
    if isinstance(tp,potential.linearPotential): 
        o= Orbit([1.,1.])
    elif isinstance(tp,potential.planarPotential): 
        if henon:
            if axi:
                o= Orbit([0.1,0.3,0.,])
            else:
                o= Orbit([0.1,0.3,0.,numpy.pi])
        else:
            if axi:
                o= Orbit([1.,0.1,1.1])
            else:
                o= Orbit([1.,0.1,1.1,0.])
    else:
        if axi:
            o= Orbit([1.,0.1,1.1,0.1,0.1])
        else:
            o= Orbit([1.,0.1,1.1,0.1,0.1,0.])
    return o

# Setup the orbit for the eccentricity test
def setup_orbit_eccentricity(tp,axi=False):
    from galpy.orbit import Orbit
    if isinstance(tp,potential.planarPotential): 
        if axi:
            o= Orbit([1.,0.,1.])
        else:
            o= Orbit([1.,0.,1.,0.])
    else:
        if axi:
            o= Orbit([1.,0.,1.,0.,0.])
        else:
            o= Orbit([1.,0.,1.,0.,0.,0.])
    return o

# Setup the orbit for the pericenter test
def setup_orbit_pericenter(tp,axi=False):
    from galpy.orbit import Orbit
    if isinstance(tp,potential.planarPotential): 
        if axi:
            o= Orbit([1.,0.,1.1])
        else:
            o= Orbit([1.,0.,1.1,0.])
    else:
        if axi:
            o= Orbit([1.,0.,1.1,0.,0.])
        else:
            o= Orbit([1.,0.,1.1,0.,0.,0.])
    return o

# Setup the orbit for the apocenter test
def setup_orbit_apocenter(tp,axi=False):
    from galpy.orbit import Orbit
    if isinstance(tp,potential.planarPotential): 
        if axi:
            o= Orbit([1.,0.,0.9])
        else:
            o= Orbit([1.,0.,0.9,0.])
    else:
        if axi:
            o= Orbit([1.,0.,0.9,0.,0.])
        else:
            o= Orbit([1.,0.,0.9,0.,0.,0.])
    return o

# Setup the orbit for the zmax test
def setup_orbit_zmax(tp,axi=False):
    from galpy.orbit import Orbit
    if axi:
        o= Orbit([1.,0.,0.98,0.05,0.])
    else:
        o= Orbit([1.,0.,0.98,0.05,0.,0.])
    return o

# Setup the orbit for the apocenter test
def setup_orbit_analytic(tp,axi=False):
    from galpy.orbit import Orbit
    if isinstance(tp,potential.planarPotential): 
        if axi:
            o= Orbit([1.,0.1,0.9])
        else:
            o= Orbit([1.,0.1,0.9,0.])
    else:
        if axi:
            o= Orbit([1.,0.1,0.9,0.,0.])
        else:
            o= Orbit([1.,0.1,0.9,0.,0.,0.])
    return o

# Setup the orbit for the zmax test
def setup_orbit_analytic_zmax(tp,axi=False):
    from galpy.orbit import Orbit
    if axi:
        o= Orbit([1.,0.,1.,0.05,0.03])
    else:
        o= Orbit([1.,0.,1.,0.05,0.03,0.0])
    return o

# Setup the orbit for the ER, EZ test
def setup_orbit_analytic_EREz(tp,axi=False):
    from galpy.orbit import Orbit
    if axi:
        o= Orbit([1.,0.03,1.,0.05,0.03])
    else:
        o= Orbit([1.,0.03,1.,0.05,0.03,0.0])
    return o

# Setup the orbit for the physical-coordinates test
def setup_orbit_physical(tp,axi=False,ro=None,vo=None):
    from galpy.orbit import Orbit
    if isinstance(tp,potential.planarPotential): 
        if axi:
            o= Orbit([1.,1.1,1.1],ro=ro,vo=vo)
        else:
            o= Orbit([1.,1.1,1.1,0.],ro=ro,vo=vo)
    else:
        if axi:
            o= Orbit([1.,1.1,1.1,0.1,0.1],ro=ro,vo=vo)
        else:
            o= Orbit([1.,1.1,1.1,0.1,0.1,0.],ro=ro,vo=vo)
    return o

# Setup the orbit for the energy test
def setup_orbit_flip(tp,ro,vo,zo,solarmotion,axi=False):
    from galpy.orbit import Orbit
    if isinstance(tp,potential.linearPotential): 
        o= Orbit([1.,1.],ro=ro,vo=vo,zo=zo,solarmotion=solarmotion)
    elif isinstance(tp,potential.planarPotential): 
        if axi:
            o= Orbit([1.,1.1,1.1],ro=ro,vo=vo,zo=zo,solarmotion=solarmotion)
        else:
            o= Orbit([1.,1.1,1.1,0.],ro=ro,vo=vo,zo=zo,solarmotion=solarmotion)
    else:
        if axi:
            o= Orbit([1.,1.1,1.1,0.1,0.1],ro=ro,vo=vo,zo=zo,
                     solarmotion=solarmotion)
        else:
            o= Orbit([1.,1.1,1.1,0.1,0.1,0.],ro=ro,vo=vo,zo=zo,
                     solarmotion=solarmotion)
    return o

def check_radecetc_roWarning(o,funcName):
    # Convenience function to check whether the ro-needs-to-be-specified 
    # warning is sounded
    with pytest.warns(None) as record:
        getattr(o,funcName)()
    raisedWarning= False
    for rec in record:
        # check that the message matches
        raisedWarning+= (str(rec.message.args[0]) == "Method %s(.) requires ro to be given at Orbit initialization or at method evaluation; using default ro which is %f kpc" % (funcName,8.))
    assert raisedWarning, "Orbit method %s without ro specified should have thrown a warning, but didn't" % funcName
    return None

def check_radecetc_voWarning(o,funcName):
    # Convenience function to check whether the vo-needs-to-be-specified 
    # warning is sounded
    with pytest.warns(None) as record:
        getattr(o,funcName)()
    raisedWarning= False
    for rec in record:
        # check that the message matches
        raisedWarning+= (str(rec.message.args[0]) == "Method %s(.) requires vo to be given at Orbit initialization or at method evaluation; using default vo which is %f km/s" % (funcName,220.))
    assert raisedWarning, "Orbit method %s without vo specified should have thrown a warning, but didn't" % funcName
    return None

def check_integrate_t_asQuantity_warning(o,funcName):
    with pytest.warns(None) as record:
        getattr(o,funcName)(1.)
    raisedWarning= False
    for rec in record:
        # check that the message matches
        raisedWarning+= (str(rec.message.args[0]) == "You specified integration times as a Quantity, but are evaluating at times not specified as a Quantity; assuming that time given is in natural (internal) units (multiply time by unit to get output at physical time)")
    assert raisedWarning, "Orbit method %s wit unitless time after integrating with unitful time should have thrown a warning, but didn't" % funcName
    return None  <|MERGE_RESOLUTION|>--- conflicted
+++ resolved
@@ -1852,19 +1852,7 @@
     assert numpy.fabs(o.U()+10.) < 10.**-10., 'Orbit U setup does not agree with o.U()'
     assert numpy.fabs(o.V()-20.) < 10.**-10., 'Orbit V setup does not agree with o.V()'
     assert numpy.fabs(o.W()+25.) < 10.**-10., 'Orbit W setup does not agree with o.W()'
-    #Radec w/ default and obs=Orbit
-<<<<<<< HEAD
-    o= Orbit([120.,60.,2.,0.5,0.4,30.],radec=True)
-    obs= Orbit([1.,-11.1/220.,232.24/220,0.025/8.,7.25/220.,0.])
-    assert numpy.fabs(o.ra(obs=obs)-120.) < 10.**-13., 'Orbit ra setup does not agree with o.ra()'
-    assert numpy.fabs(o.dec(obs=obs)-60.) < 10.**-13., 'Orbit dec setup does not agree with o.dec()'
-    assert numpy.fabs(o.dist(obs=obs)-2.) < 10.**-13., 'Orbit dist setup does not agree with o.dist()'
-    assert numpy.fabs(o.pmra(obs=obs)-0.5) < 10.**-13., 'Orbit pmra setup does not agree with o.pmra()'
-    assert numpy.fabs(o.vra(obs=obs)-4.74047) < 10.**-13., 'Orbit pmra setup does not agree with o.vra()'
-    assert numpy.fabs(o.pmdec(obs=obs)-0.4) < 10.**-13., 'Orbit pmdec setup does not agree with o.pmdec()'
-    assert numpy.fabs(o.vdec(obs=obs)-0.8*4.74047) < 10.**-13., 'Orbit pmdec setup does not agree with o.vdec()'
-    assert numpy.fabs(o.vlos(obs=obs)-30.) < 10.**-13., 'Orbit vlos setup does not agree with o.vlos()'
-=======
+    #Radec w/ hogg and obs=Orbit
     o= Orbit([120.,60.,2.,0.5,0.4,30.],radec=True,solarmotion='hogg')
     obs= Orbit([1.,-10.1/220.,224./220,0.025/8.,6.7/220.,0.],
                solarmotion='hogg')
@@ -1876,7 +1864,6 @@
     assert numpy.fabs(o.pmdec(obs=obs)-0.4) < 10.**-10., 'Orbit pmdec setup does not agree with o.pmdec()'
     assert numpy.fabs(o.vdec(obs=obs)-0.8*4.74047) < 10.**-10., 'Orbit pmdec setup does not agree with o.vdec()'
     assert numpy.fabs(o.vlos(obs=obs)-30.) < 10.**-10., 'Orbit vlos setup does not agree with o.vlos()'
->>>>>>> 5849c960
     #lb, plane w/ default
     o= Orbit([120.,0.,2.,0.5,0.,30.],lb=True,zo=0.,solarmotion=[-10.,10.,0.])
     obs= [8.,0.]
