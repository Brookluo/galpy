--- conflicted
+++ resolved
@@ -140,12 +140,9 @@
     pots.append('mockDehnenSmoothBarPotentialTm5')
     pots.append('SolidBodyRotationSpiralArmsPotential')
     pots.append('triaxialLogarithmicHaloPotential')
-<<<<<<< HEAD
     pots.append('CorotatingRotationSpiralArmsPotential')
     pots.append('GaussianAmplitudeDehnenBarPotential')
-=======
     pots.append('nestedListPotential')
->>>>>>> a96b0a31
     rmpots= ['Potential','MWPotential','MWPotential2014',
              'MovingObjectPotential',
              'interpRZPotential', 'linearPotential', 'planarAxiPotential',
@@ -306,12 +303,9 @@
     pots.append('mockDehnenSmoothBarPotentialTm5') 
     pots.append('SolidBodyRotationSpiralArmsPotential')
     pots.append('triaxialLogarithmicHaloPotential')
-<<<<<<< HEAD
     pots.append('CorotatingRotationSpiralArmsPotential')
     pots.append('GaussianAmplitudeDehnenBarPotential')
-=======
     pots.append('nestedListPotential')
->>>>>>> a96b0a31
     rmpots= ['Potential','MWPotential','MWPotential2014',
              'MovingObjectPotential',
              'interpRZPotential', 'linearPotential', 'planarAxiPotential',
@@ -528,12 +522,9 @@
     pots.append('DehnenSmoothDehnenBarPotential')
     pots.append('SolidBodyRotationSpiralArmsPotential')
     pots.append('triaxialLogarithmicHaloPotential')
-<<<<<<< HEAD
     pots.append('CorotatingRotationSpiralArmsPotential')
     pots.append('GaussianAmplitudeDehnenBarPotential')
-=======
     pots.append('nestedListPotential')
->>>>>>> a96b0a31
     rmpots= ['Potential','MWPotential','MWPotential2014',
              'MovingObjectPotential',
              'interpRZPotential', 'linearPotential', 'planarAxiPotential',
@@ -649,12 +640,9 @@
     pots.append('mockDehnenSmoothBarPotentialTm1')
     pots.append('mockDehnenSmoothBarPotentialTm5')
     pots.append('triaxialLogarithmicHaloPotential')
-<<<<<<< HEAD
     pots.append('CorotatingRotationSpiralArmsPotential')
     pots.append('GaussianAmplitudeDehnenBarPotential')
-=======
     pots.append('nestedListPotential')
->>>>>>> a96b0a31
     rmpots= ['Potential','MWPotential','MWPotential2014',
              'MovingObjectPotential',
              'interpRZPotential', 'linearPotential', 'planarAxiPotential',
@@ -2957,7 +2945,6 @@
     def OmegaP(self):
         # Non-axi, so need to set this to zero for Jacobi
         return 0.
-<<<<<<< HEAD
 #CorotatingWrapperPotential
 class CorotatingRotationSpiralArmsPotential(CorotatingRotationWrapperPotential):
     def __new__(cls,*args,**kwargs):
@@ -3028,11 +3015,9 @@
         return GaussianAmplitudeWrapperPotential.__new__(cls,amp=1.,
             pot=potential.LogarithmicHaloPotential(normalize=1.),
             to=0.,sigma=100000000000000.)
-=======
 class nestedListPotential(testMWPotential):
     def __init__(self):
         testMWPotential.__init__(self,
                                  potlist=[potential.MWPotential2014,potential.SpiralArmsPotential()])
     def OmegaP(self):
-        return self._potlist[1].OmegaP()
->>>>>>> a96b0a31
+        return self._potlist[1].OmegaP()